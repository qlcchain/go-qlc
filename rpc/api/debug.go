--- conflicted
+++ resolved
@@ -9,7 +9,6 @@
 	rpc "github.com/qlcchain/jsonrpc2"
 	"go.uber.org/zap"
 
-	chainctx "github.com/qlcchain/go-qlc/chain/context"
 	"github.com/qlcchain/go-qlc/common"
 	"github.com/qlcchain/go-qlc/common/event"
 	"github.com/qlcchain/go-qlc/common/topic"
@@ -23,33 +22,21 @@
 )
 
 type DebugApi struct {
-<<<<<<< HEAD
 	ledger  *ledger.Ledger
 	logger  *zap.SugaredLogger
 	eb      event.EventBus
+	feb     *event.FeedEventBus
 	cfgFile string
 }
 
 func NewDebugApi(cfgFile string, eb event.EventBus) *DebugApi {
+	cc := qctx.NewChainContext(cfgFile)
 	return &DebugApi{
 		ledger:  ledger.NewLedger(cfgFile),
 		logger:  log.NewLogger("api_debug"),
 		eb:      eb,
+		feb:     cc.FeedEventBus(),
 		cfgFile: cfgFile,
-=======
-	ledger *ledger.Ledger
-	logger *zap.SugaredLogger
-	eb     event.EventBus
-	feb    *event.FeedEventBus
-}
-
-func NewDebugApi(cc *chainctx.ChainContext, l *ledger.Ledger, eb event.EventBus) *DebugApi {
-	return &DebugApi{
-		ledger: l,
-		logger: log.NewLogger("api_debug"),
-		eb:     eb,
-		feb:    cc.FeedEventBus(),
->>>>>>> a4f976b2
 	}
 }
 
@@ -352,7 +339,6 @@
 
 func (l *DebugApi) GetOnlineInfo() (map[uint64]*dpos.RepOnlinePeriod, error) {
 	repOnline := make(map[uint64]*dpos.RepOnlinePeriod, 0)
-<<<<<<< HEAD
 
 	cc := qctx.NewChainContext(l.cfgFile)
 	sv, err := cc.Service(qctx.ConsensusService)
@@ -361,9 +347,6 @@
 	}
 	sv.RpcCall(common.RpcDPosOnlineInfo, nil, repOnline)
 
-=======
-	l.feb.RpcSyncCall(&topic.EventRPCSyncCallMsg{Name: "DPoS.Online", In: "info", Out: repOnline})
->>>>>>> a4f976b2
 	return repOnline, nil
 }
 
@@ -440,16 +423,12 @@
 	inArgs := make(map[string]interface{})
 	outArgs := make(map[string]interface{})
 
-<<<<<<< HEAD
 	cc := qctx.NewChainContext(l.cfgFile)
 	sv, err := cc.Service(qctx.ConsensusService)
 	if err != nil {
 		return nil, err
 	}
 	sv.RpcCall(common.RpcDPosConsInfo, inArgs, outArgs)
-=======
-	l.feb.RpcSyncCall(&topic.EventRPCSyncCallMsg{Name: "Debug.ConsInfo", In: inArgs, Out: outArgs})
->>>>>>> a4f976b2
 
 	er, ok := outArgs["err"]
 	if !ok {
