--- conflicted
+++ resolved
@@ -102,12 +102,24 @@
 	return r, nil
 }
 
-<<<<<<< HEAD
 func (l *DebugApi) GetSyncBlockNum() (map[string]uint64, error) {
 	data := make(map[string]uint64)
 
 	uncheckedSyncNum, err := l.ledger.CountUncheckedSyncBlocks()
-=======
+	if err != nil {
+		return nil, err
+	}
+
+	unconfirmedSyncNum, err := l.ledger.CountUnconfirmedSyncBlocks()
+	if err != nil {
+		return nil, err
+	}
+
+	data["uncheckedSync"] = uncheckedSyncNum
+	data["unconfirmedSync"] = unconfirmedSyncNum
+	return data, nil
+}
+
 func (l *DebugApi) PendingsAmount() (map[types.Address]map[string]types.Balance, error) {
 	abs := make(map[types.Address]map[string]types.Balance, 0)
 	vmContext := vmstore.NewVMContext(l.ledger)
@@ -131,21 +143,9 @@
 		}
 		return nil
 	})
->>>>>>> 3b488cf5
 	if err != nil {
 		return nil, err
 	}
-
-<<<<<<< HEAD
-	unconfirmedSyncNum, err := l.ledger.CountUnconfirmedSyncBlocks()
-	if err != nil {
-		return nil, err
-	}
-
-	data["uncheckedSync"] = uncheckedSyncNum
-	data["unconfirmedSync"] = unconfirmedSyncNum
-	return data, nil
-=======
 	return abs, nil
 }
 
@@ -159,5 +159,4 @@
 		return nil, err
 	}
 	return blocks, nil
->>>>>>> 3b488cf5
 }