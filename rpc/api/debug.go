package api

import (
	"github.com/qlcchain/go-qlc/common"
	"github.com/qlcchain/go-qlc/common/event"
	"github.com/qlcchain/go-qlc/common/types"
	"github.com/qlcchain/go-qlc/consensus/dpos"
	"github.com/qlcchain/go-qlc/ledger"
	"github.com/qlcchain/go-qlc/log"
	"github.com/qlcchain/go-qlc/vm/contract/abi"
	"github.com/qlcchain/go-qlc/vm/vmstore"
	"go.uber.org/zap"
)

type DebugApi struct {
	ledger *ledger.Ledger
	logger *zap.SugaredLogger
	eb     event.EventBus
}

func NewDebugApi(l *ledger.Ledger, eb event.EventBus) *DebugApi {
	return &DebugApi{ledger: l, logger: log.NewLogger("api_debug"), eb: eb}
}

func (l *DebugApi) BlockCacheCount() (map[string]uint64, error) {
	unCount, err := l.ledger.CountBlockCache()
	if err != nil {
		return nil, err
	}
	c := make(map[string]uint64)
	c["blockCache"] = unCount
	return c, nil
}

type APIUncheckBlock struct {
	Block       *types.StateBlock      `json:"block"`
	Link        types.Hash             `json:"link"`
	UnCheckType string                 `json:"uncheckType"`
	SyncType    types.SynchronizedKind `json:"syncType"`
}

func (l *DebugApi) UncheckBlocks() ([]*APIUncheckBlock, error) {
	unchecks := make([]*APIUncheckBlock, 0)
	err := l.ledger.WalkUncheckedBlocks(func(block *types.StateBlock, link types.Hash, unCheckType types.UncheckedKind, sync types.SynchronizedKind) error {
		uncheck := new(APIUncheckBlock)
		uncheck.Block = block
		uncheck.Link = link

		switch unCheckType {
		case types.UncheckedKindPrevious:
			uncheck.UnCheckType = "GapPrevious"
		case types.UncheckedKindLink:
			uncheck.UnCheckType = "GapLink"
		case types.UncheckedKindTokenInfo:
			uncheck.UnCheckType = "GapTokenInfo"
		}

		uncheck.SyncType = sync
		unchecks = append(unchecks, uncheck)
		return nil
	})
	if err != nil {
		return nil, err
	}
	return unchecks, nil
}

func (l *DebugApi) Dump() (string, error) {
	return l.ledger.Dump()
}

func (l *DebugApi) BlockLink(hash types.Hash) (map[string]types.Hash, error) {
	r := make(map[string]types.Hash)
	child, err := l.ledger.GetChild(hash)
	if err == nil {
		r["child"] = child
	}
	link, _ := l.ledger.GetLinkBlock(hash)
	if !link.IsZero() {
		r["receiver"] = link
	}
	return r, nil
}

func (l *DebugApi) GetRepresentations(address *types.Address) (map[types.Address]map[string]*types.Benefit, error) {
	r := make(map[types.Address]map[string]*types.Benefit)
	if address == nil {
		err := l.ledger.GetRepresentationsCache(types.ZeroAddress, func(address types.Address, be *types.Benefit, beCache *types.Benefit) error {
			beInfo := make(map[string]*types.Benefit)
			beInfo["db"] = be
			beInfo["memory"] = beCache
			r[address] = beInfo
			return nil
		})
		if err != nil {
			return nil, err
		}
	} else {
		err := l.ledger.GetRepresentationsCache(*address, func(address types.Address, be *types.Benefit, beCache *types.Benefit) error {
			beInfo := make(map[string]*types.Benefit)
			beInfo["db"] = be
			beInfo["memory"] = beCache
			r[address] = beInfo
			return nil
		})
		if err != nil {
			return nil, err
		}
	}
	return r, nil
}

<<<<<<< HEAD
func (l *DebugApi) GetOnlineInfo() (map[uint64]*dpos.RepOnlinePeriod, error) {
	repOnline := make(map[uint64]*dpos.RepOnlinePeriod, 0)
	l.eb.Publish(common.EventRpcSyncCall, "DPoS.Online", "info", repOnline)
	return repOnline, nil
=======
func (l *DebugApi) PendingsAmount() (map[types.Address]map[string]types.Balance, error) {
	abs := make(map[types.Address]map[string]types.Balance, 0)
	vmContext := vmstore.NewVMContext(l.ledger)
	err := l.ledger.GetPendings(func(pendingKey *types.PendingKey, pendingInfo *types.PendingInfo) error {
		token, err := abi.GetTokenById(vmContext, pendingInfo.Type)
		if err != nil {
			return err
		}
		tokenName := token.TokenName
		address := pendingKey.Address
		amount := pendingInfo.Amount
		if ab, ok := abs[address]; ok {
			if m, ok := ab[tokenName]; ok {
				abs[address][tokenName] = m.Add(amount)
			} else {
				abs[address][tokenName] = amount
			}
		} else {
			abs[address] = make(map[string]types.Balance)
			abs[address][tokenName] = amount
		}
		return nil
	})
	if err != nil {
		return nil, err
	}

	return abs, nil
}

func (l *DebugApi) SyncBlocks() ([]types.Hash, error) {
	blocks := make([]types.Hash, 0)
	err := l.ledger.GetSyncBlocks(func(block *types.StateBlock) error {
		blocks = append(blocks, block.GetHash())
		return nil
	})
	if err != nil {
		return nil, err
	}
	return blocks, nil
>>>>>>> 78b2a416
}<|MERGE_RESOLUTION|>--- conflicted
+++ resolved
@@ -110,12 +110,6 @@
 	return r, nil
 }
 
-<<<<<<< HEAD
-func (l *DebugApi) GetOnlineInfo() (map[uint64]*dpos.RepOnlinePeriod, error) {
-	repOnline := make(map[uint64]*dpos.RepOnlinePeriod, 0)
-	l.eb.Publish(common.EventRpcSyncCall, "DPoS.Online", "info", repOnline)
-	return repOnline, nil
-=======
 func (l *DebugApi) PendingsAmount() (map[types.Address]map[string]types.Balance, error) {
 	abs := make(map[types.Address]map[string]types.Balance, 0)
 	vmContext := vmstore.NewVMContext(l.ledger)
@@ -156,5 +150,10 @@
 		return nil, err
 	}
 	return blocks, nil
->>>>>>> 78b2a416
+}
+
+func (l *DebugApi) GetOnlineInfo() (map[uint64]*dpos.RepOnlinePeriod, error) {
+	repOnline := make(map[uint64]*dpos.RepOnlinePeriod, 0)
+	l.eb.Publish(common.EventRpcSyncCall, "DPoS.Online", "info", repOnline)
+	return repOnline, nil
 }