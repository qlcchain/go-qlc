package api

import (
	"fmt"

	"github.com/qlcchain/go-qlc/common/topic"

	"go.uber.org/zap"

	chainctx "github.com/qlcchain/go-qlc/chain/context"
	"github.com/qlcchain/go-qlc/common"
	"github.com/qlcchain/go-qlc/common/event"
	"github.com/qlcchain/go-qlc/common/types"
	"github.com/qlcchain/go-qlc/ledger"
	"github.com/qlcchain/go-qlc/log"
)

type NetApi struct {
	ledger *ledger.Ledger
	eb     event.EventBus
	logger *zap.SugaredLogger
	cc     *chainctx.ChainContext
}

type OnlineRepTotal struct {
	Reps              []*OnlineRepInfo
	ValidVotes        types.Balance
	ValidVotesPercent string
}

type OnlineRepInfo struct {
	Account types.Address
	Vote    types.Balance
}

func NewNetApi(l *ledger.Ledger, eb event.EventBus, cc *chainctx.ChainContext) *NetApi {
	return &NetApi{ledger: l, eb: eb, logger: log.NewLogger("api_net"), cc: cc}
}

func (q *NetApi) OnlineRepresentatives() []types.Address {
	as, _ := q.ledger.GetOnlineRepresentations()
	if as == nil {
		return make([]types.Address, 0)
	}
	return as
}

func (q *NetApi) OnlineRepsInfo() *OnlineRepTotal {
	as, _ := q.ledger.GetOnlineRepresentations()
	if as == nil {
		return &OnlineRepTotal{}
	}

	ot := &OnlineRepTotal{
		Reps:       make([]*OnlineRepInfo, 0),
		ValidVotes: types.ZeroBalance,
	}

	supply := common.GenesisBlock().Balance
	minWeight, _ := supply.Div(common.DposVoteDivisor)

	for _, account := range as {
		weight := q.ledger.Weight(account)
		oi := &OnlineRepInfo{
			Account: account,
			Vote:    weight,
		}
		ot.Reps = append(ot.Reps, oi)

		if weight.Compare(minWeight) == types.BalanceCompBigger {
			ot.ValidVotes = ot.ValidVotes.Add(weight)
		}
	}

	ot.ValidVotesPercent = fmt.Sprintf("%.2f%%", float64(ot.ValidVotes.Uint64()*100)/float64(supply.Uint64()))

	return ot
}

//type PeersInfo struct {
//	Count int               `json:"count"`
//	Infos []*types.PeerInfo `json:"infos"`
//}

func (q *NetApi) ConnectPeersInfo(count int, offset *int) ([]*types.PeerInfo, error) {
	c, o, err := checkOffset(count, offset)
	if err != nil {
		return nil, err
	}
	var p []*types.PeerInfo
	q.eb.Publish(common.EventPeersInfo, &p)
	r := p[o : c+o]
	return r, nil
}

func (q *NetApi) GetOnlinePeersInfo(count int, offset *int) ([]*types.PeerInfo, error) {
	c, o, err := checkOffset(count, offset)
	if err != nil {
		return nil, err
	}
	var p []*types.PeerInfo
	q.eb.Publish(common.EventOnlinePeersInfo, &p)
	r := p[o : c+o]
	return r, nil
}

<<<<<<< HEAD
func (q *NetApi) GetAllPeersInfo(count int, offset *int) ([]*types.PeerInfo, error) {
	c, o, err := checkOffset(count, offset)
	if err != nil {
		return nil, err
=======
func (q *NetApi) ConnectPeersInfo() *PeersInfo {
	p := q.cc.GetPeersPool()
	i := &PeersInfo{
		Count: len(p),
		Infos: p,
>>>>>>> 1b80204f
	}
	pis := make([]*types.PeerInfo, 0)
	err = q.ledger.GetPeersInfo(func(pi *types.PeerInfo) error {
		pis = append(pis, pi)
		return nil
	})
	if err != nil {
		return nil, err
	}
	pis2 := pis[o : c+o]
	return pis2, nil
}

func (q *NetApi) PeersCount() (map[string]uint64, error) {
	var p []*types.PeerInfo

	q.eb.Publish(common.EventPeersInfo, &p)
	connectCount := len(p)

	q.eb.Publish(common.EventOnlinePeersInfo, &p)
	onlineCount := len(p)

	var pa []*types.PeerInfo
	err := q.ledger.GetPeersInfo(func(pi *types.PeerInfo) error {
		pa = append(pa, pi)
		return nil
	})
	if err != nil {
		return nil, err
	}
	allCount := len(pa)

	c := make(map[string]uint64)
	c["connect"] = uint64(connectCount)
	c["online"] = uint64(onlineCount)
	c["all"] = uint64(allCount)

	return c, nil
}

func (q *NetApi) GetBandwidthStats() *topic.EventBandwidthStats {
	return q.cc.GetBandwidthStats()
}

func (q *NetApi) Syncing() bool {
	ss := q.cc.P2PSyncState()
	if ss == topic.Syncing || ss == topic.SyncDone {
		return true
	}
	return false
}<|MERGE_RESOLUTION|>--- conflicted
+++ resolved
@@ -77,18 +77,12 @@
 	return ot
 }
 
-//type PeersInfo struct {
-//	Count int               `json:"count"`
-//	Infos []*types.PeerInfo `json:"infos"`
-//}
-
 func (q *NetApi) ConnectPeersInfo(count int, offset *int) ([]*types.PeerInfo, error) {
 	c, o, err := checkOffset(count, offset)
 	if err != nil {
 		return nil, err
 	}
-	var p []*types.PeerInfo
-	q.eb.Publish(common.EventPeersInfo, &p)
+	p := q.cc.GetConnectPeersInfo()
 	r := p[o : c+o]
 	return r, nil
 }
@@ -98,24 +92,15 @@
 	if err != nil {
 		return nil, err
 	}
-	var p []*types.PeerInfo
-	q.eb.Publish(common.EventOnlinePeersInfo, &p)
+	p := q.cc.GetOnlinePeersInfo()
 	r := p[o : c+o]
 	return r, nil
 }
 
-<<<<<<< HEAD
 func (q *NetApi) GetAllPeersInfo(count int, offset *int) ([]*types.PeerInfo, error) {
 	c, o, err := checkOffset(count, offset)
 	if err != nil {
 		return nil, err
-=======
-func (q *NetApi) ConnectPeersInfo() *PeersInfo {
-	p := q.cc.GetPeersPool()
-	i := &PeersInfo{
-		Count: len(p),
-		Infos: p,
->>>>>>> 1b80204f
 	}
 	pis := make([]*types.PeerInfo, 0)
 	err = q.ledger.GetPeersInfo(func(pi *types.PeerInfo) error {
@@ -130,12 +115,10 @@
 }
 
 func (q *NetApi) PeersCount() (map[string]uint64, error) {
-	var p []*types.PeerInfo
-
-	q.eb.Publish(common.EventPeersInfo, &p)
+	p := q.cc.GetConnectPeersInfo()
 	connectCount := len(p)
 
-	q.eb.Publish(common.EventOnlinePeersInfo, &p)
+	p = q.cc.GetOnlinePeersInfo()
 	onlineCount := len(p)
 
 	var pa []*types.PeerInfo
