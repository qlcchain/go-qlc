--- conflicted
+++ resolved
@@ -1,11 +1,8 @@
 package api
 
 import (
-<<<<<<< HEAD
 	"encoding/json"
-=======
 	"context"
->>>>>>> 98872cdc
 	"os"
 	"path/filepath"
 	"testing"
