/*
 * Copyright (c) 2019 QLC Chain Team
 *
 * This software is released under the MIT License.
 * https://opensource.org/licenses/MIT
 */

package api

import (
	"encoding/hex"
	"encoding/json"
	"errors"
	"fmt"
	"math/big"
	"strings"

	"go.uber.org/zap"

	chainctx "github.com/qlcchain/go-qlc/chain/context"
	"github.com/qlcchain/go-qlc/common"
	"github.com/qlcchain/go-qlc/common/event"
	"github.com/qlcchain/go-qlc/common/topic"
	"github.com/qlcchain/go-qlc/common/types"
<<<<<<< HEAD
	"github.com/qlcchain/go-qlc/ledger"
	"github.com/qlcchain/go-qlc/log"
	"github.com/qlcchain/go-qlc/vm/abi"
	"github.com/qlcchain/go-qlc/vm/contract"
	cabi "github.com/qlcchain/go-qlc/vm/contract/abi"
	"github.com/qlcchain/go-qlc/vm/vmstore"
=======
	"github.com/qlcchain/go-qlc/common/vmcontract"
	"github.com/qlcchain/go-qlc/common/vmcontract/contractaddress"
	"github.com/qlcchain/go-qlc/log"
	"github.com/qlcchain/go-qlc/vm/abi"
>>>>>>> 0e185dee
)

type ContractApi struct {
	l      ledger.Store
	eb     event.EventBus
	cc     *chainctx.ChainContext
	logger *zap.SugaredLogger
}

func NewContractApi(cc *chainctx.ChainContext, l ledger.Store) *ContractApi {
	return &ContractApi{cc: cc, eb: cc.EventBus(), l: l, logger: log.NewLogger("api_contract")}
}

func (c *ContractApi) GetAbiByContractAddress(address types.Address) (string, error) {
	return vmcontract.GetAbiByContractAddress(address)
}

func (c *ContractApi) PackContractData(abiStr string, methodName string, params []string) ([]byte, error) {
	abiContract, err := abi.JSONToABIContract(strings.NewReader(abiStr))
	if err != nil {
		return nil, err
	}
	method, ok := abiContract.Methods[methodName]
	if !ok {
		return nil, errors.New("method name not found")
	}
	arguments, err := convert(params, method.Inputs)
	if err != nil {
		return nil, err
	}
	return abiContract.PackMethod(methodName, arguments...)
}

func (c *ContractApi) PackChainContractData(contractAddress types.Address, methodName string, params []string) ([]byte, error) {
	abiStr, err := c.GetAbiByContractAddress(contractAddress)
	if err != nil {
		return nil, err
	}
	return c.PackContractData(abiStr, methodName, params)
}

func (c *ContractApi) ContractAddressList() []types.Address {
	return contractaddress.ChainContractAddressList
}

type ContractSendBlockPara struct {
	Address   types.Address `json:"address"`
	TokenName string        `json:"tokenName"`
	To        types.Address `json:"to"`
	Amount    types.Balance `json:"amount"`
	Data      []byte        `json:"data"`

	PrivateFrom    string   `json:"privateFrom,omitempty"`
	PrivateFor     []string `json:"privateFor,omitempty"`
	PrivateGroupID string   `json:"privateGroupID,omitempty"`
	EnclaveKey     []byte   `json:"enclaveKey,omitempty"`
}

func (c *ContractApi) GenerateSendBlock(para *ContractSendBlockPara) (*types.StateBlock, error) {
	if !c.cc.IsPoVDone() {
		return nil, chainctx.ErrPoVNotFinish
	}

	// check parameters
	if para == nil {
		return nil, ErrParameterNil
	}
	if para.Amount.Int == nil || para.Address.IsZero() || para.To.IsZero() || para.TokenName == "" || len(para.Data) == 0 {
		return nil, errors.New("invalid transaction parameter")
	}

	if len(para.Data) > 0 && len(para.EnclaveKey) > 0 {
		return nil, errors.New("invalid Data and EnclaveKey parameter")
	}

	// check private parameters
	if len(para.PrivateFrom) > 0 {
		if len(para.PrivateFor) == 0 && para.PrivateGroupID == "" {
			return nil, errors.New("invalid PrivateFor and PrivateGroupID parameter")
		}
	}

	rawPayload := para.Data
	blkFillData := para.Data

	if len(para.EnclaveKey) > 0 {
		if len(para.PrivateFrom) == 0 {
			return nil, errors.New("invalid PrivateFrom parameter when EnclaveKey not nil")
		}

		// fetch raw payload by enclave key for private txs
		msgReq := &topic.EventPrivacyRecvReqMsg{
			EnclaveKey: para.EnclaveKey,

			RspChan: make(chan *topic.EventPrivacyRecvRspMsg, 1),
		}

		retPayload, err := privacyGetRawPayload(c.eb, msgReq)
		if err != nil {
			return nil, err
		}
		rawPayload = retPayload

		blkFillData = para.EnclaveKey
	} else if len(para.PrivateFrom) > 0 {
		// convert raw payload to enclave key for private txs
		msgReq := &topic.EventPrivacySendReqMsg{
			RawPayload:     para.Data,
			PrivateFrom:    para.PrivateFrom,
			PrivateFor:     para.PrivateFor,
			PrivateGroupID: para.PrivateGroupID,

			RspChan: make(chan *topic.EventPrivacySendRspMsg, 1),
		}

		enclaveKey, err := privacyDistributeRawPayload(c.eb, msgReq)
		if err != nil {
			return nil, err
		}

		blkFillData = enclaveKey
	}

	// check contract method whether exist or not
	cm, ok, err := contract.GetChainContract(para.To, rawPayload)
	if err != nil {
		return nil, err
	}
	if !ok || cm == nil {
		return nil, errors.New("chain contract method not exist")
	}

	// check account metas
	vmCtx := vmstore.NewVMContext(c.l)
	info, err := cabi.GetTokenByName(vmCtx, para.TokenName)
	if err != nil {
		return nil, err
	}
	tm, err := c.l.GetTokenMeta(para.Address, info.TokenId)
	if err != nil {
		return nil, errors.New("token not found")
	}
	prev, err := c.l.GetStateBlock(tm.Header)
	if err != nil {
		return nil, err
	}

	povHeader, err := c.l.GetLatestPovHeader()
	if err != nil {
		return nil, fmt.Errorf("get pov header error: %s", err)
	}

	// fill fields by api parameters
	sendBlk := &types.StateBlock{
		Address: para.Address,
		Token:   info.TokenId,
		Link:    para.To.ToHash(),
		Data:    blkFillData,

		PrivateFrom:    para.PrivateFrom,
		PrivateFor:     para.PrivateFor,
		PrivateGroupID: para.PrivateGroupID,
	}
	if len(para.PrivateFrom) > 0 {
		sendBlk.SetPrivateRawData(rawPayload)
	}

	// fill fields by ledger account metas
	sendBlk.Type = types.ContractSend
	sendBlk.Balance = tm.Balance.Sub(para.Amount)
	sendBlk.Previous = tm.Header
	sendBlk.Representative = tm.Representative
	sendBlk.Vote = prev.GetVote()
	sendBlk.Network = prev.GetNetwork()
	sendBlk.Oracle = prev.GetOracle()
	sendBlk.Storage = prev.GetStorage()

	sendBlk.Timestamp = common.TimeNow().Unix()
	sendBlk.PoVHeight = povHeader.GetHeight()

	// pre-running contract method send action
	vmCtx = vmstore.NewVMContext(c.l)
	cd := cm.GetDescribe()
	if cd.GetVersion() == contract.SpecVer1 {
		if err := cm.DoSend(vmCtx, sendBlk); err != nil {
			return nil, err
		}

		h := vmCtx.Cache.Trie().Hash()
		if h != nil {
			sendBlk.Extra = *h
		}
	} else if cd.GetVersion() == contract.SpecVer2 {
		_, _, err := cm.ProcessSend(vmCtx, sendBlk)
		if err != nil {
			return nil, err
		}

		h := vmCtx.Cache.Trie().Hash()
		if h != nil {
			sendBlk.Extra = *h
		}
	} else {
		return nil, errors.New("invalid contract version")
	}

	sendBlk.ResetPrivateRawData()
	return sendBlk, nil
}

type ContractRewardBlockPara struct {
	SendHash types.Hash `json:"sendHash"`
}

func (c *ContractApi) GenerateRewardBlock(para *ContractRewardBlockPara) (*types.StateBlock, error) {
	if !c.cc.IsPoVDone() {
		return nil, chainctx.ErrPoVNotFinish
	}

	// check parameters
	if para == nil {
		return nil, ErrParameterNil
	}
	if para.SendHash.IsZero() {
		return nil, errors.New("invalid transaction parameter")
	}

	vmCtx := vmstore.NewVMContext(c.l)

	sendBlk, err := c.l.GetStateBlockConfirmed(para.SendHash)
	if err != nil {
		return nil, err
	}

	// make sure private raw data exist
	if len(sendBlk.PrivateFrom) > 0 && len(sendBlk.PrivateRawData) == 0 {
		msgReq := &topic.EventPrivacyRecvReqMsg{
			EnclaveKey: sendBlk.GetData(),

			RspChan: make(chan *topic.EventPrivacyRecvRspMsg, 1),
		}

		rawData, err := privacyGetRawPayload(c.eb, msgReq)
		if err != nil {
			return nil, err
		}
		if len(rawData) == 0 {
			return nil, errors.New("send is private but this node is not recipient")
		}

		sendBlk.SetPrivateRawData(rawData)
	}

	// check contract method whether exist or not
	ca, err := types.BytesToAddress(sendBlk.Link.Bytes())
	if err != nil {
		return nil, err
	}
	cm, ok, err := contract.GetChainContract(ca, sendBlk.GetPayload())
	if err != nil {
		return nil, err
	}
	if !ok || cm == nil {
		return nil, errors.New("chain contract method not exist")
	}

	povHeader, err := c.l.GetLatestPovHeader()
	if err != nil {
		return nil, fmt.Errorf("get pov header error: %s", err)
	}

	// fill default fields in reward block, but all fields can be set by DoReceive action
	recvBlk := &types.StateBlock{
		Type:      types.ContractReward,
		Link:      para.SendHash,
		Timestamp: common.TimeNow().Unix(),
		PoVHeight: povHeader.GetHeight(),
	}

	// pre-running contract method receive action
	vmCtx = vmstore.NewVMContext(c.l)
	g, err := cm.DoReceive(vmCtx, recvBlk, sendBlk)
	if err != nil {
		return nil, err
	}
	if len(g) == 0 {
		return nil, errors.New("run DoReceive got empty block")
	}

	h := g[0].VMContext.Cache.Trie().Hash()
	if h != nil {
		recvBlk.Extra = *h
	}

	return recvBlk, nil
}

func convert(params []string, arguments abi.Arguments) ([]interface{}, error) {
	if len(params) != len(arguments) {
		return nil, errors.New("argument size not match")
	}
	resultList := make([]interface{}, len(params))
	for i, argument := range arguments {
		result, err := convertOne(params[i], argument.Type)
		if err != nil {
			return nil, err
		}
		resultList[i] = result
	}
	return resultList, nil
}

func convertOne(param string, t abi.Type) (interface{}, error) {
	typeString := t.String()
	if strings.Contains(typeString, "[") {
		return convertToArray(param, t)
	} else if typeString == "bool" {
		return convertToBool(param)
	} else if strings.HasPrefix(typeString, "int") {
		return convertToInt(param, t.Size)
	} else if strings.HasPrefix(typeString, "uint") {
		return convertToUint(param, t.Size)
	} else if typeString == "address" {
		return types.HexToAddress(param)
	} else if typeString == "tokenId" || typeString == "hash" {
		return types.NewHash(param)
	} else if typeString == "signature" {
		return types.NewSignature(param)
	} else if typeString == "string" {
		return param, nil
	} else if typeString == "bytes" {
		return convertToDynamicBytes(param)
	} else if strings.HasPrefix(typeString, "bytes") {
		return convertToFixedBytes(param, t.Size)
	}
	return nil, errors.New("unknown type " + typeString)
}

func convertToArray(param string, t abi.Type) (interface{}, error) {
	if t.Elem.Elem != nil {
		return nil, errors.New(t.String() + " type not supported")
	}
	typeString := t.Elem.String()
	if typeString == "bool" {
		return convertToBoolArray(param)
	} else if strings.HasPrefix(typeString, "int") {
		return convertToIntArray(param, *t.Elem)
	} else if strings.HasPrefix(typeString, "uint") {
		return convertToUintArray(param, *t.Elem)
	} else if typeString == "address" {
		return convertToAddressArray(param)
	} else if typeString == "tokenId" || typeString == "hash" {
		return convertToTokenIdArray(param)
	} else if typeString == "string" {
		return convertToStringArray(param)
	} else if typeString == "signature" {
		return convertToSignatureArray(param)
	}
	return nil, errors.New(typeString + " array type not supported")
}

func convertToBoolArray(param string) (interface{}, error) {
	resultList := make([]bool, 0)
	if err := json.Unmarshal([]byte(param), &resultList); err != nil {
		return nil, err
	}
	return resultList, nil
}

func convertToIntArray(param string, t abi.Type) (interface{}, error) {
	size := t.Size
	if size == 8 {
		resultList := make([]int8, 0)
		if err := json.Unmarshal([]byte(param), &resultList); err != nil {
			return nil, err
		}
		return resultList, nil
	} else if size == 16 {
		resultList := make([]int16, 0)
		if err := json.Unmarshal([]byte(param), &resultList); err != nil {
			return nil, err
		}
		return resultList, nil
	} else if size == 32 {
		resultList := make([]int32, 0)
		if err := json.Unmarshal([]byte(param), &resultList); err != nil {
			return nil, err
		}
		return resultList, nil
	} else if size == 64 {
		resultList := make([]int64, 0)
		if err := json.Unmarshal([]byte(param), &resultList); err != nil {
			return nil, err
		}
		return resultList, nil
	} else {
		resultList := make([]*big.Int, 0)
		if err := json.Unmarshal([]byte(param), &resultList); err != nil {
			return nil, err
		}
		return resultList, nil
	}
}
func convertToUintArray(param string, t abi.Type) (interface{}, error) {
	size := t.Size
	if size == 8 {
		resultList := make([]uint8, 0)
		if err := json.Unmarshal([]byte(param), &resultList); err != nil {
			return nil, err
		}
		return resultList, nil
	} else if size == 16 {
		resultList := make([]uint16, 0)
		if err := json.Unmarshal([]byte(param), &resultList); err != nil {
			return nil, err
		}
		return resultList, nil
	} else if size == 32 {
		resultList := make([]uint32, 0)
		if err := json.Unmarshal([]byte(param), &resultList); err != nil {
			return nil, err
		}
		return resultList, nil
	} else if size == 64 {
		resultList := make([]uint64, 0)
		if err := json.Unmarshal([]byte(param), &resultList); err != nil {
			return nil, err
		}
		return resultList, nil
	} else {
		resultList := make([]*big.Int, 0)
		if err := json.Unmarshal([]byte(param), &resultList); err != nil {
			return nil, err
		}
		return resultList, nil
	}
}
func convertToAddressArray(param string) (interface{}, error) {
	resultList := make([]types.Address, 0)
	if err := json.Unmarshal([]byte(param), &resultList); err != nil {
		return nil, err
	}
	return resultList, nil
}

func convertToTokenIdArray(param string) (interface{}, error) {
	resultList := make([]types.Hash, 0)
	if err := json.Unmarshal([]byte(param), &resultList); err != nil {
		return nil, err
	}
	return resultList, nil
}

func convertToSignatureArray(param string) (interface{}, error) {
	resultList := make([]types.Signature, 0)
	if err := json.Unmarshal([]byte(param), &resultList); err != nil {
		return nil, err
	}
	return resultList, nil
}

func convertToStringArray(param string) (interface{}, error) {
	resultList := make([]string, 0)
	if err := json.Unmarshal([]byte(param), &resultList); err != nil {
		return nil, err
	}
	return resultList, nil
}

func convertToBool(param string) (interface{}, error) {
	if param == "true" {
		return true, nil
	} else {
		return false, nil
	}
}

func convertToInt(param string, size int) (interface{}, error) {
	bigInt, ok := new(big.Int).SetString(param, 0)
	if !ok || bigInt.BitLen() > size-1 {
		return nil, errors.New(param + " convert to int failed")
	}
	if size == 8 {
		return int8(bigInt.Int64()), nil
	} else if size == 16 {
		return int16(bigInt.Int64()), nil
	} else if size == 32 {
		return int32(bigInt.Int64()), nil
	} else if size == 64 {
		return int64(bigInt.Int64()), nil
	} else {
		return bigInt, nil
	}
}

func convertToUint(param string, size int) (interface{}, error) {
	bigInt, ok := new(big.Int).SetString(param, 0)
	if !ok || bigInt.BitLen() > size {
		return nil, errors.New(param + " convert to uint failed")
	}
	if size == 8 {
		return uint8(bigInt.Uint64()), nil
	} else if size == 16 {
		return uint16(bigInt.Uint64()), nil
	} else if size == 32 {
		return uint32(bigInt.Uint64()), nil
	} else if size == 64 {
		return uint64(bigInt.Uint64()), nil
	} else {
		return bigInt, nil
	}
}

func convertToFixedBytes(param string, size int) (interface{}, error) {
	if len(param) != size*2 {
		return nil, errors.New(param + " is not valid bytes")
	}
	return hex.DecodeString(param)
}
func convertToDynamicBytes(param string) (interface{}, error) {
	return hex.DecodeString(param)
}<|MERGE_RESOLUTION|>--- conflicted
+++ resolved
@@ -22,19 +22,13 @@
 	"github.com/qlcchain/go-qlc/common/event"
 	"github.com/qlcchain/go-qlc/common/topic"
 	"github.com/qlcchain/go-qlc/common/types"
-<<<<<<< HEAD
+	"github.com/qlcchain/go-qlc/common/vmcontract"
+	"github.com/qlcchain/go-qlc/common/vmcontract/contractaddress"
 	"github.com/qlcchain/go-qlc/ledger"
 	"github.com/qlcchain/go-qlc/log"
 	"github.com/qlcchain/go-qlc/vm/abi"
-	"github.com/qlcchain/go-qlc/vm/contract"
 	cabi "github.com/qlcchain/go-qlc/vm/contract/abi"
 	"github.com/qlcchain/go-qlc/vm/vmstore"
-=======
-	"github.com/qlcchain/go-qlc/common/vmcontract"
-	"github.com/qlcchain/go-qlc/common/vmcontract/contractaddress"
-	"github.com/qlcchain/go-qlc/log"
-	"github.com/qlcchain/go-qlc/vm/abi"
->>>>>>> 0e185dee
 )
 
 type ContractApi struct {
@@ -159,7 +153,7 @@
 	}
 
 	// check contract method whether exist or not
-	cm, ok, err := contract.GetChainContract(para.To, rawPayload)
+	cm, ok, err := vmcontract.GetChainContract(para.To, rawPayload)
 	if err != nil {
 		return nil, err
 	}
@@ -218,7 +212,7 @@
 	// pre-running contract method send action
 	vmCtx = vmstore.NewVMContext(c.l)
 	cd := cm.GetDescribe()
-	if cd.GetVersion() == contract.SpecVer1 {
+	if cd.GetVersion() == vmcontract.SpecVer1 {
 		if err := cm.DoSend(vmCtx, sendBlk); err != nil {
 			return nil, err
 		}
@@ -227,7 +221,7 @@
 		if h != nil {
 			sendBlk.Extra = *h
 		}
-	} else if cd.GetVersion() == contract.SpecVer2 {
+	} else if cd.GetVersion() == vmcontract.SpecVer2 {
 		_, _, err := cm.ProcessSend(vmCtx, sendBlk)
 		if err != nil {
 			return nil, err
@@ -293,7 +287,7 @@
 	if err != nil {
 		return nil, err
 	}
-	cm, ok, err := contract.GetChainContract(ca, sendBlk.GetPayload())
+	cm, ok, err := vmcontract.GetChainContract(ca, sendBlk.GetPayload())
 	if err != nil {
 		return nil, err
 	}
