--- conflicted
+++ resolved
@@ -832,12 +832,7 @@
 	if !l.cc.IsPoVDone() {
 		return types.ZeroHash, chainctx.ErrPoVNotFinish
 	}
-<<<<<<< HEAD
-	var p []*types.PeerInfo
-	l.eb.Publish(common.EventPeersInfo, &p)
-=======
 	p := l.cc.GetPeersPool()
->>>>>>> 1b80204f
 	if len(p) == 0 {
 		return types.ZeroHash, errors.New("no peer connect,please check it")
 	}
