/*
 * Copyright (c) 2020 QLC Chain Team
 *
 * This software is released under the MIT License.
 * https://opensource.org/licenses/MIT
 */

package api

import (
	"encoding/hex"
	"github.com/google/uuid"
	qctx "github.com/qlcchain/go-qlc/chain/context"
	"github.com/qlcchain/go-qlc/common/event"
	"github.com/qlcchain/go-qlc/config"
	"github.com/qlcchain/go-qlc/ledger"
	"os"
	"path/filepath"
	"testing"

	"go.uber.org/zap"

	"github.com/qlcchain/go-qlc/common/types"
	"github.com/qlcchain/go-qlc/common/util"
	"github.com/qlcchain/go-qlc/common/vmcontract/contractaddress"
	"github.com/qlcchain/go-qlc/log"
	"github.com/qlcchain/go-qlc/mock"
)

type mockDataContractApi struct {
	l  ledger.Store
	cc *qctx.ChainContext
	eb event.EventBus
}

func setupTestCaseContractApi(t *testing.T) (func(t *testing.T), *mockDataContractApi) {
	md := new(mockDataContractApi)

	dir := filepath.Join(config.QlcTestDataDir(), "rewards", uuid.New().String())
	_ = os.RemoveAll(dir)
	cm := config.NewCfgManager(dir)
	_, _ = cm.Load()

	md.l = ledger.NewLedger(cm.ConfigFile)

	md.cc = qctx.NewChainContext(cm.ConfigFile)
	md.cc.Init(nil)

	md.eb = md.cc.EventBus()

	return func(t *testing.T) {
		_ = md.eb.Close()
		err := md.l.Close()
		if err != nil {
			t.Fatal(err)
		}
		err = os.RemoveAll(dir)
		if err != nil {
			t.Fatal(err)
		}
	}, md
}

func TestNewContractApi(t *testing.T) {
<<<<<<< HEAD
	tearDown, md := setupTestCaseContractApi(t)
	defer tearDown(t)

	api := NewContractApi(md.cc, md.l)
	if abi, err := api.GetAbiByContractAddress(types.BlackHoleAddress); err != nil {
=======
	api := NewContractApi()
	if abi, err := api.GetAbiByContractAddress(contractaddress.BlackHoleAddress); err != nil {
>>>>>>> 0e185dee
		t.Fatal(err)
	} else if len(abi) == 0 {
		t.Fatal("invalid abi")
	} else {
		if data, err := api.PackContractData(abi, "Destroy", []string{mock.Address().String(),
			mock.Hash().String(), mock.Hash().String(), "111", types.ZeroSignature.String()}); err != nil {
			t.Fatal(err)
		} else if len(data) == 0 {
			t.Fatal("invalid data")
		} else {
			t.Log(hex.EncodeToString(data))
		}
	}

	if addressList := api.ContractAddressList(); len(addressList) == 0 {
		t.Fatal("can not find any on-chain contract")
	}
}

func TestContractApi_PackContractData(t *testing.T) {
	logger := log.NewLogger("TestContractApi_PackContractData")

	type fields struct {
		logger *zap.SugaredLogger
	}
	type args struct {
		abiStr     string
		methodName string
		params     []string
	}
	tests := []struct {
		name    string
		fields  fields
		args    args
		want    []byte
		wantErr bool
	}{
		{
			name: "address[]",
			fields: fields{
				logger: logger,
			},
			args: args{
				abiStr: `[
  {
    "type": "function",
    "name": "Destroy",
    "inputs": [
      {
        "name": "value",
        "type": "address[]"
      }
    ]
  }
]
`,
				methodName: "Destroy",
				params:     []string{`["qlc_38nm8t5rimw6h6j7wyokbs8jiygzs7baoha4pqzhfw1k79npyr1km8w6y7r8","qlc_38nm8t5rimw6h6j7wyokbs8jiygzs7baoha4pqzhfw1k79npyr1km8w6y7r8"]`},
			},
			want:    nil,
			wantErr: false,
		}, {
			name: "hash[]",
			fields: fields{
				logger: logger,
			},
			args: args{
				abiStr: `[
  {
    "type": "function",
    "name": "Destroy",
    "inputs": [
      {
        "name": "value",
        "type": "hash[]"
      }
    ]
  }
]
`,
				methodName: "Destroy",
				params:     []string{`["2C353DA641277FD8379354307A54BECE090C51E52FB460EA5A8674B702BDCE5E","2C353DA641277FD8379354307A54BECE090C51E52FB460EA5A8674B702BDCE5E"]`},
			},
			want:    nil,
			wantErr: false,
		}, {
			name: "tokenId[]",
			fields: fields{
				logger: logger,
			},
			args: args{
				abiStr: `[
  {
    "type": "function",
    "name": "Destroy",
    "inputs": [
      {
        "name": "value",
        "type": "tokenId[]"
      }
    ]
  }
]
`,
				methodName: "Destroy",
				params:     []string{`["2C353DA641277FD8379354307A54BECE090C51E52FB460EA5A8674B702BDCE5E","2C353DA641277FD8379354307A54BECE090C51E52FB460EA5A8674B702BDCE5E"]`},
			},
			want:    nil,
			wantErr: false,
		}, {
			name: "string[]",
			fields: fields{
				logger: logger,
			},
			args: args{
				abiStr: `[
  {
    "type": "function",
    "name": "Destroy",
    "inputs": [
      {
        "name": "value",
        "type": "string[]"
      }
    ]
  }
]
`,
				methodName: "Destroy",
				params:     []string{`["2C353DA641277FD8379354307A54BECE090C51E52FB460EA5A8674B702BDCE5E","2C353DA641277FD8379354307A54BECE090C51E52FB460EA5A8674B702BDCE5E"]`},
			},
			want:    nil,
			wantErr: false,
		}, {
			name: "signature[]",
			fields: fields{
				logger: logger,
			},
			args: args{
				abiStr: `[
  {
    "type": "function",
    "name": "Destroy",
    "inputs": [
      {
        "name": "value",
        "type": "signature[]"
      }
    ]
  }
]
`,
				methodName: "Destroy",
				params:     []string{`["bb5c2e6d3b30f2edd749669452a447c0dfd45538edc09d32e407c22ba4c728f7945aec3dd253405b2b7eb81543e081a91edccf10362a8bbe722b75021305d901","bb5c2e6d3b30f2edd749669452a447c0dfd45538edc09d32e407c22ba4c728f7945aec3dd253405b2b7eb81543e081a91edccf10362a8bbe722b75021305d901"]`},
			},
			want:    nil,
			wantErr: false,
		}, {
			name: "int8",
			fields: fields{
				logger: logger,
			},
			args: args{
				abiStr: `[
  {
    "type": "function",
    "name": "Destroy",
    "inputs": [
      {
        "name": "value",
        "type": "int8"
      }
    ]
  }
]
`,
				methodName: "Destroy",
				params:     []string{"100"},
			},
			want:    nil,
			wantErr: false,
		}, {
			name: "int16",
			fields: fields{
				logger: logger,
			},
			args: args{
				abiStr: `[
  {
    "type": "function",
    "name": "Destroy",
    "inputs": [
      {
        "name": "value",
        "type": "int16"
      }
    ]
  }
]
`,
				methodName: "Destroy",
				params:     []string{"100"},
			},
			want:    nil,
			wantErr: false,
		}, {
			name: "int32",
			fields: fields{
				logger: logger,
			},
			args: args{
				abiStr: `[
  {
    "type": "function",
    "name": "Destroy",
    "inputs": [
      {
        "name": "value",
        "type": "int32"
      }
    ]
  }
]
`,
				methodName: "Destroy",
				params:     []string{"100"},
			},
			want:    nil,
			wantErr: false,
		}, {
			name: "int64",
			fields: fields{
				logger: logger,
			},
			args: args{
				abiStr: `[
  {
    "type": "function",
    "name": "Destroy",
    "inputs": [
      {
        "name": "value",
        "type": "int64"
      }
    ]
  }
]
`,
				methodName: "Destroy",
				params:     []string{"100"},
			},
			want:    nil,
			wantErr: false,
		}, {
			name: "int128",
			fields: fields{
				logger: logger,
			},
			args: args{
				abiStr: `[
  {
    "type": "function",
    "name": "Destroy",
    "inputs": [
      {
        "name": "value",
        "type": "int128"
      }
    ]
  }
]
`,
				methodName: "Destroy",
				params:     []string{"1011111110"},
			},
			want:    nil,
			wantErr: false,
		}, {
			name: "uint8",
			fields: fields{
				logger: logger,
			},
			args: args{
				abiStr: `[
  {
    "type": "function",
    "name": "Destroy",
    "inputs": [
      {
        "name": "value",
        "type": "uint8"
      }
    ]
  }
]
`,
				methodName: "Destroy",
				params:     []string{"100"},
			},
			want:    nil,
			wantErr: false,
		}, {
			name: "uint16",
			fields: fields{
				logger: logger,
			},
			args: args{
				abiStr: `[
  {
    "type": "function",
    "name": "Destroy",
    "inputs": [
      {
        "name": "value",
        "type": "uint16"
      }
    ]
  }
]
`,
				methodName: "Destroy",
				params:     []string{"100"},
			},
			want:    nil,
			wantErr: false,
		}, {
			name: "uint32",
			fields: fields{
				logger: logger,
			},
			args: args{
				abiStr: `[
  {
    "type": "function",
    "name": "Destroy",
    "inputs": [
      {
        "name": "value",
        "type": "uint32"
      }
    ]
  }
]
`,
				methodName: "Destroy",
				params:     []string{"100"},
			},
			want:    nil,
			wantErr: false,
		}, {
			name: "uint64",
			fields: fields{
				logger: logger,
			},
			args: args{
				abiStr: `[
  {
    "type": "function",
    "name": "Destroy",
    "inputs": [
      {
        "name": "value",
        "type": "uint64"
      }
    ]
  }
]
`,
				methodName: "Destroy",
				params:     []string{"100"},
			},
			want:    nil,
			wantErr: false,
		}, {
			name: "uint128",
			fields: fields{
				logger: logger,
			},
			args: args{
				abiStr: `[
  {
    "type": "function",
    "name": "Destroy",
    "inputs": [
      {
        "name": "value",
        "type": "uint128"
      }
    ]
  }
]
`,
				methodName: "Destroy",
				params:     []string{"1011111110"},
			},
			want:    nil,
			wantErr: false,
		}, {
			name: "bytes32",
			fields: fields{
				logger: logger,
			},
			args: args{
				abiStr: `[
  {
    "type": "function",
    "name": "Destroy",
    "inputs": [
      {
        "name": "value",
        "type": "bytes32"
      }
    ]
  }
]
`,
				methodName: "Destroy",
				params:     []string{"2C353DA641277FD8379354307A54BECE090C51E52FB460EA5A8674B702BDCE5E"},
			},
			want:    nil,
			wantErr: false,
		}, {
			name: "bytes",
			fields: fields{
				logger: logger,
			},
			args: args{
				abiStr: `[
  {
    "type": "function",
    "name": "Destroy",
    "inputs": [
      {
        "name": "value",
        "type": "bytes"
      }
    ]
  }
]
`,
				methodName: "Destroy",
				params:     []string{"2C353DA641277FD8379354307A54BECE090C51E52FB460EA5A8674B702BDCE5E"},
			},
			want:    nil,
			wantErr: false,
		}, {
			name: "bool[]",
			fields: fields{
				logger: logger,
			},
			args: args{
				abiStr: `[
  {
    "type": "function",
    "name": "Destroy",
    "inputs": [
      {
        "name": "value",
        "type": "bool[]"
      }
    ]
  }
]
`,
				methodName: "Destroy",
				params:     []string{`[true, false]`},
			},
			want:    nil,
			wantErr: false,
		}, {
			name: "bool",
			fields: fields{
				logger: logger,
			},
			args: args{
				abiStr: `[
  {
    "type": "function",
    "name": "Destroy",
    "inputs": [
      {
        "name": "value",
        "type": "bool"
      }
    ]
  }
]
`,
				methodName: "Destroy",
				params:     []string{`false`},
			},
			want:    nil,
			wantErr: false,
		}, {
			name: "int8[]",
			fields: fields{
				logger: logger,
			},
			args: args{
				abiStr: `[
  {
    "type": "function",
    "name": "Destroy",
    "inputs": [
      {
        "name": "value",
        "type": "int8[]"
      }
    ]
  }
]
`,
				methodName: "Destroy",
				params:     []string{`[11, 22]`},
			},
			want:    nil,
			wantErr: false,
		}, {
			name: "int16[]",
			fields: fields{
				logger: logger,
			},
			args: args{
				abiStr: `[
  {
    "type": "function",
    "name": "Destroy",
    "inputs": [
      {
        "name": "value",
        "type": "int16[]"
      }
    ]
  }
]
`,
				methodName: "Destroy",
				params:     []string{`[111, 123]`},
			},
			want:    nil,
			wantErr: false,
		}, {
			name: "int32[]",
			fields: fields{
				logger: logger,
			},
			args: args{
				abiStr: `[
  {
    "type": "function",
    "name": "Destroy",
    "inputs": [
      {
        "name": "value",
        "type": "int32[]"
      }
    ]
  }
]
`,
				methodName: "Destroy",
				params:     []string{`[111, 123]`},
			},
			want:    nil,
			wantErr: false,
		}, {
			name: "int64[]",
			fields: fields{
				logger: logger,
			},
			args: args{
				abiStr: `[
  {
    "type": "function",
    "name": "Destroy",
    "inputs": [
      {
        "name": "value",
        "type": "int64[]"
      }
    ]
  }
]
`,
				methodName: "Destroy",
				params:     []string{`[111, 123]`},
			},
			want:    nil,
			wantErr: false,
		}, {
			name: "uint8[]",
			fields: fields{
				logger: logger,
			},
			args: args{
				abiStr: `[
  {
    "type": "function",
    "name": "Destroy",
    "inputs": [
      {
        "name": "value",
        "type": "uint8[]"
      }
    ]
  }
]
`,
				methodName: "Destroy",
				params:     []string{`[11, 22]`},
			},
			want:    nil,
			wantErr: false,
		}, {
			name: "uint16[]",
			fields: fields{
				logger: logger,
			},
			args: args{
				abiStr: `[
  {
    "type": "function",
    "name": "Destroy",
    "inputs": [
      {
        "name": "value",
        "type": "uint16[]"
      }
    ]
  }
]
`,
				methodName: "Destroy",
				params:     []string{`[111, 123]`},
			},
			want:    nil,
			wantErr: false,
		}, {
			name: "uint32[]",
			fields: fields{
				logger: logger,
			},
			args: args{
				abiStr: `[
  {
    "type": "function",
    "name": "Destroy",
    "inputs": [
      {
        "name": "value",
        "type": "uint32[]"
      }
    ]
  }
]
`,
				methodName: "Destroy",
				params:     []string{`[111, 123]`},
			},
			want:    nil,
			wantErr: false,
		}, {
			name: "uint64[]",
			fields: fields{
				logger: logger,
			},
			args: args{
				abiStr: `[
  {
    "type": "function",
    "name": "Destroy",
    "inputs": [
      {
        "name": "value",
        "type": "uint64[]"
      }
    ]
  }
]
`,
				methodName: "Destroy",
				params:     []string{`[111, 123]`},
			},
			want:    nil,
			wantErr: false,
		}, {
			name: "uint64_error",
			fields: fields{
				logger: logger,
			},
			args: args{
				abiStr: `[
  {
    "type": "function",
    "name": "Destroy",
    "inputs": [
      {
        "name": "value",
        "type": "uint64"
      }
    ]
  }
]
`,
				methodName: "Destroy",
				params:     []string{`[111, 123]`},
			},
			want:    nil,
			wantErr: true,
		},
	}
	for _, tt := range tests {
		t.Run(tt.name, func(t *testing.T) {
			c := &ContractApi{
				logger: tt.fields.logger,
			}
			_, err := c.PackContractData(tt.args.abiStr, tt.args.methodName, tt.args.params)
			if (err != nil) != tt.wantErr {
				t.Errorf("PackContractData() error = %v, wantErr %v", err, tt.wantErr)
				return
			}
			//if !reflect.DeepEqual(got, tt.want) {
			//	t.Errorf("PackContractData() got = %v, want %v", got, tt.want)
			//}
		})
	}
}

func TestT(t *testing.T) {
	a := []bool{true, false}
	t.Log(util.ToString(a))
}<|MERGE_RESOLUTION|>--- conflicted
+++ resolved
@@ -62,16 +62,11 @@
 }
 
 func TestNewContractApi(t *testing.T) {
-<<<<<<< HEAD
 	tearDown, md := setupTestCaseContractApi(t)
 	defer tearDown(t)
 
 	api := NewContractApi(md.cc, md.l)
-	if abi, err := api.GetAbiByContractAddress(types.BlackHoleAddress); err != nil {
-=======
-	api := NewContractApi()
 	if abi, err := api.GetAbiByContractAddress(contractaddress.BlackHoleAddress); err != nil {
->>>>>>> 0e185dee
 		t.Fatal(err)
 	} else if len(abi) == 0 {
 		t.Fatal("invalid abi")
