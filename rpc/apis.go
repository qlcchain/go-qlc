--- conflicted
+++ resolved
@@ -76,7 +76,13 @@
 			Service:   api.NewSMSApi(r.ledger, r.relation),
 			Public:    true,
 		}
-<<<<<<< HEAD
+	case "rewards":
+		return API{
+			Namespace: "rewards",
+			Version:   "1.0",
+			Service:   api.NewRewardsApi(r.ledger),
+			Public:    true,
+		}
 	case "pov":
 		return API{
 			Namespace: "pov",
@@ -89,13 +95,6 @@
 			Namespace: "miner",
 			Version:   "1.0",
 			Service:   api.NewMinerApi(r.ledger),
-=======
-	case "rewards":
-		return API{
-			Namespace: "rewards",
-			Version:   "1.0",
-			Service:   api.NewRewardsApi(r.ledger),
->>>>>>> 5667dd11
 			Public:    true,
 		}
 	default:
@@ -132,11 +131,7 @@
 }
 
 func (r *RPC) GetPublicApis() []API {
-<<<<<<< HEAD
-	apiModules := []string{"ledger", "account", "net", "util", "wallet", "mintage", "contract", "sms", "pledge", "pov", "miner"}
-=======
-	apiModules := []string{"ledger", "account", "net", "util", "wallet", "mintage", "contract", "sms", "pledge", "rewards"}
->>>>>>> 5667dd11
+	apiModules := []string{"ledger", "account", "net", "util", "wallet", "mintage", "contract", "sms", "pledge", "rewards", "pov", "miner"}
 	return r.GetApis(apiModules...)
 }
 
