--- conflicted
+++ resolved
@@ -175,13 +175,8 @@
 }
 
 func (r *RPC) GetPublicApis() []rpc.API {
-<<<<<<< HEAD
-	apiModules := []string{"ledger", "account", "net", "util", "wallet", "mintage", "contract", "pledge",
+	apiModules := []string{"ledger", "account", "net", "util", "mintage", "contract", "pledge",
 		"rewards", "pov", "miner", "config", "debug", "destroy", "metrics", "rep", "chain", "dpki", "settlement",
 		"permission"}
-=======
-	apiModules := []string{"ledger", "account", "net", "util", "mintage", "contract", "pledge",
-		"rewards", "pov", "miner", "config", "debug", "destroy", "metrics", "rep", "chain", "dpki", "settlement"}
->>>>>>> 2df3ad69
 	return r.GetApis(apiModules...)
 }