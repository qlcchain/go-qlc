--- conflicted
+++ resolved
@@ -356,7 +356,6 @@
 			break
 		}
 		oRoot = oBlock.blockSrc.block.GetPrevious()
-<<<<<<< HEAD
 	}
 	return oRoot
 }
@@ -390,41 +389,6 @@
 		oRootCopy := oRoot
 		reqOrphanRoots = append(reqOrphanRoots, &oRootCopy)
 	}
-=======
-	}
-	return oRoot
-}
-
-func (bp *PovBlockProcessor) requestOrphanBlock(oBlock *PovOrphanBlock) {
-	blockHash := oBlock.blockSrc.block.GetHash()
-
-	bp.reqOrphanBlocks[blockHash] = oBlock
-}
-
-func (bp *PovBlockProcessor) onRequestOrphanBlocksTimer() {
-	if len(bp.reqOrphanBlocks) <= 0 {
-		return
-	}
-
-	// find orphan roots that are previous blocks
-	orphanRoots := make(map[types.Hash]struct{})
-	for _, oBlock := range bp.reqOrphanBlocks {
-		blockHash := oBlock.blockSrc.block.GetHash()
-		oRoot := bp.GetOrphanRoot(blockHash)
-		orphanRoots[oRoot] = struct{}{}
-	}
-
-	// check orphan roots are waiting txs or not
-	var reqOrphanRoots []*types.Hash
-	for oRoot := range orphanRoots {
-		if bp.HasPendingBlock(oRoot) {
-			continue
-		}
-
-		oRootCopy := oRoot
-		reqOrphanRoots = append(reqOrphanRoots, &oRootCopy)
-	}
->>>>>>> 621dce2b
 
 	// just request once by fast timer, retry many times by slow timer
 	bp.reqOrphanBlocks = make(map[types.Hash]*PovOrphanBlock)
