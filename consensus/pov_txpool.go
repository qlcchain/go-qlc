--- conflicted
+++ resolved
@@ -99,7 +99,6 @@
 }
 
 func (tp *PovTxPool) getUnconfirmedTxsByFast() (map[types.AddressToken][]*PovTxEntry, int) {
-<<<<<<< HEAD
 	ledger := tp.povEngine.GetLedger()
 	logger := tp.povEngine.GetLogger()
 
@@ -197,8 +196,6 @@
 }
 
 func (tp *PovTxPool) getUnconfirmedTxsBySlow() (map[types.AddressToken][]*PovTxEntry, int) {
-=======
->>>>>>> 621dce2b
 	ledger := tp.povEngine.GetLedger()
 	logger := tp.povEngine.GetLogger()
 
@@ -207,115 +204,11 @@
 
 	logger.Infof("begin to scan all state blocks, block %d, unchecked %d", stateBlockNum, uncheckedStateBlockNum)
 
-<<<<<<< HEAD
-	accountTxs := make(map[types.AddressToken][]*PovTxEntry, 1000)
-=======
-	var accountTxs map[types.AddressToken][]*PovTxEntry
->>>>>>> 621dce2b
-	unconfirmedTxNum := 0
-
-	startTime := time.Now()
-
-<<<<<<< HEAD
-=======
-	err := ledger.BatchView(func(txn db.StoreTxn) error {
-		// scan all account metas
-		var allAms []*types.AccountMeta
-		err := ledger.GetAccountMetas(func(am *types.AccountMeta) error {
-			allAms = append(allAms, am)
-			return nil
-		}, txn)
-		if err != nil {
-			logger.Errorf("failed to get account metas, err %s", err)
-			return err
-		}
-
-		logger.Infof("total %d account metas", len(allAms))
-
-		accountTxs = make(map[types.AddressToken][]*PovTxEntry, len(allAms))
-
-		// scan all blocks under user accounts
-		for _, am := range allAms {
-			for _, tm := range am.Tokens {
-				prevHash := tm.Header
-				for prevHash.IsZero() == false {
-					block, err := ledger.GetStateBlock(prevHash, txn)
-					if err != nil {
-						break
-					}
-
-					txHash := prevHash // no need calc hash from block
-					prevHash = block.GetPrevious()
-
-					if ledger.HasPovTxLookup(txHash, txn) {
-						break // all previous tx had been packed into pov
-					}
-
-					addrToken := types.AddressToken{Address: block.GetAddress(), Token: block.GetToken()}
-					//logger.Debugf("AddrToken %s block %s", addrToken, txHash)
-					accountTxs[addrToken] = append(accountTxs[addrToken], &PovTxEntry{txHash: txHash, txBlock: block})
-					unconfirmedTxNum++
-				}
-			}
-		}
-
-		logger.Infof("total %d unconfirmed blocks by scan %d account metas", unconfirmedTxNum, len(allAms))
-
-		// reversing txs, open <- send/recv <- header
-		for _, tokenTxs := range accountTxs {
-			for i := len(tokenTxs)/2 - 1; i >= 0; i-- {
-				opp := len(tokenTxs) - 1 - i
-				tokenTxs[i], tokenTxs[opp] = tokenTxs[opp], tokenTxs[i]
-			}
-		}
-
-		// scan all genesis blocks under contract accounts
-		allGenesisBlocks := common.AllGenesisBlocks()
-		for _, block := range allGenesisBlocks {
-			if types.IsContractAddress(block.GetAddress()) != true {
-				continue
-			}
-
-			txHash := block.GetHash()
-			if ledger.HasPovTxLookup(txHash, txn) {
-				continue
-			}
-
-			addrToken := types.AddressToken{Address: block.GetAddress(), Token: block.GetToken()}
-			//logger.Debugf("AddrToken %s block %s", addrToken, txHash)
-			blockCopy := block
-			accountTxs[addrToken] = append(accountTxs[addrToken], &PovTxEntry{txHash: txHash, txBlock: &blockCopy})
-			unconfirmedTxNum++
-		}
-
-		return nil
-	})
-	if err != nil {
-		logger.Errorf("scan all state blocks failed")
-	}
-
-	usedTime := time.Since(startTime)
-
-	logger.Infof("finished to scan all state blocks used time %s, unconfirmed %d", usedTime.String(), unconfirmedTxNum)
-
-	return accountTxs, unconfirmedTxNum
-}
-
-func (tp *PovTxPool) getUnconfirmedTxsBySlow() (map[types.AddressToken][]*PovTxEntry, int) {
-	ledger := tp.povEngine.GetLedger()
-	logger := tp.povEngine.GetLogger()
-
-	stateBlockNum, _ := ledger.CountStateBlocks()
-	uncheckedStateBlockNum, _ := ledger.CountUncheckedBlocks()
-
-	logger.Infof("begin to scan all state blocks, block %d, unchecked %d", stateBlockNum, uncheckedStateBlockNum)
-
 	accountTxs := make(map[types.AddressToken][]*PovTxEntry, 1000)
 	unconfirmedTxNum := 0
 
 	startTime := time.Now()
 
->>>>>>> 621dce2b
 	err := ledger.BatchView(func(txn db.StoreTxn) error {
 		err := ledger.GetStateBlocks(func(block *types.StateBlock) error {
 			txHash := block.GetHash()
