--- conflicted
+++ resolved
@@ -11,13 +11,8 @@
 )
 
 const (
-<<<<<<< HEAD
 	msgCacheSize           = 10 * 2 * 60
-	msgCacheExpirationTime = 10 * time.Minute
-=======
-	msgCacheSize           = 1000 * 2 * 60
 	msgCacheExpirationTime = 1 * time.Minute
->>>>>>> dda27e80
 )
 
 type Receiver struct {
