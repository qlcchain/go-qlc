package consensus

import (
	"github.com/bluele/gcache"
	"github.com/qlcchain/go-qlc/common"
	"github.com/qlcchain/go-qlc/common/event"
	"github.com/qlcchain/go-qlc/common/types"
	"github.com/qlcchain/go-qlc/ledger/process"
	"github.com/qlcchain/go-qlc/p2p/protos"
	"time"
)

<<<<<<< HEAD
var (
	msgCacheSize           = 65535
	msgCacheExpirationTime = 1 * time.Minute
=======
const (
	msgCacheSize           = 1000 * 2 * 60
	msgCacheExpirationTime = 2 * time.Minute
>>>>>>> ee87e446
)

type Receiver struct {
	eb    event.EventBus
	c     *Consensus
	cache gcache.Cache
}

func NewReceiver(eb event.EventBus) *Receiver {
	if common.RunMode == common.RunModeSimple {
		msgCacheSize = 1024
	}

	r := &Receiver{
		eb:    eb,
		cache: gcache.New(msgCacheSize).LRU().Expiration(msgCacheExpirationTime).Build(),
	}

	return r
}

func (r *Receiver) init(c *Consensus) {
	r.c = c
}

func (r *Receiver) start() error {
	err := r.eb.Subscribe(string(common.EventPublish), r.ReceivePublish)
	if err != nil {
		return err
	}

	err = r.eb.Subscribe(string(common.EventConfirmReq), r.ReceiveConfirmReq)
	if err != nil {
		return err
	}

	err = r.eb.Subscribe(string(common.EventConfirmAck), r.ReceiveConfirmAck)
	if err != nil {
		return err
	}

	err = r.eb.Subscribe(string(common.EventSyncBlock), r.ReceiveSyncBlock)
	if err != nil {
		return err
	}

	err = r.eb.Subscribe(string(common.EventGenerateBlock), r.ReceiveGenerateBlock)
	if err != nil {
		return err
	}

	return nil
}

func (r *Receiver) stop() error {
	err := r.eb.Unsubscribe(string(common.EventPublish), r.ReceivePublish)
	if err != nil {
		return err
	}

	err = r.eb.Unsubscribe(string(common.EventConfirmReq), r.ReceiveConfirmReq)
	if err != nil {
		return err
	}

	err = r.eb.Unsubscribe(string(common.EventConfirmAck), r.ReceiveConfirmAck)
	if err != nil {
		return err
	}

	err = r.eb.Unsubscribe(string(common.EventSyncBlock), r.ReceiveSyncBlock)
	if err != nil {
		return err
	}

	err = r.eb.Unsubscribe(string(common.EventGenerateBlock), r.ReceiveGenerateBlock)
	if err != nil {
		return err
	}

	return nil
}

func (r *Receiver) ReceivePublish(blk *types.StateBlock, hash types.Hash, msgFrom string) {
	r.c.logger.Debugf("receive publish block [%s] from [%s]", blk.GetHash(), msgFrom)
	if !r.processed(hash) {
		r.processedUpdate(hash)

		bs := &BlockSource{
			Block:     blk,
			BlockFrom: types.UnSynchronized,
			Type:      MsgPublishReq,
			MsgFrom:   msgFrom,
		}
		r.c.ca.ProcessMsg(bs)
	}
}

func (r *Receiver) ReceiveConfirmReq(blk *types.StateBlock, hash types.Hash, msgFrom string) {
	r.c.logger.Debugf("receive ConfirmReq block [%s] from [%s]", blk.GetHash(), msgFrom)
	if !r.processed(hash) {
		r.processedUpdate(hash)

		bs := &BlockSource{
			Block:     blk,
			BlockFrom: types.UnSynchronized,
			Type:      MsgConfirmReq,
			MsgFrom:   msgFrom,
		}
		r.c.ca.ProcessMsg(bs)
	}
}

func (r *Receiver) ReceiveConfirmAck(ack *protos.ConfirmAckBlock, hash types.Hash, msgFrom string) {
	r.c.logger.Debugf("receive ConfirmAck block [%s] from [%s]", ack.Blk.GetHash(), msgFrom)
	if !r.processed(hash) {
		r.processedUpdate(hash)

		valid := IsAckSignValidate(ack)
		if !valid {
			return
		}

		bs := &BlockSource{
			Block:     ack.Blk,
			BlockFrom: types.UnSynchronized,
			Type:      MsgConfirmAck,
			Para:      ack,
			MsgFrom:   msgFrom,
		}
		r.c.ca.ProcessMsg(bs)
	}
}

func (r *Receiver) ReceiveSyncBlock(blk *types.StateBlock) {
	r.c.logger.Debugf("Sync Event for block:[%s]", blk.GetHash())
	bs := &BlockSource{
		Block:     blk,
		BlockFrom: types.Synchronized,
		Type:      MsgSync,
	}
	r.c.ca.ProcessMsg(bs)
}

func (r *Receiver) ReceiveGenerateBlock(result process.ProcessResult, blk *types.StateBlock) {
	r.c.logger.Debugf("GenerateBlock Event for block:[%s]", blk.GetHash())
	bs := &BlockSource{
		Block:     blk,
		BlockFrom: types.UnSynchronized,
		Type:      MsgGenerateBlock,
	}
	r.c.ca.ProcessMsg(bs)
}

func (r *Receiver) processed(hash types.Hash) bool {
	return r.cache.Has(hash)
}

func (r *Receiver) processedUpdate(hash types.Hash) {
	err := r.cache.Set(hash, "")
	if err != nil {
		r.c.logger.Errorf("Set cache error [%s] for block [%s] with publish message", err, hash)
	}
}<|MERGE_RESOLUTION|>--- conflicted
+++ resolved
@@ -10,15 +10,9 @@
 	"time"
 )
 
-<<<<<<< HEAD
 var (
 	msgCacheSize           = 65535
-	msgCacheExpirationTime = 1 * time.Minute
-=======
-const (
-	msgCacheSize           = 1000 * 2 * 60
 	msgCacheExpirationTime = 2 * time.Minute
->>>>>>> ee87e446
 )
 
 type Receiver struct {
