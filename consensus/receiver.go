--- conflicted
+++ resolved
@@ -25,15 +25,10 @@
 
 func NewReceiver(eb event.EventBus) *Receiver {
 	r := &Receiver{
-<<<<<<< HEAD
 		eb:           eb,
-		cache:        gcache.New(msgCacheSize).LRU().Expiration(msgCacheExpirationTime).Build(),
+		cache:        gcache.New(common.ConsensusMsgCacheSize).LRU().Expiration(msgCacheExpirationTime).Build(),
 		lastSyncTime: time.Now(),
 		quitchClean:  make(chan bool, 1),
-=======
-		eb:    eb,
-		cache: gcache.New(common.ConsensusMsgCacheSize).LRU().Expiration(msgCacheExpirationTime).Build(),
->>>>>>> 09b6ab65
 	}
 
 	return r
