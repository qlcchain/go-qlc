package dpos

import (
	"github.com/qlcchain/go-qlc/common"
	"github.com/qlcchain/go-qlc/p2p"
	"sync"
	"time"

	"github.com/qlcchain/go-qlc/common/types"
	"github.com/qlcchain/go-qlc/p2p/protos"
)

const (
	announcementMax  = 40
	announceInterval = 60
)

type voteKey [1 + types.HashSize]byte

type ActiveTrx struct {
	confirmed electionStatus
	dps       *DPoS
	roots     *sync.Map
	quitCh    chan bool
	perfCh    chan *PerformanceTime
}

type PerformanceTime struct {
	hash      types.Hash
	curTime   int64
	confirmed bool
}

func NewActiveTrx() *ActiveTrx {
	return &ActiveTrx{
		roots:  new(sync.Map),
		quitCh: make(chan bool, 1),
		perfCh: make(chan *PerformanceTime, 1024000),
	}
}

func (act *ActiveTrx) SetDposService(dps *DPoS) {
	act.dps = dps
}

func (act *ActiveTrx) start() {
	timerAnnounce := time.NewTicker(1 * time.Second)

	for {
		select {
		case <-act.quitCh:
			act.dps.logger.Info("act stopped")
			return
		case perf := <-act.perfCh:
			act.updatePerformanceTime(perf.hash, perf.curTime, perf.confirmed)
		case <-timerAnnounce.C:
			act.announceVotes()
		}
	}
}

func (act *ActiveTrx) stop() {
	act.quitCh <- true
}

func getVoteKey(block *types.StateBlock) voteKey {
	var key voteKey

	if block.IsOpen() {
		key[0] = 1
		copy(key[1:], block.Link[:])
	} else {
		key[0] = 0
		copy(key[1:], block.Previous[:])
	}

	return key
}

func (act *ActiveTrx) addToRoots(block *types.StateBlock) bool {
	vk := getVoteKey(block)

	if _, ok := act.roots.Load(vk); !ok {
		ele, err := NewElection(act.dps, block)
		if err != nil {
			act.dps.logger.Errorf("block :%s add to roots error", block.GetHash())
			return false
		}
		act.roots.Store(vk, ele)
		return true
	} else {
		act.dps.logger.Infof("block :%s already exit in roots", block.GetHash())
		return false
	}
}

func (act *ActiveTrx) updatePerfTime(hash types.Hash, curTime int64, confirmed bool) {
	if !act.dps.cfg.PerformanceEnabled {
		return
	}

	perf := &PerformanceTime{
		hash:      hash,
		curTime:   curTime,
		confirmed: confirmed,
	}

	act.perfCh <- perf
}

func (act *ActiveTrx) updatePerformanceTime(hash types.Hash, curTime int64, confirmed bool) {
	if confirmed {
		if p, err := act.dps.ledger.GetPerformanceTime(hash); p != nil && err == nil {
			t := &types.PerformanceTime{
				Hash: hash,
				T0:   p.T0,
				T1:   curTime,
				T2:   p.T2,
				T3:   p.T3,
			}

			err := act.dps.ledger.AddOrUpdatePerformance(t)
			if err != nil {
				act.dps.logger.Info("AddOrUpdatePerformance error T1")
			}
		} else {
			act.dps.logger.Info("get performanceTime error T1")
		}
	} else {
		t := &types.PerformanceTime{
			Hash: hash,
			T0:   curTime,
			T1:   0,
			T2:   0,
			T3:   0,
		}

		err := act.dps.ledger.AddOrUpdatePerformance(t)
		if err != nil {
			act.dps.logger.Infof("AddOrUpdatePerformance error T0")
		}
	}
}

func (act *ActiveTrx) announceVotes() {
	nowTime := time.Now().Unix()

	act.roots.Range(func(key, value interface{}) bool {
		el := value.(*Election)
		if nowTime-el.lastTime < announceInterval {
			return true
		} else {
			el.lastTime = nowTime
		}

		block := el.status.winner
		hash := block.GetHash()

		if !el.confirmed {
			act.dps.logger.Infof("vote:send confirmReq for block [%s]", hash)
			el.announcements++
			if el.announcements == announcementMax {
				act.roots.Delete(el.vote.id)
			} else {
				act.dps.eb.Publish(string(common.EventBroadcast), p2p.ConfirmReq, block)
			}
		}

		return true
	})
}

func (act *ActiveTrx) addWinner2Ledger(block *types.StateBlock) {
	hash := block.GetHash()

	if exist, err := act.dps.ledger.HasStateBlock(hash); !exist && err == nil {
		err := act.dps.lv.BlockProcess(block)
		if err != nil {
			act.dps.logger.Error(err)
		} else {
			act.dps.logger.Debugf("save block[%s]", hash.String())
		}
	} else {
		act.dps.logger.Debugf("%s, %v", hash.String(), err)
	}
}

func (act *ActiveTrx) rollBack(blocks []*types.StateBlock) {
	for _, v := range blocks {
		hash := v.GetHash()
		act.dps.logger.Info("loser hash is :", hash.String())
		h, err := act.dps.ledger.HasStateBlock(hash)
		if err != nil {
			act.dps.logger.Errorf("error [%s] when run HasStateBlock func ", err)
			continue
		}
		if h {
			err = act.dps.ledger.Rollback(hash)
			if err != nil {
				act.dps.logger.Errorf("error [%s] when rollback hash [%s]", err, hash.String())
			}
<<<<<<< HEAD

=======
>>>>>>> dda27e80
			act.dps.rollbackUnchecked(hash)
		}
	}
}

func (act *ActiveTrx) vote(va *protos.ConfirmAckBlock) {
	vk := getVoteKey(va.Blk)

	if v, ok := act.roots.Load(vk); ok {
		v.(*Election).voteAction(va)
	}
}

func (act *ActiveTrx) isVoting(block *types.StateBlock) bool {
	vk := getVoteKey(block)

	if _, ok := act.roots.Load(vk); ok {
		return true
	}

	return false
}<|MERGE_RESOLUTION|>--- conflicted
+++ resolved
@@ -199,10 +199,6 @@
 			if err != nil {
 				act.dps.logger.Errorf("error [%s] when rollback hash [%s]", err, hash.String())
 			}
-<<<<<<< HEAD
-
-=======
->>>>>>> dda27e80
 			act.dps.rollbackUnchecked(hash)
 		}
 	}
