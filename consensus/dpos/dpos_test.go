package dpos

import (
	"io/ioutil"
	"math/big"
<<<<<<< HEAD
	"math/rand"
	"net/http"
	"os"
	"path/filepath"
	"strconv"
	"strings"
=======
	"os"
	"path/filepath"
>>>>>>> d58ce81d
	"testing"
	"time"

	"github.com/google/uuid"
	"github.com/qlcchain/go-qlc/chain/context"
	"github.com/qlcchain/go-qlc/common"
	"github.com/qlcchain/go-qlc/common/topic"
	"github.com/qlcchain/go-qlc/common/types"
	"github.com/qlcchain/go-qlc/common/util"
	"github.com/qlcchain/go-qlc/config"
	"github.com/qlcchain/go-qlc/consensus"
	"github.com/qlcchain/go-qlc/crypto/random"
	"github.com/qlcchain/go-qlc/ledger"
	"github.com/qlcchain/go-qlc/ledger/process"
	"github.com/qlcchain/go-qlc/log"
	"github.com/qlcchain/go-qlc/mock"
	"github.com/qlcchain/go-qlc/p2p"
	"github.com/qlcchain/go-qlc/vm/contract"
	"github.com/qlcchain/go-qlc/vm/contract/abi"
	"github.com/qlcchain/go-qlc/vm/vmstore"
)

type Node struct {
<<<<<<< HEAD
	cfgPath   string
	config    *config.Config
	account   *types.Account
	t         *testing.T
	isBoot    bool
	ctx       *context.ChainContext
	ledger    *ledger.Ledger
	povEngine *pov.PoVEngine
	miner     *miner.Miner
	cons      *consensus.Consensus
	p2p       *p2p.QlcService
	dps       *DPoS
}

func InitBootNode(t *testing.T) (*Node, error) {
	cfg, err := config.DefaultConfig(filepath.Join(config.DefaultDataDir(), uuid.New().String()))
	if err != nil {
		return nil, err
	}
	port := generateRangeNum(10000, 10999)
	setDefaultConfig(cfg, port)
	cfg.P2P.IsBootNode = true
	cfg.P2P.BootNodeHttpServer = fmt.Sprintf("127.0.0.1:%s", strconv.Itoa(port+3))
	cfg.P2P.BootNodes = []string{cfg.P2P.BootNodeHttpServer + "/" + strconv.Itoa(port+3)}
	cfgPath, err := save(cfg)
	return &Node{
		cfgPath: cfgPath,
		config:  cfg,
		t:       t,
		isBoot:  true,
	}, nil
=======
	cfgPath string
	config  *config.Config
	account *types.Account
	t       *testing.T
	ctx     *context.ChainContext
	ledger  *ledger.Ledger
	cons    *consensus.Consensus
	dps     *DPoS
>>>>>>> d58ce81d
}

// Init node
// dir is path of binary file of node, if set empty, will be default path
// bootNode can be nil
func InitNode(t *testing.T) (*Node, error) {
	cfg, err := config.DefaultConfig(filepath.Join(config.DefaultDataDir(), uuid.New().String()))
	if err != nil {
		return nil, err
	}
<<<<<<< HEAD
	port := generateRangeNum(10999, 39999)
	setDefaultConfig(cfg, port)

	if bootNode != nil {
		ss := strings.Split(bootNode.config.P2P.BootNodeHttpServer, ":")
		if len(ss) >= 2 {
			cfg.P2P.BootNodes = []string{bootNode.config.P2P.BootNodeHttpServer + "/" + ss[1]}
			if len(bootNode.config.P2P.BootNodes) == 0 {
				bootNode.config.P2P.BootNodes = []string{bootNode.config.P2P.BootNodeHttpServer + "/" + ss[1]}
				if _, err = save(bootNode.config); err != nil {
					return nil, err
				}
			}
		}
	}
=======
	setDefaultConfig(cfg)
>>>>>>> d58ce81d

	cfgPath, err := save(cfg)
	if err != nil {
		return nil, err
	}

	return &Node{
		cfgPath: cfgPath,
		config:  cfg,
		t:       t,
	}, nil
}

<<<<<<< HEAD
func setDefaultConfig(cfg *config.Config, port int) {
	cfg.P2P.Listen = fmt.Sprintf("/ip4/127.0.0.1/tcp/%s", strconv.Itoa(port))
	cfg.P2P.BootNodes = []string{}
	cfg.RPC.HTTPEndpoint = fmt.Sprintf("tcp4://127.0.0.1:%s", strconv.Itoa(port+1))
	cfg.RPC.WSEndpoint = fmt.Sprintf("tcp4://127.0.0.1:%s", strconv.Itoa(port+2))
	cfg.RPC.IPCEnabled = false
	cfg.P2P.SyncInterval = 12000
	cfg.P2P.Discovery.MDNSEnabled = false
=======
func setDefaultConfig(cfg *config.Config) {
>>>>>>> d58ce81d
	cfg.PoV.PovEnabled = true
	cfg.LogLevel = "error"
}

func InitNodes(count int, t *testing.T) ([]*Node, error) {
	nodes := make([]*Node, 0)

	for i := 0; i < count; i++ {
		node, err := InitNode(t)
		if err != nil {
			return nil, err
		}
		nodes = append(nodes, node)

		node.RunNode(i)
		node.InitLedger()
		node.InitStatus()
	}

	return nodes, nil
}

func StopNodes(nodes []*Node) {
	for i, n := range nodes {
		n.t.Logf("node %d stopping ...  ", i)

		n.StopNodeAndRemoveDir()

		n.t.Logf("node %d stopped", i)
	}
}

func save(cfg *config.Config) (string, error) {
	err := util.CreateDirIfNotExist(cfg.DataDir)
	if err != nil {
		return "", err
	}

	s := util.ToIndentString(cfg)
	cfgPath := filepath.Join(cfg.DataDir, config.QlcConfigFile)
	if err := ioutil.WriteFile(cfgPath, []byte(s), 0600); err != nil {
		return "", err
	}
	return cfgPath, nil
}

func calcWork(hash types.Hash) types.Work {
	var work types.Work
	worker, _ := types.NewWorker(work, hash)
	return worker.NewWork()
}

func (n *Node) CommitConfig() error {
	_, err := save(n.config)
	if err != nil {
		return err
	}
	return nil
}

func (n *Node) startServices() {
	log.Setup(n.config)
	n.startLedgerService()
<<<<<<< HEAD
	n.startPoVService()
	if n.config.P2P.IsBootNode {
		ss := strings.Split(n.config.P2P.BootNodeHttpServer, ":")
		if len(ss) >= 2 {
			http.HandleFunc("/"+ss[1]+"/bootNode", func(w http.ResponseWriter, r *http.Request) {
				bootNode := n.config.P2P.Listen + "/p2p/" + n.config.P2P.ID.PeerID
				_, _ = fmt.Fprintf(w, bootNode)
			})
			go func() {
				if err := http.ListenAndServe(n.config.P2P.BootNodeHttpServer, nil); err != nil {
					n.t.Fatal(err)
				}
			}()
		}
	}
	n.startP2PService()
=======
>>>>>>> d58ce81d
	n.startConsensusService()
}

func (n *Node) stopServices() {
	n.stopConsensusService()
	log.Teardown()
}

func (n *Node) startLedgerService() {
	l := n.ledger

	genesisInfos := config.GenesisInfos()
	if len(genesisInfos) == 0 {
		n.t.Fatal("no genesis info")
	} else if config.ChainToken() == types.ZeroHash || config.GasToken() == types.ZeroHash {
		n.t.Fatal("no chain token info or gas token info")
	} else {
		if c, _ := l.CountStateBlocks(); c != 0 {
			chainHash := config.GenesisBlockHash()
			gasHash := config.GasBlockHash()
			b1, _ := l.HasStateBlockConfirmed(chainHash)
			b2, _ := l.HasStateBlockConfirmed(gasHash)
			if !b1 || !b2 {
				n.t.Fatal("chain token info or gas token info mismatch")
			}
		}
	}

	ctx := vmstore.NewVMContext(l)
	for _, v := range genesisInfos {
		mb := v.Mintage
		gb := v.Genesis
		err := ctx.SetStorage(types.MintageAddress[:], gb.Token[:], gb.Data)
		if err != nil {
			n.t.Fatal(err)
		}

		verifier := process.NewLedgerVerifier(l)
		if b, err := l.HasStateBlock(mb.GetHash()); !b && err == nil {
			if err := l.AddStateBlock(&mb); err != nil {
				n.t.Fatal(err)
			}
		} else {
			if err != nil {
				n.t.Fatal(err)
			}
		}

		if b, err := l.HasStateBlock(gb.GetHash()); !b && err == nil {
			if err := verifier.BlockProcess(&gb); err != nil {
				n.t.Fatal(err)
			}
		} else {
			if err != nil {
				n.t.Fatal(err)
			}
		}
	}
	_ = ctx.SaveStorage()
}

func (n *Node) startConsensusService() {
	DPoS := NewDPoS(n.ctx.ConfigFile())
	DPoS.localRepAccount.Store(mock.TestAccount.Address(), mock.TestAccount)
	cons := consensus.NewConsensus(DPoS, n.ctx.ConfigFile())
	n.cons = cons
	n.dps = DPoS
	cons.Init()
	cons.Start()
}

func (n *Node) stopConsensusService() {
	n.cons.Stop()
}

// Run a node without account
func (n *Node) RunNode(i int) {
	n.t.Logf("node %d starting ...", i)

	n.ctx = context.NewChainContext(n.cfgPath)
	n.ctx.Init(func() error {
		return nil
	})

	n.ledger = ledger.NewLedger(n.ctx.ConfigFile())
	n.startServices()

	n.t.Logf("node %d started", i)
}

// Stop a node
func (n *Node) StopNodeAndRemoveDir() {
	n.stopServices()

	dir, err := filepath.Abs(filepath.Dir(n.cfgPath))
	if err != nil {
		n.t.Fatal(err)
	}

	os.RemoveAll(dir)
}

func (n *Node) InitStatus() {
	ticker := time.NewTimer(100 * time.Millisecond)
	n.ctx.EventBus().Publish(topic.EventPovSyncState, topic.SyncDone)

	for {
		if n.ctx.PoVState() == topic.SyncDone {
			return
		}

		select {
		case <-ticker.C:
			n.t.Fatal("pov sync err")
		default:
			time.Sleep(1 * time.Second)
		}
	}
}

func (n *Node) GenerateSendBlock(from *types.Account, to types.Address, amount types.Balance, tokenName string) *types.StateBlock {
	if tokenName == "" {
		tokenName = "QLC"
	}

	vmContext := vmstore.NewVMContext(n.ledger)
	info, err := abi.GetTokenByName(vmContext, tokenName)
	if err != nil {
		n.t.Fatal(err)
	}

	b := new(types.StateBlock)
	b.Address = from.Address()
	b.Link = to.ToHash()
	b.Token = info.TokenId

	block, err := n.ledger.GenerateSendBlock(b, amount, from.PrivateKey())
	if err != nil {
		n.t.Fatal(err)
	}

	return block
}

func (n *Node) GenerateReceiveBlock(sendBlock *types.StateBlock, account *types.Account) *types.StateBlock {
	block, err := n.ledger.GenerateReceiveBlock(sendBlock, account.PrivateKey())
	if err != nil {
		n.t.Fatal(err)
	}
	return block
}

func (n *Node) GenerateChangeBlock(account *types.Account, representative types.Address) *types.StateBlock {
	block, err := n.ledger.GenerateChangeBlock(account.Address(), representative, account.PrivateKey())
	if err != nil {
		n.t.Fatal(err)
	}
	return block
}

func (n *Node) GenerateContractSendBlock(from, to *types.Account, ca types.Address, method string, param interface{}) *types.StateBlock {
	switch ca {
	case types.MintageAddress:
		if method == abi.MethodNameMintage {
			totalSupply := big.NewInt(1000)
			decimals := uint8(8)
			tokenName := "testToken"
			tokenSymbol := "testToken"
			NEP5tTxId := random.RandomHexString(32)
			tokenId := abi.NewTokenHash(from.Address(), param.(types.Hash), tokenName)

			data, err := abi.MintageABI.PackMethod(abi.MethodNameMintage, tokenId, tokenName, tokenSymbol, totalSupply, decimals, to.Address(), NEP5tTxId)
			if err != nil {
				n.t.Fatal(err)
			}

			am, err := n.ledger.GetAccountMeta(from.Address())
			if err != nil {
				n.t.Fatal(err)
			}

			tm := am.Token(config.ChainToken())
			if tm == nil {
				n.t.Fatal()
			}

			minPledgeAmount := types.Balance{Int: contract.MinPledgeAmount}
			if tm.Balance.Compare(minPledgeAmount) == types.BalanceCompSmaller {
				n.t.Fatal()
			}

			send := &types.StateBlock{
				Type:           types.ContractSend,
				Token:          tm.Type,
				Address:        from.Address(),
				Balance:        tm.Balance.Sub(minPledgeAmount),
				Previous:       tm.Header,
				Link:           types.Hash(types.MintageAddress),
				Representative: tm.Representative,
				Data:           data,
				PoVHeight:      0,
				Timestamp:      common.TimeNow().Unix(),
			}
			send.Signature = from.Sign(send.GetHash())
			send.Work = calcWork(send.Root())

			return send
		} else if method == abi.MethodNameMintageWithdraw {
			tm, _ := n.ledger.GetTokenMeta(from.Address(), config.ChainToken())
			if tm == nil {
				n.t.Fatal()
			}
			data, err := abi.MintageABI.PackMethod(abi.MethodNameMintageWithdraw, param.(types.Hash))
			if err != nil {
				n.t.Fatal(err)
			}

			send := &types.StateBlock{
				Type:           types.ContractSend,
				Token:          tm.Type,
				Address:        from.Address(),
				Balance:        tm.Balance,
				Vote:           types.ZeroBalance,
				Network:        types.ZeroBalance,
				Storage:        types.ZeroBalance,
				Oracle:         types.ZeroBalance,
				Previous:       tm.Header,
				Link:           types.Hash(types.MintageAddress),
				Representative: tm.Representative,
				Data:           data,
				PoVHeight:      0,
				Timestamp:      common.TimeNow().Unix(),
			}
			send.Signature = from.Sign(send.GetHash())
			send.Work = calcWork(send.Root())

			return send
		} else {
			n.t.Fatal()
		}
	default:
		n.t.Fatal()
	}

	return nil
}

func (n *Node) GenerateContractReceiveBlock(to *types.Account, ca types.Address, method string, send *types.StateBlock) *types.StateBlock {
	switch ca {
	case types.MintageAddress:
		if method == abi.MethodNameMintage {
			recv := &types.StateBlock{}
			mintage := &contract.Mintage{}
			vmContext := vmstore.NewVMContext(n.ledger)
			contract.SetMinMintageTime(0, 0, 0, 0, 0, 1)

			blocks, err := mintage.DoReceive(vmContext, recv, send)
			if err != nil {
				n.t.Fatal(err)
			}

			if len(blocks) > 0 {
				recv.Timestamp = common.TimeNow().Unix()
				h := blocks[0].VMContext.Cache.Trie().Hash()
				recv.Extra = *h
			}

			recv.Signature = to.Sign(recv.GetHash())
			recv.Work = calcWork(recv.Root())

			return recv
		} else if method == abi.MethodNameMintageWithdraw {
			recv := &types.StateBlock{}
			withdraw := &contract.WithdrawMintage{}
			vmContext := vmstore.NewVMContext(n.ledger)
			blocks, err := withdraw.DoReceive(vmContext, recv, send)
			if err != nil {
				n.t.Fatal(err)
			}

			if len(blocks) > 0 {
				recv.Timestamp = common.TimeNow().Unix()
				h := blocks[0].VMContext.Cache.Trie().Hash()
				recv.Extra = *h
			}

			recv.Signature = to.Sign(recv.GetHash())
			recv.Work = calcWork(recv.Root())

			return recv
		} else {
			n.t.Fatal()
		}
	default:
		n.t.Fatal()
	}

	return nil
}

// process block to node
func (n *Node) ProcessBlock(block *types.StateBlock) {
	l := n.ledger
	eb := n.ctx.EventBus()

	verifier := process.NewLedgerVerifier(l)
	flag, err := verifier.BlockCacheCheck(block)
	if err != nil {
		n.t.Fatal(err)
	}

	if flag == process.Progress {
		hash := block.GetHash()

		err := verifier.BlockCacheProcess(block)
		if err != nil {
			n.t.Fatalf("Block %s add to blockCache error[%s]", hash, err)
		}

		eb.Publish(topic.EventAddBlockCache, block)
		eb.Publish(topic.EventBroadcast, &p2p.EventBroadcastMsg{Type: p2p.PublishReq, Message: block})
		eb.Publish(topic.EventGenerateBlock, block)
	}
}

func (n *Node) ProcessBlockLocal(block *types.StateBlock) {
	verifier := process.NewLedgerVerifier(n.ledger)
	r, err := verifier.Process(block)
	if err != nil || r != process.Progress {
		n.t.Fatal("process block err", err, r)
	}
}

func (n *Node) GenerateSendBlockAndProcess(from *types.Account, to types.Address, amount types.Balance, tokenName string) *types.StateBlock {
	blk := n.GenerateSendBlock(from, to, amount, tokenName)
	n.ProcessBlock(blk)
	return blk
}

func (n *Node) GenerateReceiveBlockAndProcess(sendBlock *types.StateBlock, acc *types.Account) *types.StateBlock {
	blk := n.GenerateReceiveBlock(sendBlock, acc)
	n.ProcessBlock(blk)
	return blk
}

func (n *Node) GenerateChangeBlockAndProcess(account *types.Account, representative types.Address) *types.StateBlock {
	blk := n.GenerateChangeBlock(account, representative)
	n.ProcessBlock(blk)
	return blk
}

// process block to node , and wait for block consensus confirmed
// if can not confirmed in one minute, return timeout error
func (n *Node) ProcessBlockAndWaitConfirmed(block *types.StateBlock) {
	n.ProcessBlock(block)
	n.WaitBlockConfirmed(block.GetHash())
}

func (n *Node) TokenTransactionAndConfirmed(from, to *types.Account, amount types.Balance, tokenName string) (send, recv *types.StateBlock) {
	sendBlk := n.GenerateSendBlock(from, to.Address(), amount, tokenName)
	n.ProcessBlockAndWaitConfirmed(sendBlk)

	recvBlk := n.GenerateReceiveBlock(sendBlk, to)
	n.ProcessBlockAndWaitConfirmed(recvBlk)

	return sendBlk, recvBlk
}

// Wait for block consensus confirmed
// if can not confirmed in one minute, return timeout error
func (n *Node) WaitBlockConfirmed(hash types.Hash) {
	t := time.NewTimer(time.Second * 3)
	defer t.Stop()
	for {
		select {
		case <-t.C:
			n.t.Fatal("confirm block timeout")
		default:
			if has, _ := n.ledger.HasStateBlockConfirmed(hash); has {
				return
			} else {
				time.Sleep(100 * time.Millisecond)
			}
		}
	}
}

func (n *Node) WaitBlocksConfirmed(hashes []types.Hash) {
	for _, hash := range hashes {
		n.WaitBlockConfirmed(hash)
	}
}

func (n *Node) CheckBlocksConfirmed(hashes []types.Hash) {
	for _, hash := range hashes {
		if has, _ := n.ledger.HasStateBlockConfirmed(hash); !has {
			n.t.Fatal()
		}
	}
}

func (n *Node) InitLedger() {
	n.ProcessBlockLocal(&mock.TestSendBlock)
	n.ProcessBlockLocal(&mock.TestReceiveBlock)
	n.ProcessBlockLocal(&mock.TestSendGasBlock)
	n.ProcessBlockLocal(&mock.TestReceiveGasBlock)
	n.ProcessBlockLocal(&mock.TestChangeRepresentative)

	pb, td := mock.GeneratePovBlock(nil, 0)
	n.ledger.AddPovBlock(pb, td)
	n.ledger.SetPovLatestHeight(pb.Header.BasHdr.Height)
	n.ledger.AddPovBestHash(pb.Header.BasHdr.Height, pb.GetHash())
}

func (n *Node) VoteBlock(acc *types.Account, blk *types.StateBlock) {
	index := n.dps.getProcessorIndex(blk.Address)
	vi := &voteInfo{
		hash:    blk.GetHash(),
		account: acc.Address(),
	}
	n.dps.processors[index].acks <- vi
}<|MERGE_RESOLUTION|>--- conflicted
+++ resolved
@@ -3,17 +3,8 @@
 import (
 	"io/ioutil"
 	"math/big"
-<<<<<<< HEAD
-	"math/rand"
-	"net/http"
 	"os"
 	"path/filepath"
-	"strconv"
-	"strings"
-=======
-	"os"
-	"path/filepath"
->>>>>>> d58ce81d
 	"testing"
 	"time"
 
@@ -37,39 +28,6 @@
 )
 
 type Node struct {
-<<<<<<< HEAD
-	cfgPath   string
-	config    *config.Config
-	account   *types.Account
-	t         *testing.T
-	isBoot    bool
-	ctx       *context.ChainContext
-	ledger    *ledger.Ledger
-	povEngine *pov.PoVEngine
-	miner     *miner.Miner
-	cons      *consensus.Consensus
-	p2p       *p2p.QlcService
-	dps       *DPoS
-}
-
-func InitBootNode(t *testing.T) (*Node, error) {
-	cfg, err := config.DefaultConfig(filepath.Join(config.DefaultDataDir(), uuid.New().String()))
-	if err != nil {
-		return nil, err
-	}
-	port := generateRangeNum(10000, 10999)
-	setDefaultConfig(cfg, port)
-	cfg.P2P.IsBootNode = true
-	cfg.P2P.BootNodeHttpServer = fmt.Sprintf("127.0.0.1:%s", strconv.Itoa(port+3))
-	cfg.P2P.BootNodes = []string{cfg.P2P.BootNodeHttpServer + "/" + strconv.Itoa(port+3)}
-	cfgPath, err := save(cfg)
-	return &Node{
-		cfgPath: cfgPath,
-		config:  cfg,
-		t:       t,
-		isBoot:  true,
-	}, nil
-=======
 	cfgPath string
 	config  *config.Config
 	account *types.Account
@@ -78,7 +36,6 @@
 	ledger  *ledger.Ledger
 	cons    *consensus.Consensus
 	dps     *DPoS
->>>>>>> d58ce81d
 }
 
 // Init node
@@ -89,25 +46,7 @@
 	if err != nil {
 		return nil, err
 	}
-<<<<<<< HEAD
-	port := generateRangeNum(10999, 39999)
-	setDefaultConfig(cfg, port)
-
-	if bootNode != nil {
-		ss := strings.Split(bootNode.config.P2P.BootNodeHttpServer, ":")
-		if len(ss) >= 2 {
-			cfg.P2P.BootNodes = []string{bootNode.config.P2P.BootNodeHttpServer + "/" + ss[1]}
-			if len(bootNode.config.P2P.BootNodes) == 0 {
-				bootNode.config.P2P.BootNodes = []string{bootNode.config.P2P.BootNodeHttpServer + "/" + ss[1]}
-				if _, err = save(bootNode.config); err != nil {
-					return nil, err
-				}
-			}
-		}
-	}
-=======
 	setDefaultConfig(cfg)
->>>>>>> d58ce81d
 
 	cfgPath, err := save(cfg)
 	if err != nil {
@@ -121,18 +60,7 @@
 	}, nil
 }
 
-<<<<<<< HEAD
-func setDefaultConfig(cfg *config.Config, port int) {
-	cfg.P2P.Listen = fmt.Sprintf("/ip4/127.0.0.1/tcp/%s", strconv.Itoa(port))
-	cfg.P2P.BootNodes = []string{}
-	cfg.RPC.HTTPEndpoint = fmt.Sprintf("tcp4://127.0.0.1:%s", strconv.Itoa(port+1))
-	cfg.RPC.WSEndpoint = fmt.Sprintf("tcp4://127.0.0.1:%s", strconv.Itoa(port+2))
-	cfg.RPC.IPCEnabled = false
-	cfg.P2P.SyncInterval = 12000
-	cfg.P2P.Discovery.MDNSEnabled = false
-=======
 func setDefaultConfig(cfg *config.Config) {
->>>>>>> d58ce81d
 	cfg.PoV.PovEnabled = true
 	cfg.LogLevel = "error"
 }
@@ -196,25 +124,6 @@
 func (n *Node) startServices() {
 	log.Setup(n.config)
 	n.startLedgerService()
-<<<<<<< HEAD
-	n.startPoVService()
-	if n.config.P2P.IsBootNode {
-		ss := strings.Split(n.config.P2P.BootNodeHttpServer, ":")
-		if len(ss) >= 2 {
-			http.HandleFunc("/"+ss[1]+"/bootNode", func(w http.ResponseWriter, r *http.Request) {
-				bootNode := n.config.P2P.Listen + "/p2p/" + n.config.P2P.ID.PeerID
-				_, _ = fmt.Fprintf(w, bootNode)
-			})
-			go func() {
-				if err := http.ListenAndServe(n.config.P2P.BootNodeHttpServer, nil); err != nil {
-					n.t.Fatal(err)
-				}
-			}()
-		}
-	}
-	n.startP2PService()
-=======
->>>>>>> d58ce81d
 	n.startConsensusService()
 }
 
