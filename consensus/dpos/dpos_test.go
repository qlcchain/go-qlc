package dpos

import (
	"encoding/json"
	"fmt"
	"github.com/google/uuid"
	"github.com/qlcchain/go-qlc/chain/context"
	"github.com/qlcchain/go-qlc/common"
	"github.com/qlcchain/go-qlc/common/topic"
	"github.com/qlcchain/go-qlc/common/types"
	"github.com/qlcchain/go-qlc/common/util"
	"github.com/qlcchain/go-qlc/config"
	"github.com/qlcchain/go-qlc/consensus"
	"github.com/qlcchain/go-qlc/consensus/pov"
	"github.com/qlcchain/go-qlc/crypto/random"
	"github.com/qlcchain/go-qlc/ledger"
	"github.com/qlcchain/go-qlc/ledger/process"
	"github.com/qlcchain/go-qlc/log"
	"github.com/qlcchain/go-qlc/miner"
	"github.com/qlcchain/go-qlc/mock"
	"github.com/qlcchain/go-qlc/p2p"
	"github.com/qlcchain/go-qlc/vm/contract"
	"github.com/qlcchain/go-qlc/vm/contract/abi"
	"github.com/qlcchain/go-qlc/vm/vmstore"
	"io/ioutil"
	"math/big"
	"math/rand"
	"os"
	"path/filepath"
	"strconv"
	"testing"
	"time"
)

type Node struct {
	cfgPath   string
	config    *config.Config
	account   *types.Account
	t         *testing.T
	isBoot    bool
	ctx       *context.ChainContext
	ledger    *ledger.Ledger
	povEngine *pov.PoVEngine
	miner     *miner.Miner
	cons      *consensus.Consensus
	p2p       *p2p.QlcService
	dps       *DPoS
}

func InitBootNode(t *testing.T) (*Node, error) {
	cfg, err := config.DefaultConfig(filepath.Join(config.DefaultDataDir(), uuid.New().String()))
	if err != nil {
		return nil, err
	}
	port := generateRangeNum(10000, 10999)
	setDefaultConfig(cfg, port)

	cfgPath, err := save(cfg)
	return &Node{
		cfgPath: cfgPath,
		config:  cfg,
		t:       t,
		isBoot:  true,
	}, nil
}

// Init node
// dir is path of binary file of node, if set empty, will be default path
// bootNode can be nil
func InitNode(bootNode *Node, t *testing.T) (*Node, error) {
	cfg, err := config.DefaultConfig(filepath.Join(config.DefaultDataDir(), uuid.New().String()))
	if err != nil {
		return nil, err
	}
	port := generateRangeNum(10999, 39999)
	setDefaultConfig(cfg, port)

	if bootNode != nil {
		cfg.P2P.BootNodes = []string{fmt.Sprintf("%s/ipfs/%s", bootNode.config.P2P.Listen, bootNode.config.P2P.ID.PeerID)}
		if len(bootNode.config.P2P.BootNodes) == 0 {
			bootNode.config.P2P.BootNodes = []string{fmt.Sprintf("%s/ipfs/%s", cfg.P2P.Listen, cfg.P2P.ID.PeerID)}
			if _, err = save(bootNode.config); err != nil {
				return nil, err
			}
		}
	}

	cfgPath, err := save(cfg)
	if err != nil {
		return nil, err
	}

	return &Node{
		cfgPath: cfgPath,
		config:  cfg,
		t:       t,
	}, nil
}

func setDefaultConfig(cfg *config.Config, port int) {
	cfg.P2P.Listen = fmt.Sprintf("/ip4/0.0.0.0/tcp/%s", strconv.Itoa(port))
	cfg.P2P.BootNodes = []string{}
	cfg.RPC.HTTPEndpoint = fmt.Sprintf("tcp4://0.0.0.0:%s", strconv.Itoa(port+1))
	cfg.RPC.WSEndpoint = fmt.Sprintf("tcp4://0.0.0.0:%s", strconv.Itoa(port+2))
	cfg.RPC.IPCEnabled = false
	cfg.P2P.SyncInterval = 12000
	cfg.P2P.Discovery.MDNSEnabled = false
	cfg.PoV.PovEnabled = true
	cfg.LogLevel = "error"
}

func InitNodes(count int, t *testing.T) ([]*Node, error) {
	nodes := make([]*Node, 0)

	bootNode, err := InitBootNode(t)
	if err != nil {
		return nil, err
	}

	nodes = append(nodes, bootNode)
	for i := 0; i < count-1; i++ {
		node, err := InitNode(bootNode, t)
		if err != nil {
			return nil, err
		}
		nodes = append(nodes, node)
	}

	return nodes, nil
}

func generateRangeNum(min, max int) int {
	rand.Seed(time.Now().UnixNano())
	randNum := rand.Intn(max-min) + min
	return randNum
}

func save(cfg *config.Config) (string, error) {
	err := util.CreateDirIfNotExist(cfg.DataDir)
	if err != nil {
		return "", err
	}

	s := util.ToIndentString(cfg)
	cfgPath := filepath.Join(cfg.DataDir, config.QlcConfigFile)
	if err := ioutil.WriteFile(cfgPath, []byte(s), 0600); err != nil {
		return "", err
	}
	return cfgPath, nil
}

func calcWork(hash types.Hash) types.Work {
	var work types.Work
	worker, _ := types.NewWorker(work, hash)
	return worker.NewWork()
}

func (n *Node) CommitConfig() error {
	_, err := save(n.config)
	if err != nil {
		return err
	}
	return nil
}

func (n *Node) startServices() {
	log.Setup(n.config)
	n.startLedgerService()
	n.startPoVService()
	n.startP2PService()
	n.startConsensusService()
}

func (n *Node) stopServices() {
	n.stopP2PService()
	n.stopConsensusService()
	n.stopPoVService()
	log.Teardown()
}

func (n *Node) startLedgerService() {
	l := n.ledger
	var mintageBlock, genesisBlock types.StateBlock

	for _, v := range n.config.Genesis.GenesisBlocks {
		_ = json.Unmarshal([]byte(v.Genesis), &genesisBlock)
		_ = json.Unmarshal([]byte(v.Mintage), &mintageBlock)
		genesisInfo := &common.GenesisInfo{
			ChainToken:          v.ChainToken,
			GasToken:            v.GasToken,
			GenesisMintageBlock: mintageBlock,
			GenesisBlock:        genesisBlock,
		}
		common.GenesisInfos = append(common.GenesisInfos, genesisInfo)
	}

	if len(common.GenesisInfos) == 0 {
		n.t.Fatal("no genesis info")
	} else if common.ChainToken() == types.ZeroHash || common.GasToken() == types.ZeroHash {
		n.t.Fatal("no chain token info or gas token info")
	} else {
		if c, _ := l.CountStateBlocks(); c != 0 {
			chainHash := common.GenesisBlockHash()
			gasHash := common.GasBlockHash()
			b1, _ := l.HasStateBlockConfirmed(chainHash)
			b2, _ := l.HasStateBlockConfirmed(gasHash)
			if !b1 || !b2 {
				n.t.Fatal("chain token info or gas token info mismatch")
			}
		}
	}

	ctx := vmstore.NewVMContext(l)
	for _, v := range common.GenesisInfos {
		mb := v.GenesisMintageBlock
		gb := v.GenesisBlock
		err := ctx.SetStorage(types.MintageAddress[:], v.GenesisBlock.Token[:], v.GenesisBlock.Data)
		if err != nil {
			n.t.Fatal(err)
		}

		verifier := process.NewLedgerVerifier(l)
		if b, err := l.HasStateBlock(mb.GetHash()); !b && err == nil {
			if err := l.AddStateBlock(&mb); err != nil {
				n.t.Fatal(err)
			}
		} else {
			if err != nil {
				n.t.Fatal(err)
			}
		}

		if b, err := l.HasStateBlock(gb.GetHash()); !b && err == nil {
			if err := verifier.BlockProcess(&gb); err != nil {
				n.t.Fatal(err)
			}
		} else {
			if err != nil {
				n.t.Fatal(err)
			}
		}
	}
	_ = ctx.SaveStorage()
}

func (n *Node) startP2PService() {
	ps, err := p2p.NewQlcService(n.ctx.ConfigFile())
	if err != nil {
		n.t.Fatal(err)
	}
	n.p2p = ps

	err = ps.Start()
	if err != nil {
		n.t.Fatal(err)
	}
}

func (n *Node) stopP2PService() {
	n.p2p.Stop()
}

func (n *Node) startConsensusService() {
	DPoS := NewDPoS(n.ctx.ConfigFile())
	cons := consensus.NewConsensus(DPoS, n.ctx.ConfigFile())
	n.cons = cons
	n.dps = DPoS
	cons.Init()
	cons.Start()
}

func (n *Node) stopConsensusService() {
	n.cons.Stop()
}

func (n *Node) startPoVService() {
<<<<<<< HEAD
	pov.CheckPeerStatusTime = time.Second
	pov.ForceSyncTimeInSec = time.Second

	povEngine, _ := pov.NewPovEngine(n.ctx.ConfigFile())
=======
	povEngine, _ := pov.NewPovEngine(n.ctx.ConfigFile(), false)
>>>>>>> e30b7e8b
	err := povEngine.Init()
	if err != nil {
		n.t.Fatal(err)
	}
	n.povEngine = povEngine

	er := povEngine.Start()
	if er != nil {
		n.t.Fatal(er)
	}

	m := miner.NewMiner(n.ctx.ConfigFile(), povEngine)
	n.miner = m
	m.Init()
	m.Start()
}

func (n *Node) stopPoVService() {
	er := n.povEngine.Stop()
	if er != nil {
		n.t.Fatal(er)
	}

	n.miner.Stop()
}

// Run a node without account
func (n *Node) RunNode() {
	n.t.Log("node starting ... ", n.config.RPC.HTTPEndpoint)

	n.ctx = context.NewChainContext(n.cfgPath)
	n.ctx.Init(func() error {
		return nil
	})

	// save accounts to context
	var accounts []*types.Account
	accounts = append(accounts, mock.TestAccount)

	if n.isBoot {
		n.ctx.SetAccounts(accounts)
	}

	n.ledger = ledger.NewLedger(n.ctx.ConfigFile())
	n.startServices()

	n.t.Log("node started ", n.config.RPC.HTTPEndpoint)
}

// Stop a node
func (n *Node) StopNodeAndRemoveDir() {
	n.t.Log("node stopping ...  ", n.config.RPC.HTTPEndpoint)

	n.stopServices()

	dir, err := filepath.Abs(filepath.Dir(n.cfgPath))
	if err != nil {
		n.t.Fatal(err)
	}

	if err := os.RemoveAll(dir); err != nil {
		n.t.Fatal(err)
	}

	n.t.Log("node stopped ", n.config.RPC.HTTPEndpoint)
}

func (n *Node) InitStatus() {
	ticker := time.NewTicker(300 * time.Second)
	for {
		if n.ctx.PoVState() == topic.SyncDone {
			return
		}

		select {
		case <-ticker.C:
			n.t.Fatal("pov sync err")
		default:
			time.Sleep(1 * time.Second)
		}
	}
}

func (n *Node) GenerateSendBlock(from *types.Account, to types.Address, amount types.Balance, tokenName string) *types.StateBlock {
	if tokenName == "" {
		tokenName = "QLC"
	}

	vmContext := vmstore.NewVMContext(n.ledger)
	info, err := abi.GetTokenByName(vmContext, tokenName)
	if err != nil {
		n.t.Fatal(err)
	}

	b := new(types.StateBlock)
	b.Address = from.Address()
	b.Link = to.ToHash()
	b.Token = info.TokenId

	block, err := n.ledger.GenerateSendBlock(b, amount, from.PrivateKey())
	if err != nil {
		n.t.Fatal(err)
	}

	return block
}

func (n *Node) GenerateReceiveBlock(sendBlock *types.StateBlock, account *types.Account) *types.StateBlock {
	block, err := n.ledger.GenerateReceiveBlock(sendBlock, account.PrivateKey())
	if err != nil {
		n.t.Fatal(err)
	}
	return block
}

func (n *Node) GenerateChangeBlock(account *types.Account, representative types.Address) *types.StateBlock {
	block, err := n.ledger.GenerateChangeBlock(account.Address(), representative, account.PrivateKey())
	if err != nil {
		n.t.Fatal(err)
	}
	return block
}

func (n *Node) GenerateContractSendBlock(from, to *types.Account, ca types.Address, method string, param interface{}) *types.StateBlock {
	switch ca {
	case types.MintageAddress:
		if method == abi.MethodNameMintage {
			totalSupply := big.NewInt(1000)
			decimals := uint8(8)
			tokenName := "testToken"
			tokenSymbol := "testToken"
			NEP5tTxId := random.RandomHexString(32)
			tokenId := abi.NewTokenHash(from.Address(), param.(types.Hash), tokenName)

			data, err := abi.MintageABI.PackMethod(abi.MethodNameMintage, tokenId, tokenName, tokenSymbol, totalSupply, decimals, to.Address(), NEP5tTxId)
			if err != nil {
				n.t.Fatal(err)
			}

			am, err := n.ledger.GetAccountMeta(from.Address())
			if err != nil {
				n.t.Fatal(err)
			}

			tm := am.Token(common.ChainToken())
			if tm == nil {
				n.t.Fatal()
			}

			minPledgeAmount := types.Balance{Int: contract.MinPledgeAmount}
			if tm.Balance.Compare(minPledgeAmount) == types.BalanceCompSmaller {
				n.t.Fatal()
			}

			send := &types.StateBlock{
				Type:           types.ContractSend,
				Token:          tm.Type,
				Address:        from.Address(),
				Balance:        tm.Balance.Sub(minPledgeAmount),
				Previous:       tm.Header,
				Link:           types.Hash(types.MintageAddress),
				Representative: tm.Representative,
				Data:           data,
				PoVHeight:      0,
				Timestamp:      common.TimeNow().Unix(),
			}
			send.Signature = from.Sign(send.GetHash())
			send.Work = calcWork(send.Root())

			return send
		} else if method == abi.MethodNameMintageWithdraw {
			tm, _ := n.ledger.GetTokenMeta(from.Address(), common.ChainToken())
			if tm == nil {
				n.t.Fatal()
			}
			data, err := abi.MintageABI.PackMethod(abi.MethodNameMintageWithdraw, param.(types.Hash))
			if err != nil {
				n.t.Fatal(err)
			}

			send := &types.StateBlock{
				Type:           types.ContractSend,
				Token:          tm.Type,
				Address:        from.Address(),
				Balance:        tm.Balance,
				Vote:           types.ZeroBalance,
				Network:        types.ZeroBalance,
				Storage:        types.ZeroBalance,
				Oracle:         types.ZeroBalance,
				Previous:       tm.Header,
				Link:           types.Hash(types.MintageAddress),
				Representative: tm.Representative,
				Data:           data,
				PoVHeight:      0,
				Timestamp:      common.TimeNow().Unix(),
			}
			send.Signature = from.Sign(send.GetHash())
			send.Work = calcWork(send.Root())

			return send
		} else {
			n.t.Fatal()
		}
	default:
		n.t.Fatal()
	}

	return nil
}

func (n *Node) GenerateContractReceiveBlock(to *types.Account, ca types.Address, method string, send *types.StateBlock) *types.StateBlock {
	switch ca {
	case types.MintageAddress:
		if method == abi.MethodNameMintage {
			recv := &types.StateBlock{}
			mintage := &contract.Mintage{}
			vmContext := vmstore.NewVMContext(n.ledger)
			contract.SetMinMintageTimeForTest()

			blocks, err := mintage.DoReceive(vmContext, recv, send)
			if err != nil {
				n.t.Fatal(err)
			}

			if len(blocks) > 0 {
				recv.Timestamp = common.TimeNow().Unix()
				h := blocks[0].VMContext.Cache.Trie().Hash()
				recv.Extra = *h
			}

			recv.Signature = to.Sign(recv.GetHash())
			recv.Work = calcWork(recv.Root())

			return recv
		} else if method == abi.MethodNameMintageWithdraw {
			recv := &types.StateBlock{}
			withdraw := &contract.WithdrawMintage{}
			vmContext := vmstore.NewVMContext(n.ledger)
			blocks, err := withdraw.DoReceive(vmContext, recv, send)
			if err != nil {
				n.t.Fatal(err)
			}

			if len(blocks) > 0 {
				recv.Timestamp = common.TimeNow().Unix()
				h := blocks[0].VMContext.Cache.Trie().Hash()
				recv.Extra = *h
			}

			recv.Signature = to.Sign(recv.GetHash())
			recv.Work = calcWork(recv.Root())

			return recv
		} else {
			n.t.Fatal()
		}
	default:
		n.t.Fatal()
	}

	return nil
}

// process block to node
func (n *Node) ProcessBlock(block *types.StateBlock) {
	l := n.ledger
	eb := n.ctx.EventBus()

	verifier := process.NewLedgerVerifier(l)
	flag, err := verifier.BlockCacheCheck(block)
	if err != nil {
		n.t.Fatal(err)
	}

	n.t.Log("process result, ", flag)
	switch flag {
	case process.Progress:
		hash := block.GetHash()

		err := verifier.BlockCacheProcess(block)
		if err != nil {
			n.t.Fatalf("Block %s add to blockCache error[%s]", hash, err)
		}

		eb.Publish(topic.EventAddBlockCache, block)
		n.t.Log("broadcast block")

		//TODO: refine
		eb.Publish(topic.EventBroadcast, &p2p.EventBroadcastMsg{Type: p2p.PublishReq, Message: block})
		eb.Publish(topic.EventGenerateBlock, block)
		return
	case process.BadWork:
		n.t.Fatalf("bad work")
	case process.BadSignature:
		n.t.Fatalf("bad signature")
	case process.Old:
		n.t.Fatalf("old block")
	case process.Fork:
		n.t.Fatalf("fork")
	case process.GapSource:
		n.t.Fatalf("gap source block")
	case process.GapPrevious:
		n.t.Fatalf("gap previous block")
	case process.BalanceMismatch:
		n.t.Fatalf("balance mismatch")
	case process.UnReceivable:
		n.t.Fatalf("unReceivable")
	case process.GapSmartContract:
		n.t.Fatalf("gap SmartContract")
	case process.InvalidData:
		n.t.Fatalf("invalid data")
	case process.ReceiveRepeated:
		n.t.Fatalf("generate receive block repeatedly ")
	default:
		n.t.Fatalf("error processing block")
	}
}

func (n *Node) ProcessBlockLocal(block *types.StateBlock) {
	verifier := process.NewLedgerVerifier(n.ledger)
	r, err := verifier.Process(block)
	if err != nil || r != process.Progress {
		n.t.Fatal("process block err", err, r)
	}
}

func (n *Node) GenerateSendBlockAndProcess(from *types.Account, to types.Address, amount types.Balance, tokenName string) *types.StateBlock {
	blk := n.GenerateSendBlock(from, to, amount, tokenName)
	n.ProcessBlock(blk)
	return blk
}

func (n *Node) GenerateReceiveBlockAndProcess(sendBlock *types.StateBlock, acc *types.Account) *types.StateBlock {
	blk := n.GenerateReceiveBlock(sendBlock, acc)
	n.ProcessBlock(blk)
	return blk
}

func (n *Node) GenerateChangeBlockAndProcess(account *types.Account, representative types.Address) *types.StateBlock {
	blk := n.GenerateChangeBlock(account, representative)
	n.ProcessBlock(blk)
	return blk
}

// process block to node , and wait for block consensus confirmed
// if can not confirmed in one minute, return timeout error
func (n *Node) ProcessBlockAndWaitConfirmed(block *types.StateBlock) {
	n.ProcessBlock(block)
	n.WaitBlockConfirmed(block.GetHash())
}

func (n *Node) TokenTransactionAndConfirmed(from, to *types.Account, amount types.Balance, tokenName string) (send, recv *types.StateBlock) {
	sendBlk := n.GenerateSendBlock(from, to.Address(), amount, tokenName)
	n.ProcessBlockAndWaitConfirmed(sendBlk)

	recvBlk := n.GenerateReceiveBlock(sendBlk, to)
	n.ProcessBlockAndWaitConfirmed(recvBlk)

	return sendBlk, recvBlk
}

// Wait for block consensus confirmed
// if can not confirmed in one minute, return timeout error
func (n *Node) WaitBlockConfirmed(hash types.Hash) {
	t := time.NewTimer(time.Second * 180)
	defer t.Stop()
	for {
		select {
		case <-t.C:
			n.t.Fatal("confirm block timeout")
		default:
			if has, _ := n.ledger.HasStateBlockConfirmed(hash); has {
				return
			} else {
				time.Sleep(1 * time.Second)
			}
		}
	}
}

func (n *Node) WaitBlocksConfirmed(hashes []types.Hash) {
	for _, hash := range hashes {
		n.WaitBlockConfirmed(hash)
	}
}

func (n *Node) CheckBlocksConfirmed(hashes []types.Hash) {
	for _, hash := range hashes {
		if has, _ := n.ledger.HasStateBlockConfirmed(hash); !has {
			n.t.Fatal()
		}
	}
}

func (n *Node) InitLedger() {
	n.ProcessBlockLocal(&mock.TestSendBlock)
	n.ProcessBlockLocal(&mock.TestReceiveBlock)
	n.ProcessBlockLocal(&mock.TestSendGasBlock)
	n.ProcessBlockLocal(&mock.TestReceiveGasBlock)
	n.ProcessBlockLocal(&mock.TestChangeRepresentative)
}<|MERGE_RESOLUTION|>--- conflicted
+++ resolved
@@ -274,14 +274,10 @@
 }
 
 func (n *Node) startPoVService() {
-<<<<<<< HEAD
 	pov.CheckPeerStatusTime = time.Second
 	pov.ForceSyncTimeInSec = time.Second
 
-	povEngine, _ := pov.NewPovEngine(n.ctx.ConfigFile())
-=======
 	povEngine, _ := pov.NewPovEngine(n.ctx.ConfigFile(), false)
->>>>>>> e30b7e8b
 	err := povEngine.Init()
 	if err != nil {
 		n.t.Fatal(err)
