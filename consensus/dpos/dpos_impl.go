--- conflicted
+++ resolved
@@ -349,16 +349,10 @@
 			case topic.Syncing:
 				dps.updateLastProcessSyncTime()
 				dps.totalVote = make(map[types.Address]types.Balance)
-<<<<<<< HEAD
 				dps.frontiersStatus = new(sync.Map)
-			case common.SyncDone:
-			case common.SyncFinish:
-				dps.acTrx.cleanFrontierVotes()
-=======
-				dps.CleanSyncCache()
 			case topic.SyncDone:
 			case topic.SyncFinish:
->>>>>>> 1b80204f
+				dps.acTrx.cleanFrontierVotes()
 				dps.CleanSyncCache()
 				dps.logger.Warn("p2p concluded the sync")
 			}
@@ -424,34 +418,6 @@
 	}
 }
 
-<<<<<<< HEAD
-=======
-func (dps *DPoS) processSyncDone() {
-	for {
-		select {
-		case <-dps.ctx.Done():
-			dps.logger.Info("Stopped processSyncDone.")
-			return
-		case <-dps.syncDone:
-			if err := dps.blockSyncDone(); err != nil {
-				dps.logger.Error("block sync down err", err)
-			}
-
-			// notify processors
-			dps.syncStateNotifyWait.Add(dps.processorNum)
-			for _, p := range dps.processors {
-				p.syncStateChange <- topic.SyncFinish
-			}
-			dps.syncStateNotifyWait.Wait()
-			dps.blockSyncState = topic.SyncFinish
-
-			dps.eb.Publish(topic.EventConsensusSyncFinished, &topic.EventP2PSyncStateMsg{P2pSyncState: topic.SyncFinish})
-			dps.logger.Warn("sync finished")
-		}
-	}
-}
-
->>>>>>> 1b80204f
 func (dps *DPoS) processBlocks() {
 	for {
 		select {
@@ -1239,7 +1205,7 @@
 	}
 	dps.syncStateNotifyWait.Wait()
 
-	dps.eb.Publish(common.EventConsensusSyncFinished)
+	dps.eb.Publish(topic.EventConsensusSyncFinished, &topic.EventP2PSyncStateMsg{P2pSyncState: topic.SyncFinish})
 	dps.logger.Warn("sync finished")
 }
 
