package dpos

import (
	"context"
	"runtime"
	"sort"
	"sync"
	"sync/atomic"
	"time"

	"github.com/AsynkronIT/protoactor-go/actor"

	"github.com/qlcchain/go-qlc/common/topic"

	"github.com/bluele/gcache"
	"go.uber.org/zap"

	chainctx "github.com/qlcchain/go-qlc/chain/context"
	"github.com/qlcchain/go-qlc/common"
	"github.com/qlcchain/go-qlc/common/event"
	"github.com/qlcchain/go-qlc/common/types"
	"github.com/qlcchain/go-qlc/config"
	"github.com/qlcchain/go-qlc/consensus"
	"github.com/qlcchain/go-qlc/ledger"
	"github.com/qlcchain/go-qlc/ledger/process"
	"github.com/qlcchain/go-qlc/log"
	"github.com/qlcchain/go-qlc/p2p"
	"github.com/qlcchain/go-qlc/p2p/protos"
	"github.com/qlcchain/go-qlc/vm/contract"
	cabi "github.com/qlcchain/go-qlc/vm/contract/abi"
	"github.com/qlcchain/go-qlc/vm/vmstore"
)

const (
	repTimeout            = 5 * time.Minute
	voteCacheSize         = 102400
	refreshPriInterval    = 1 * time.Minute
	subAckMaxSize         = 1024000
	maxStatisticsPeriod   = 3
	confirmedCacheMaxLen  = 1024000
	confirmedCacheMaxTime = 10 * time.Minute
	hashNumPerAck         = 1024
	blockNumPerReq        = 128
)

type subMsgKind byte

const (
	subMsgKindSub subMsgKind = iota
	subMsgKindUnsub
)

const (
	ackTypeCommon uint32 = iota
	ackTypeFindRep
)

type subMsg struct {
	index int
	kind  subMsgKind
	hash  types.Hash
}

type sortContract struct {
	hash      types.Hash
	timestamp int64
}

type processorStat struct {
	Index      int `json:"1-index"`
	BlockQueue int `json:"2-blockQueue"`
	SyncQueue  int `json:"3-syncQueue"`
	AckQueue   int `json:"4-ackQueue"`
	DoneQueue  int `json:"5-doneQueue"`
	ChainQueue int `json:"6-chainQueue"`
}

type frontierStatus byte

const (
	frontierInvalid frontierStatus = iota
	frontierWaitingForVote
	frontierConfirmed
	frontierChainConfirmed
	frontierChainFinished
)

type DPoS struct {
	ledger              *ledger.Ledger
	acTrx               *ActiveTrx
	accounts            []*types.Account
	onlineReps          sync.Map
	logger              *zap.SugaredLogger
	cfg                 *config.Config
	eb                  event.EventBus
	subscriber          *event.ActorSubscriber
	lv                  *process.LedgerVerifier
	cacheBlocks         chan *consensus.BlockSource
	recvBlocks          chan *consensus.BlockSource
	povState            chan topic.SyncState
	syncState           chan topic.SyncState
	processors          []*Processor
	processorNum        int
	localRepAccount     sync.Map
	povSyncState        topic.SyncState
	blockSyncState      topic.SyncState
	minVoteWeight       types.Balance
	voteThreshold       types.Balance
	subAck              gcache.Cache
	subMsg              chan *subMsg
	voteCache           gcache.Cache //vote blocks
	ackSeq              uint32
	hash2el             *sync.Map
	batchVote           chan types.Hash
	ctx                 context.Context
	cancel              context.CancelFunc
	frontiersStatus     *sync.Map
	syncStateNotifyWait *sync.WaitGroup
	totalVote           map[types.Address]types.Balance
	online              gcache.Cache
	confirmedBlocks     *cache
	lastSendHeight      uint64
	curPovHeight        uint64
	checkFinish         chan struct{}
	gapPovCh            chan *consensus.BlockSource
	povChange           chan *types.PovBlock
	lastGapHeight       uint64
	getFrontier         chan types.StateBlockList
	isFindingRep        int32
	ebDone              chan struct{}
	lastProcessSyncTime time.Time
	updateSync          chan struct{}
	tps                 [10]uint32
	block2Ledger        chan struct{}
<<<<<<< HEAD
	pf                  *perfInfo
	lockPool            *sync.Map
=======

	feb            *event.FeedEventBus
	febRpcMsgCh    chan *topic.EventRPCSyncCallMsg
	febRpcMsgSubID event.FeedSubscription
>>>>>>> a4f976b2
}

func NewDPoS(cfgFile string) *DPoS {
	cc := chainctx.NewChainContext(cfgFile)
	cfg, _ := cc.Config()

	acTrx := newActiveTrx()
	l := ledger.NewLedger(cfgFile)
	processorNum := runtime.NumCPU()

	ctx, cancel := context.WithCancel(context.Background())

	dps := &DPoS{
		ledger:              l,
		acTrx:               acTrx,
		accounts:            cc.Accounts(),
		logger:              log.NewLogger("dpos"),
		cfg:                 cfg,
		eb:                  cc.EventBus(),
		lv:                  process.NewLedgerVerifier(l),
		cacheBlocks:         make(chan *consensus.BlockSource, common.DPoSMaxCacheBlocks),
		recvBlocks:          make(chan *consensus.BlockSource, common.DPoSMaxBlocks),
		povState:            make(chan topic.SyncState, 1),
		syncState:           make(chan topic.SyncState, 1),
		processorNum:        processorNum,
		processors:          newProcessors(processorNum),
		subMsg:              make(chan *subMsg, 10240),
		subAck:              gcache.New(subAckMaxSize).Expiration(waitingVoteMaxTime * time.Second).LRU().Build(),
		hash2el:             new(sync.Map),
		batchVote:           make(chan types.Hash, 102400),
		ctx:                 ctx,
		cancel:              cancel,
		frontiersStatus:     new(sync.Map),
		syncStateNotifyWait: new(sync.WaitGroup),
		online:              gcache.New(maxStatisticsPeriod).LRU().Build(),
		confirmedBlocks:     newCache(confirmedCacheMaxLen, confirmedCacheMaxTime),
		lastSendHeight:      1,
		curPovHeight:        0,
		checkFinish:         make(chan struct{}, 10240),
		gapPovCh:            make(chan *consensus.BlockSource, 10240),
		povChange:           make(chan *types.PovBlock, 10240),
		voteCache:           gcache.New(voteCacheSize).LRU().Build(),
		blockSyncState:      topic.SyncNotStart,
		isFindingRep:        0,
		ebDone:              make(chan struct{}, 1),
		updateSync:          make(chan struct{}, 1),
		block2Ledger:        make(chan struct{}, 409600),
<<<<<<< HEAD
		pf:                  new(perfInfo),
		lockPool:            new(sync.Map),
=======

		feb:         cc.FeedEventBus(),
		febRpcMsgCh: make(chan *topic.EventRPCSyncCallMsg, 1),
>>>>>>> a4f976b2
	}

	dps.acTrx.setDPoSService(dps)
	for _, p := range dps.processors {
		p.setDPoSService(dps)
	}

	pb, err := dps.ledger.GetLatestPovBlock()
	if err == nil {
		dps.curPovHeight = pb.Header.BasHdr.Height
	}

	dps.confirmedBlocks.evictedFunc = func(key interface{}, val interface{}) {
		hash := key.(types.Hash)
		err = dps.ledger.CleanBlockVoteHistory(hash)
		if err != nil {
			dps.logger.Error("clean vote history err", err)
		}
	}

	return dps
}

func (dps *DPoS) Init() {
	supply := common.GenesisBlock().Balance
	dps.minVoteWeight, _ = supply.Div(common.DposVoteDivisor)
	dps.voteThreshold, _ = supply.Div(2)

	subscriber := event.NewActorSubscriber(event.Spawn(func(c actor.Context) {
		switch msg := c.Message().(type) {
		case types.Hash:
			dps.onRollback(msg)
		case *types.PovBlock:
			dps.onPovHeightChange(msg)
<<<<<<< HEAD
=======
		case types.StateBlockList:
			dps.onGetFrontier(msg)
>>>>>>> a4f976b2
		case *types.Tuple:
			dps.onFrontierConfirmed(msg.First.(types.Hash), msg.Second.(*bool))
		}
	}), dps.eb)

<<<<<<< HEAD
	if err := subscriber.Subscribe(topic.EventRollback, topic.EventPovConnectBestBlock); err != nil {
=======
	if err := subscriber.Subscribe(topic.EventRollback, topic.EventPovConnectBestBlock,
		topic.EventFrontierConsensus, topic.EventFrontierConfirmed, topic.EventSyncStateChange); err != nil {
>>>>>>> a4f976b2
		dps.logger.Errorf("failed to subscribe event %s", err)
	} else {
		dps.subscriber = subscriber
	}

	dps.febRpcMsgSubID = dps.feb.Subscribe(topic.EventRpcSyncCall, dps.febRpcMsgCh)
	if dps.febRpcMsgSubID == nil {
		dps.logger.Errorf("failed to subscribe EventRpcSyncCall")
	}

	if dps.cfg.PoV.PovEnabled {
		dps.povSyncState = topic.SyncNotStart

		if err := subscriber.SubscribeOne(topic.EventPovSyncState, event.Spawn(func(c actor.Context) {
			switch msg := c.Message().(type) {
			case topic.SyncState:
				dps.onPovSyncState(msg)
			}
		})); err != nil {
			dps.logger.Errorf("subscribe pov sync state event err")
		}
	} else {
		dps.povSyncState = topic.SyncDone
	}
	if len(dps.accounts) != 0 {
		dps.refreshAccount()
	} else {
		dps.eb.Publish(topic.EventRepresentativeNode, false)
	}
}

func (dps *DPoS) Start() {
	dps.logger.Info("DPOS service started!")

	go dps.acTrx.start()
	go dps.batchVoteStart()
	go dps.processSubMsg()
	go dps.processBlocks()
	go dps.stat()
	dps.processorStart()

	//if err := dps.blockSyncDone(); err != nil {
	//	dps.logger.Error("block sync down err", err)
	//}

	if err := dps.ledger.CleanAllVoteHistory(); err != nil {
		dps.logger.Error("clean all vote history err")
	}

	timerRefreshPri := time.NewTicker(refreshPriInterval)
	timerDequeueGap := time.NewTicker(10 * time.Second)
	timerUpdateSyncTime := time.NewTicker(5 * time.Second)
	timerGC := time.NewTicker(1 * time.Minute)

	for {
		select {
		case <-dps.ctx.Done():
			dps.logger.Info("Stopped DPOS.")
			return
		case <-timerRefreshPri.C:
			dps.logger.Info("refresh pri info.")
			go dps.refreshAccount()
		case <-dps.checkFinish:
			dps.checkSyncFinished()
		case bs := <-dps.gapPovCh:
			if c, ok, err := contract.GetChainContract(types.Address(bs.Block.Link), bs.Block.Data); ok && err == nil {
				switch cType := c.(type) {
				case contract.ChainContractV2:
					vmCtx := vmstore.NewVMContext(dps.ledger)
					height, _ := cType.DoGapPov(vmCtx, bs.Block)
					if height > 0 {
						dps.logger.Infof("add gap pov[%s][%d]", bs.Block.GetHash(), height)
						err := dps.ledger.AddGapPovBlock(height, bs.Block, bs.BlockFrom)
						if err != nil {
							dps.logger.Errorf("add gap pov block to ledger err %s", err)
						}
					}
				}
			}
		case pb := <-dps.povChange:
			dps.logger.Infof("pov height changed [%d]->[%d]", dps.curPovHeight, pb.Header.BasHdr.Height)
			dps.curPovHeight = pb.Header.BasHdr.Height

			if dps.povSyncState == topic.SyncDone {
				// need calculate heart num, so use the pov height to trigger online
				// isFindingRep is used to forbidding too many goroutings
				if dps.curPovHeight%2 == 0 && atomic.CompareAndSwapInt32(&dps.isFindingRep, 0, 1) {
					go func() {
						err := dps.findOnlineRepresentatives()
						if err != nil {
							dps.logger.Error(err)
						}
						dps.cleanOnlineReps()
						atomic.StoreInt32(&dps.isFindingRep, 0)
					}()
				}

				if dps.curPovHeight-dps.lastSendHeight >= common.DPosOnlinePeriod &&
					dps.curPovHeight%common.DPosOnlinePeriod >= common.DPosOnlineSectionLeft &&
					dps.curPovHeight%common.DPosOnlinePeriod <= common.DPosOnlineSectionRight {
					dps.sendOnline(dps.curPovHeight)
					dps.lastSendHeight = pb.Header.BasHdr.Height
				}
			}
		case <-timerDequeueGap.C:
			for {
				if dps.lastGapHeight <= dps.curPovHeight {
					if dps.dequeueGapPovBlocksFromDb(dps.lastGapHeight) {
						dps.lastGapHeight++
					} else {
						break
					}
				} else {
					break
				}
			}
		case dps.blockSyncState = <-dps.syncState:
			// notify processors
			dps.syncStateNotifyWait.Add(dps.processorNum)
			for _, p := range dps.processors {
				p.syncStateChange <- dps.blockSyncState
			}
			dps.syncStateNotifyWait.Wait()

			switch dps.blockSyncState {
			case topic.Syncing:
				dps.updateLastProcessSyncTime()
				dps.totalVote = make(map[types.Address]types.Balance)
				dps.frontiersStatus = new(sync.Map)
			case topic.SyncDone:
			case topic.SyncFinish:
				dps.acTrx.cleanFrontierVotes()
				dps.CleanSyncCache()
				dps.logger.Warn("p2p concluded the sync")
			}

			dps.ebDone <- struct{}{}
		case <-timerUpdateSyncTime.C:
			select {
			case <-dps.updateSync:
				dps.lastProcessSyncTime = time.Now()
			default:
			}

			if dps.blockSyncState == topic.Syncing || dps.blockSyncState == topic.SyncDone {
				if time.Since(dps.lastProcessSyncTime) >= 2*time.Minute {
					dps.logger.Warnf("timeout concluded the sync. last[%s] now[%s]",
						dps.lastProcessSyncTime, time.Now())
					dps.blockSyncState = topic.SyncFinish
					dps.syncFinish()
				}
			}
		case <-timerGC.C:
			dps.confirmedBlocks.gc()
		case msg := <-dps.febRpcMsgCh:
			dps.onRpcSyncCall(msg)
		}
	}
}

func (dps *DPoS) Stop() {
	dps.logger.Info("DPOS service stopped!")

	//do this first
	dps.febRpcMsgSubID.Unsubscribe()
	if err := dps.subscriber.UnsubscribeAll(); err != nil {
		dps.logger.Error(err)
	}
	dps.cancel()
	dps.processorStop()
	dps.acTrx.stop()
}

func (dps *DPoS) stat() {
	timerStatInterval := time.NewTicker(15 * time.Second)

	for {
		select {
		case <-dps.ctx.Done():
			dps.logger.Info("Stop stat.")
			return
		case <-timerStatInterval.C:
			dps.tps[0] /= 15
			for i := len(dps.tps) - 1; i > 0; i-- {
				dps.tps[i] = dps.tps[i-1]
			}
			dps.tps[0] = 0
		case <-dps.block2Ledger:
			dps.tps[0]++
		}
	}
}

func (dps *DPoS) RPC(kind uint, in, out interface{}) {
	switch kind {
	case common.RpcDPosOnlineInfo:
		dps.onGetOnlineInfo(in, out)
	case common.RpcDPosConsInfo:
		dps.info(in, out)
	case common.RpcDPosSetConsPerf:
		dps.setPerf(in, out)
	case common.RpcDPosGetConsPerf:
		dps.getPerf(in, out)
	case common.RpcDPosProcessFrontier:
		blocks := in.(types.StateBlockList)
		dps.onGetFrontier(blocks)
	case common.RpcDPosOnSyncStateChange:
		state := in.(topic.SyncState)
		dps.onSyncStateChange(state)
	}
}

func (dps *DPoS) statBlockInc() {
	select {
	case dps.block2Ledger <- struct{}{}:
	default:
	}
}

func (dps *DPoS) processBlocks() {
	for {
		select {
		case <-dps.ctx.Done():
			dps.logger.Info("Stop processBlocks.")
			return
		case bs := <-dps.recvBlocks:
			if dps.povSyncState == topic.SyncDone || bs.BlockFrom == types.Synchronized || bs.Type == consensus.MsgConfirmAck {
				dps.dispatchMsg(bs)
			} else {
				if len(dps.cacheBlocks) < cap(dps.cacheBlocks) {
					dps.logger.Debugf("pov sync state[%s] cache blocks", dps.povSyncState)
					dps.cacheBlocks <- bs
				} else {
					dps.logger.Debugf("pov not ready! cache block too much, drop it!")
				}
			}
		case state := <-dps.povState:
			dps.povSyncState = state
			if state == topic.SyncDone {
				close(dps.cacheBlocks)

				err := dps.subscriber.Unsubscribe(topic.EventPovSyncState)
				if err != nil {
					dps.logger.Errorf("unsubscribe pov sync state err %s", err)
				}

				for bs := range dps.cacheBlocks {
					dps.logger.Infof("process cache block[%s]", bs.Block.GetHash())
					dps.dispatchMsg(bs)
				}
			}
		}
	}
}

func (dps *DPoS) processorStart() {
	for i := 0; i < dps.processorNum; i++ {
		dps.processors[i].start()
	}
}

func (dps *DPoS) processorStop() {
	for i := 0; i < dps.processorNum; i++ {
		dps.processors[i].stop()
	}
}

func (dps *DPoS) onGetFrontier(blocks types.StateBlockList) {
	var unconfirmed []*types.StateBlock

	for _, block := range blocks {
		if block.Token == common.ChainToken() {
			if _, ok := dps.totalVote[block.Representative]; ok {
				dps.totalVote[block.Representative] = dps.totalVote[block.Representative].Add(block.GetBalance()).Add(block.GetVote()).Add(block.GetOracle()).Add(block.GetNetwork()).Add(block.GetStorage())
			} else {
				dps.totalVote[block.Representative] = block.GetBalance().Add(block.GetVote()).Add(block.GetOracle()).Add(block.GetNetwork()).Add(block.GetStorage())
			}
		}
	}

	for addr, vote := range dps.totalVote {
		dps.logger.Infof("account[%s] vote weight[%s]", addr, vote)
	}

	for _, block := range blocks {
		hash := block.GetHash()

		if dps.isReceivedFrontier(hash) {
			continue
		}

		has, _ := dps.ledger.HasStateBlockConfirmed(hash)
		if !has {
			dps.logger.Infof("get frontier %s need ack", hash)
			dps.frontiersStatus.Store(hash, frontierWaitingForVote)
			unconfirmed = append(unconfirmed, block)
			index := dps.getProcessorIndex(block.Address)
			dps.processors[index].frontiers <- block
		}
	}

	unconfirmedLen := len(unconfirmed)
	sendStart := 0
	sendEnd := 0
	sendLen := unconfirmedLen

	for sendLen > 0 {
		if sendLen >= blockNumPerReq {
			sendEnd = sendStart + blockNumPerReq
			sendLen -= blockNumPerReq
		} else {
			sendEnd = sendStart + sendLen
			sendLen = 0
		}

		dps.eb.Publish(topic.EventBroadcast, &p2p.EventBroadcastMsg{Type: p2p.ConfirmReq, Message: unconfirmed[sendStart:sendEnd]})
		sendStart = sendEnd
	}
}

func (dps *DPoS) onPovSyncState(state topic.SyncState) {
	dps.povState <- state
	dps.logger.Infof("pov sync state to [%s]", state)
}

func (dps *DPoS) batchVoteStart() {
	timerVote := time.NewTicker(time.Second)

	for {
		select {
		case <-dps.ctx.Done():
			return
		case <-timerVote.C:
			dps.localRepAccount.Range(func(key, value interface{}) bool {
				address := key.(types.Address)
				dps.batchVoteDo(address, value.(*types.Account), ackTypeCommon)
				return true
			})
		}
	}
}

func (dps *DPoS) cacheAck(vi *voteInfo) {
	if dps.voteCache.Has(vi.hash) {
		v, err := dps.voteCache.Get(vi.hash)
		if err != nil {
			dps.logger.Error("get vote cache err")
			return
		}

		vc := v.(*sync.Map)
		vc.Store(vi.account, vi)
	} else {
		vc := new(sync.Map)
		vc.Store(vi.account, vi)
		err := dps.voteCache.Set(vi.hash, vc)
		if err != nil {
			dps.logger.Error("set vote cache err")
			return
		}
	}
}

func (dps *DPoS) pubAck(index int, ack *voteInfo) {
	dps.processors[index].acks <- ack
}

func (dps *DPoS) processSubMsg() {
	for {
		select {
		case <-dps.ctx.Done():
			return
		case msg := <-dps.subMsg:
			switch msg.kind {
			case subMsgKindSub:
				_ = dps.subAck.Set(msg.hash, msg.index)

				vote, err := dps.voteCache.Get(msg.hash)
				if err == nil {
					vc := vote.(*sync.Map)
					vc.Range(func(key, value interface{}) bool {
						dps.pubAck(msg.index, value.(*voteInfo))
						return true
					})
					dps.voteCache.Remove(msg.hash)
				}
			case subMsgKindUnsub:
				dps.subAck.Remove(msg.hash)
				dps.voteCache.Remove(msg.hash)
			}
		}
	}
}

func (dps *DPoS) getProcessorIndex(address types.Address) int {
	return int(address[len(address)-1]) % dps.processorNum
}

func (dps *DPoS) dispatchMsg(bs *consensus.BlockSource) {
	if bs.Type == consensus.MsgConfirmAck {
		ack := bs.Para.(*protos.ConfirmAckBlock)
		dps.saveOnlineRep(ack.Account)

		if dps.getAckType(ack.Sequence) != ackTypeFindRep {
			for _, h := range ack.Hash {
				dps.logger.Infof("dps recv confirmAck block[%s]", h)
				dps.heartAndVoteInc(h, ack.Account, onlineKindVote)

				if has, _ := dps.ledger.HasStateBlockConfirmed(h); has {
					continue
				}

				vi := &voteInfo{
					hash:    h,
					account: ack.Account,
				}

				val, err := dps.subAck.Get(vi.hash)
				if err == nil {
					dps.pubAck(val.(int), vi)
				} else {
					dps.cacheAck(vi)
				}
			}
		} else {
			dps.heartAndVoteInc(ack.Hash[0], ack.Account, onlineKindHeart)
		}
	} else {
		index := dps.getProcessorIndex(bs.Block.Address)

		if bs.Type == consensus.MsgSync {
			dps.processors[index].syncBlock <- bs.Block
		} else {
			dps.processors[index].blocks <- bs
		}
	}
}

func (dps *DPoS) subAckDo(index int, hash types.Hash) {
	msg := &subMsg{
		index: index,
		kind:  subMsgKindSub,
		hash:  hash,
	}
	dps.subMsg <- msg
}

func (dps *DPoS) unsubAckDo(hash types.Hash) {
	//msg := &subMsg{
	//	kind: subMsgKindUnsub,
	//	hash: hash,
	//}
	//dps.subMsg <- msg
}

func (dps *DPoS) dispatchAckedBlock(blk *types.StateBlock, hash types.Hash, localIndex int) {
	if localIndex == -1 {
		localIndex = dps.getProcessorIndex(blk.Address)
		dps.processors[localIndex].blocksAcked <- hash
	}

	switch blk.Type {
	case types.Send:
		index := dps.getProcessorIndex(types.Address(blk.Link))
		if localIndex != index {
			dps.processors[index].blocksAcked <- hash
		}
	case types.ContractSend: // beneficial maybe another account
		dstAddr := types.ZeroAddress

		switch types.Address(blk.GetLink()) {
		case types.MintageAddress:
			data := blk.GetData()
			if method, err := cabi.MintageABI.MethodById(data[0:4]); err == nil {
				if method.Name == cabi.MethodNameMintage {
					param := new(cabi.ParamMintage)
					if err = method.Inputs.Unpack(param, data[4:]); err == nil {
						dstAddr = param.Beneficial
					}
				} else {
					return
				}
			}
		case types.NEP5PledgeAddress:
			data := blk.GetData()
			if method, err := cabi.NEP5PledgeABI.MethodById(data[0:4]); err == nil {
				if method.Name == cabi.MethodNEP5Pledge {
					param := new(cabi.PledgeParam)
					if err = method.Inputs.Unpack(param, data[4:]); err == nil {
						dstAddr = param.Beneficial
					}
				} else if method.Name == cabi.MethodWithdrawNEP5Pledge {
					param := new(cabi.WithdrawPledgeParam)
					if err = method.Inputs.Unpack(param, data[4:]); err == nil {
						pledgeResult := cabi.SearchBeneficialPledgeInfoByTxId(vmstore.NewVMContext(dps.ledger), param)
						if pledgeResult != nil {
							dstAddr = pledgeResult.PledgeInfo.PledgeAddress
						}
					}
				}
			}
		case types.MinerAddress:
			param := new(cabi.MinerRewardParam)
			if err := cabi.MinerABI.UnpackMethod(param, cabi.MethodNameMinerReward, blk.GetData()); err == nil {
				dstAddr = param.Beneficial
			}
		case types.RepAddress:
			param := new(cabi.RepRewardParam)
			if err := cabi.RepABI.UnpackMethod(param, cabi.MethodNameRepReward, blk.GetData()); err == nil {
				dstAddr = param.Beneficial
			}
		case types.RewardsAddress:
			param := new(cabi.RewardsParam)
			data := blk.GetData()
			if method, err := cabi.RewardsABI.MethodById(data[0:4]); err == nil {
				if err = method.Inputs.Unpack(param, data[4:]); err == nil {
					dstAddr = param.Beneficial
				}
			}
		default:
			for _, p := range dps.processors {
				if localIndex != p.index {
					p.blocksAcked <- hash
				}
			}
			return
		}

		if dstAddr != types.ZeroAddress {
			index := dps.getProcessorIndex(dstAddr)
			if localIndex != index {
				dps.processors[index].blocksAcked <- hash
			}
		}
	case types.ContractReward: // deal gap tokenInfo
		if blk.IsOpen() {
			input, err := dps.ledger.GetStateBlockConfirmed(blk.GetLink())
			if err != nil {
				dps.logger.Errorf("get block link error [%s]", hash)
				return
			}

			if types.Address(input.GetLink()) == types.MintageAddress {
				param := new(cabi.ParamMintage)
				if err := cabi.MintageABI.UnpackMethod(param, cabi.MethodNameMintage, input.GetData()); err == nil {
					index := dps.getProcessorIndex(input.Address)
					if localIndex != index {
						dps.processors[index].blocksAcked <- param.TokenId
					}
				}
			}
		}
	}
}

func (dps *DPoS) deleteBlockCache(block *types.StateBlock) {
	hash := block.GetHash()
	if exist, _ := dps.ledger.HasBlockCache(hash); exist {
		err := dps.ledger.DeleteBlockCache(hash)
		if err != nil {
			dps.logger.Error(err)
		} else {
			dps.logger.Debugf("delete block cache [%s] error", hash.String())
		}
		if exit, _ := dps.ledger.HasAccountMetaCache(block.Address); exit {
			err := dps.ledger.DeleteAccountMetaCache(block.Address)
			if err != nil {
				dps.logger.Error(err)
			} else {
				dps.logger.Debugf("delete block account meta cache [%s] error", hash.String())
			}
		}
	}
}

func (dps *DPoS) ProcessMsg(bs *consensus.BlockSource) {
	dps.recvBlocks <- bs
}

func (dps *DPoS) localRepVote(block *types.StateBlock) {
	dps.localRepAccount.Range(func(key, value interface{}) bool {
		hash := block.GetHash()
		address := key.(types.Address)

		weight := dps.ledger.Weight(address)
		if weight.Compare(dps.minVoteWeight) == types.BalanceCompSmaller {
			return true
		}

		if block.Type == types.Online {
			has, _ := dps.ledger.HasStateBlockConfirmed(hash)

			if !has && !dps.isOnline(block.Address) {
				dps.logger.Debugf("block[%s] is not online", hash)
				return false
			}
		}

		if types.Address(block.GetLink()) == types.PubKeyDistributionAddress {
			info := new(cabi.OracleInfo)
			err := cabi.PublicKeyDistributionABI.UnpackMethod(info, cabi.MethodNamePKDOracle, block.GetData())
			if err == nil {
				ctx := vmstore.NewVMContext(dps.ledger)
				err = cabi.VerifierPledgeCheck(ctx, block.GetAddress())
				if err != nil {
					dps.logger.Errorf("invalid verifier [%s]", hash)
					return false
				}

				_, err = cabi.GetVerifierInfoByAccountAndType(ctx, block.GetAddress(), info.OType)
				if err != nil {
					dps.logger.Errorf("invalid verifier [%s]", hash)
					return false
				}
			}
		}

		dps.logger.Debugf("rep [%s] vote for block[%s] type[%s]", address, hash, block.Type)

		vi := &voteInfo{
			hash:    hash,
			account: address,
		}
		dps.acTrx.vote(vi)
		dps.acTrx.setVoteHash(block)
		dps.batchVote <- hash
		return true
	})
}

func (dps *DPoS) hasLocalValidRep() bool {
	has := false
	dps.localRepAccount.Range(func(key, value interface{}) bool {
		address := key.(types.Address)
		weight := dps.ledger.Weight(address)
		if weight.Compare(dps.minVoteWeight) != types.BalanceCompSmaller {
			has = true
		}
		return true
	})
	return has
}

func (dps *DPoS) voteGenerate(block *types.StateBlock, account types.Address, acc *types.Account) (*protos.ConfirmAckBlock, error) {
	//if dps.cfg.PoV.PovEnabled {
	//	povHeader, err := dps.ledger.GetLatestPovHeader()
	//	if povHeader == nil {
	//		dps.logger.Errorf("get pov header err %s", err)
	//		return nil, errors.New("get pov header err")
	//	}
	//
	//	if block.PoVHeight > povHeader.Height+povBlockNumDay || block.PoVHeight+povBlockNumDay < povHeader.Height {
	//		dps.logger.Errorf("pov height invalid height:%d cur:%d", block.PoVHeight, povHeader.Height)
	//		return nil, errors.New("pov height invalid")
	//	}
	//}
	//
	//hash := block.GetHash()
	//va := &protos.ConfirmAckBlock{
	//	Sequence:  0,
	//	Hash:      hash,
	//	Account:   account,
	//	Signature: acc.Sign(hash),
	//}
	//return va, nil
	return nil, nil
}

func (dps *DPoS) voteGenerateWithSeq(block *types.StateBlock, account types.Address, acc *types.Account, kind uint32) (*protos.ConfirmAckBlock, error) {
	hashes := make([]types.Hash, 0)
	hash := block.GetHash()
	hashes = append(hashes, hash)

	hashBytes := make([]byte, 0)
	for _, h := range hashes {
		hashBytes = append(hashBytes, h[:]...)
	}
	signHash, _ := types.HashBytes(hashBytes)

	va := &protos.ConfirmAckBlock{
		Sequence:  dps.getSeq(kind),
		Hash:      hashes,
		Account:   account,
		Signature: acc.Sign(signHash),
	}
	return va, nil
}

func (dps *DPoS) batchVoteDo(account types.Address, acc *types.Account, kind uint32) {
	hashes := make([]types.Hash, 0)
	hashBytes := make([]byte, 0)
	total := 0

out:
	for {
		select {
		case h := <-dps.batchVote:
			hashes = append(hashes, h)
			hashBytes = append(hashBytes, h[:]...)
			total++

			if total == hashNumPerAck {
				hash, _ := types.HashBytes(hashBytes)
				va := &protos.ConfirmAckBlock{
					Sequence:  dps.getSeq(kind),
					Hash:      hashes,
					Account:   account,
					Signature: acc.Sign(hash),
				}

				dps.eb.Publish(topic.EventBroadcast, &p2p.EventBroadcastMsg{Type: p2p.ConfirmAck, Message: va})

				total = 0
				hashes = make([]types.Hash, 0)
				hashBytes = hashBytes[0:0]
			}
		default:
			break out
		}
	}

	if len(hashes) == 0 {
		return
	}

	hash, _ := types.HashBytes(hashBytes)
	va := &protos.ConfirmAckBlock{
		Sequence:  dps.getSeq(kind),
		Hash:      hashes,
		Account:   account,
		Signature: acc.Sign(hash),
	}

	dps.eb.Publish(topic.EventBroadcast, &p2p.EventBroadcastMsg{Type: p2p.ConfirmAck, Message: va})
}

func (dps *DPoS) refreshAccount() {
	var b bool
	var addr types.Address

	for _, v := range dps.accounts {
		addr = v.Address()
		b = dps.isRepresentation(addr)
		if b {
			dps.localRepAccount.Store(addr, v)
			dps.saveOnlineRep(addr)
		}
	}

	var count uint32
	dps.localRepAccount.Range(func(key, value interface{}) bool {
		count++
		return true
	})

	dps.logger.Infof("there is %d local reps", count)
	if count > 0 {
		dps.eb.Publish(topic.EventRepresentativeNode, true)
	} else {
		dps.eb.Publish(topic.EventRepresentativeNode, false)
	}
}

func (dps *DPoS) isRepresentation(address types.Address) bool {
	if _, err := dps.ledger.GetRepresentation(address); err != nil {
		return false
	}
	return true
}

func (dps *DPoS) saveOnlineRep(addr types.Address) {
	now := time.Now().Add(repTimeout).Unix()
	dps.onlineReps.Store(addr, now)
}

func (dps *DPoS) getOnlineRepresentatives() []types.Address {
	var repAddresses []types.Address

	dps.onlineReps.Range(func(key, value interface{}) bool {
		addr := key.(types.Address)
		repAddresses = append(repAddresses, addr)
		return true
	})

	return repAddresses
}

func (dps *DPoS) findOnlineRepresentatives() error {
	blk, err := dps.ledger.GetRandomStateBlock()
	if err != nil {
		return err
	}

	dps.localRepAccount.Range(func(key, value interface{}) bool {
		address := key.(types.Address)

		if dps.isRepresentation(address) {
			va, err := dps.voteGenerateWithSeq(blk, address, value.(*types.Account), ackTypeFindRep)
			if err != nil {
				return true
			}
			dps.eb.Publish(topic.EventBroadcast, &p2p.EventBroadcastMsg{Type: p2p.ConfirmAck, Message: va})
			dps.heartAndVoteInc(va.Hash[0], va.Account, onlineKindHeart)
		}

		return true
	})

	return nil
}

func (dps *DPoS) cleanOnlineReps() {
	var repAddresses []*types.Address
	now := time.Now().Unix()

	dps.onlineReps.Range(func(key, value interface{}) bool {
		addr := key.(types.Address)
		v := value.(int64)
		if v < now {
			dps.onlineReps.Delete(addr)
		} else {
			repAddresses = append(repAddresses, &addr)
		}
		return true
	})

	_ = dps.ledger.SetOnlineRepresentations(repAddresses)
}

func (dps *DPoS) calculateAckHash(va *protos.ConfirmAckBlock) (types.Hash, error) {
	data, err := protos.ConfirmAckBlockToProto(va)
	if err != nil {
		return types.ZeroHash, err
	}

	version := dps.cfg.Version
	message := p2p.NewQlcMessage(data, byte(version), p2p.ConfirmAck)
	hash, err := types.HashBytes(message)
	if err != nil {
		return types.ZeroHash, err
	}

	return hash, nil
}

func (dps *DPoS) onRollback(hash types.Hash) {
	//dps.rollbackUncheckedFromDb(hash)

	blk, err := dps.ledger.GetStateBlockConfirmed(hash)
	if err == nil && blk.Type == types.Online {
		for _, acc := range dps.accounts {
			if acc.Address() == blk.Address {
				dps.sendOnlineWithAccount(acc, blk.PoVHeight)
				break
			}
		}
	}
}

func (dps *DPoS) getSeq(kind uint32) uint32 {
	var seq, ackSeq uint32

	seq = atomic.AddUint32(&dps.ackSeq, 1)
	ackSeq = (kind << 28) | ((seq - 1) & 0xFFFFFFF)

	return ackSeq
}

func (dps *DPoS) getAckType(seq uint32) uint32 {
	return seq >> 28
}

<<<<<<< HEAD
=======
func (dps *DPoS) onRpcSyncCall(msg *topic.EventRPCSyncCallMsg) {
	needRsp := false
	switch msg.Name {
	case "DPoS.Online":
		dps.onGetOnlineInfo(msg.In, msg.Out)
		needRsp = true
	case "Debug.ConsInfo":
		dps.info(msg.In, msg.Out)
		needRsp = true
	}
	if needRsp && msg.ResponseChan != nil {
		msg.ResponseChan <- msg.Out
	}
}

>>>>>>> a4f976b2
func (dps *DPoS) isWaitingFrontier(hash types.Hash) (bool, frontierStatus) {
	if status, ok := dps.frontiersStatus.Load(hash); ok {
		return true, status.(frontierStatus)
	}
	return false, frontierInvalid
}

func (dps *DPoS) isConfirmedFrontier(hash types.Hash) bool {
	if status, ok := dps.frontiersStatus.Load(hash); ok && status == frontierConfirmed {
		if has, _ := dps.ledger.HasUnconfirmedSyncBlock(hash); has {
			return true
		}
	}
	return false
}

func (dps *DPoS) isReceivedFrontier(hash types.Hash) bool {
	if _, ok := dps.frontiersStatus.Load(hash); ok {
		return true
	}
	return false
}

func (dps *DPoS) chainFinished(hash types.Hash) {
	if _, ok := dps.frontiersStatus.Load(hash); ok {
		dps.frontiersStatus.Store(hash, frontierChainFinished)
		dps.checkFinish <- struct{}{}
	}
}

func (dps *DPoS) blockSyncDone() error {
	dps.logger.Warn("begin: process sync cache blocks")
	dps.eb.Publish(topic.EventAddSyncBlocks, types.NewTuple(&types.StateBlock{}, true))

	scs := make([]*sortContract, 0)
	if err := dps.ledger.GetSyncCacheBlocks(func(block *types.StateBlock) error {
		if b, err := dps.isRelatedOrderBlock(block); err != nil {
			dps.logger.Infof("block[%s] type check error, %s", block.GetHash(), err)
		} else {
			if b {
				sortC := &sortContract{
					hash:      block.GetHash(),
					timestamp: block.Timestamp,
				}
				scs = append(scs, sortC)
			} else {
				index := dps.getProcessorIndex(block.Address)
				dps.processors[index].doneBlock <- block
			}
		}
		return nil
	}); err != nil {
		return err
	}

	dps.logger.Info("sync done, common block process finished, order blocks:  ", len(scs))
	if len(scs) > 0 {
		sort.Slice(scs, func(i, j int) bool {
			return scs[i].timestamp < scs[j].timestamp
		})

		for _, sc := range scs {
			dps.updateLastProcessSyncTime()

			blk, err := dps.ledger.GetSyncCacheBlock(sc.hash)
			if err != nil {
				dps.logger.Errorf("get sync cache block[%s] err[%s]", sc.hash, err)
				continue
			}

			if err := dps.lv.BlockSyncDoneProcess(blk); err != nil {
				dps.logger.Warnf("contract block(%s) sync done error: %s", blk.GetHash(), err)
			}
		}
	}

	var allDone bool
	timerCheckProcessor := time.NewTicker(time.Second)
	defer timerCheckProcessor.Stop()

	for range timerCheckProcessor.C {
		allDone = true
		for _, p := range dps.processors {
			if len(p.doneBlock) > 0 {
				allDone = false
				break
			}
		}

		if allDone {
			dps.logger.Warn("end: process sync cache blocks")
			return nil
		}
	}

	return nil
}

func (dps *DPoS) isRelatedOrderBlock(block *types.StateBlock) (bool, error) {
	switch block.GetType() {
	case types.ContractReward:
		sendblk, err := dps.ledger.GetStateBlockConfirmed(block.GetLink())
		if err != nil {
			return false, err
		}
		switch types.Address(sendblk.GetLink()) {
		case types.NEP5PledgeAddress:
			return true, nil
		case types.MintageAddress:
			return true, nil
		case types.BlackHoleAddress:
			return true, nil
		}
	case types.ContractSend:
		switch types.Address(block.GetLink()) {
		case types.BlackHoleAddress:
			return true, nil
		case types.MinerAddress, types.RepAddress:
			return true, nil
		}
	}
	return false, nil
}

func (dps *DPoS) syncFinish() {
	dps.acTrx.cleanFrontierVotes()
	dps.CleanSyncCache()

	// notify processors
	dps.syncStateNotifyWait.Add(dps.processorNum)
	for _, p := range dps.processors {
		p.syncStateChange <- dps.blockSyncState
	}
	dps.syncStateNotifyWait.Wait()

	dps.eb.Publish(topic.EventConsensusSyncFinished, &topic.EventP2PSyncStateMsg{P2pSyncState: topic.SyncFinish})
	dps.logger.Warn("sync finished")
}

func (dps *DPoS) checkSyncFinished() {
	allFinished := true
	dps.frontiersStatus.Range(func(k, v interface{}) bool {
		status := v.(frontierStatus)
		if status != frontierChainFinished {
			allFinished = false
			return false
		}
		return true
	})

	if allFinished {
		checkLedgerTimer := time.NewTicker(1 * time.Second)
		defer checkLedgerTimer.Stop()
		checkMaxTimes := 5
		checkResult := true

	checkOut:
		for {
			select {
			case <-checkLedgerTimer.C:
				if checkMaxTimes <= 0 {
					dps.logger.Errorf("check frontier block confirmed err")
					return
				}
				checkMaxTimes--

				dps.frontiersStatus.Range(func(k, v interface{}) bool {
					hash := k.(types.Hash)
					if has, _ := dps.ledger.HasStateBlockConfirmed(hash); !has {
						checkResult = false
						return false
					}
					return true
				})

				if checkResult {
					break checkOut
				}
			}
		}

		dps.syncFinish()
	}
}

func (dps *DPoS) syncBlockRollback(hash types.Hash) {
	block, err := dps.ledger.GetUnconfirmedSyncBlock(hash)
	if err != nil {
		return
	}

	_ = dps.ledger.DeleteUnconfirmedSyncBlock(hash)
	dps.syncBlockRollback(block.Previous)
}

func (dps *DPoS) onFrontierConfirmed(hash types.Hash, result *bool) {
	if status, ok := dps.frontiersStatus.Load(hash); ok {
		if status == frontierChainConfirmed || status == frontierChainFinished {
			*result = true
		} else {
			*result = false
		}
	} else {
		// filter confirmed blocks
		if has, _ := dps.ledger.HasStateBlockConfirmed(hash); has {
			*result = true
		} else {
			*result = false
		}
	}
}

func (dps *DPoS) CleanSyncCache() {
	dps.ledger.CleanSyncCache()
}

func (dps *DPoS) onSyncStateChange(state topic.SyncState) {
	dps.syncState <- state
	<-dps.ebDone
}

func (dps *DPoS) dequeueGapPovBlocksFromDb(height uint64) bool {
	if height < common.PovMinerRewardHeightGapToLatest {
		return true
	}

	if blocks, kind, err := dps.ledger.GetGapPovBlock(height); err != nil {
		return true
	} else {
		if len(blocks) == 0 {
			return true
		}

		dayIndex := uint32((height - common.PovMinerRewardHeightGapToLatest) / uint64(common.POVChainBlocksPerDay))
		if !dps.ledger.HasPovMinerStat(dayIndex) {
			dps.logger.Infof("miner stat [%d] not exist", dayIndex)
			return false
		}

		for i, b := range blocks {
			bs := &consensus.BlockSource{
				Block:     b,
				BlockFrom: kind[i],
			}

			dps.logger.Infof("dequeue gap pov[%s][%s]", b.GetHash(), kind[i])
			index := dps.getProcessorIndex(b.GetAddress())
			dps.processors[index].blocks <- bs
		}

		if err := dps.ledger.DeleteGapPovBlock(height); err != nil {
			dps.logger.Errorf("del gap pov block err", err)
		}

		return true
	}
}

func (dps *DPoS) updateLastProcessSyncTime() {
	select {
	case dps.updateSync <- struct{}{}:
	default:
	}
}

func (dps *DPoS) info(in interface{}, out interface{}) {
	outArgs := out.(map[string]interface{})
	rootsNum := 0

	outArgs["err"] = nil
	outArgs["tps"] = dps.tps
	outArgs["povSyncState"] = dps.povSyncState.String()
	outArgs["blockSyncState"] = dps.blockSyncState.String()
	outArgs["blockQueue"] = len(dps.recvBlocks)

	pStats := make([]*processorStat, 0)
	for _, p := range dps.processors {
		ps := &processorStat{
			Index:      p.index,
			BlockQueue: len(p.blocks),
			SyncQueue:  len(p.syncBlock),
			AckQueue:   len(p.acks),
			DoneQueue:  len(p.doneBlock),
		}

		for _, dealt := range p.confirmedChain {
			if !dealt {
				ps.ChainQueue++
			}
		}

		ps.ChainQueue += ConfirmChainParallelNum - int(p.confirmParallelNum)
		pStats = append(pStats, ps)
	}
	outArgs["processors"] = pStats

	dps.acTrx.roots.Range(func(key, value interface{}) bool {
		rootsNum++
		return true
	})
	outArgs["rootsNum"] = rootsNum
}<|MERGE_RESOLUTION|>--- conflicted
+++ resolved
@@ -132,15 +132,11 @@
 	updateSync          chan struct{}
 	tps                 [10]uint32
 	block2Ledger        chan struct{}
-<<<<<<< HEAD
 	pf                  *perfInfo
 	lockPool            *sync.Map
-=======
-
-	feb            *event.FeedEventBus
-	febRpcMsgCh    chan *topic.EventRPCSyncCallMsg
-	febRpcMsgSubID event.FeedSubscription
->>>>>>> a4f976b2
+	feb                 *event.FeedEventBus
+	febRpcMsgCh         chan *topic.EventRPCSyncCallMsg
+	febRpcMsgSubID      event.FeedSubscription
 }
 
 func NewDPoS(cfgFile string) *DPoS {
@@ -188,14 +184,10 @@
 		ebDone:              make(chan struct{}, 1),
 		updateSync:          make(chan struct{}, 1),
 		block2Ledger:        make(chan struct{}, 409600),
-<<<<<<< HEAD
 		pf:                  new(perfInfo),
 		lockPool:            new(sync.Map),
-=======
-
-		feb:         cc.FeedEventBus(),
-		febRpcMsgCh: make(chan *topic.EventRPCSyncCallMsg, 1),
->>>>>>> a4f976b2
+		feb:                 cc.FeedEventBus(),
+		febRpcMsgCh:         make(chan *topic.EventRPCSyncCallMsg, 1),
 	}
 
 	dps.acTrx.setDPoSService(dps)
@@ -230,22 +222,12 @@
 			dps.onRollback(msg)
 		case *types.PovBlock:
 			dps.onPovHeightChange(msg)
-<<<<<<< HEAD
-=======
-		case types.StateBlockList:
-			dps.onGetFrontier(msg)
->>>>>>> a4f976b2
 		case *types.Tuple:
 			dps.onFrontierConfirmed(msg.First.(types.Hash), msg.Second.(*bool))
 		}
 	}), dps.eb)
 
-<<<<<<< HEAD
 	if err := subscriber.Subscribe(topic.EventRollback, topic.EventPovConnectBestBlock); err != nil {
-=======
-	if err := subscriber.Subscribe(topic.EventRollback, topic.EventPovConnectBestBlock,
-		topic.EventFrontierConsensus, topic.EventFrontierConfirmed, topic.EventSyncStateChange); err != nil {
->>>>>>> a4f976b2
 		dps.logger.Errorf("failed to subscribe event %s", err)
 	} else {
 		dps.subscriber = subscriber
@@ -400,8 +382,6 @@
 			}
 		case <-timerGC.C:
 			dps.confirmedBlocks.gc()
-		case msg := <-dps.febRpcMsgCh:
-			dps.onRpcSyncCall(msg)
 		}
 	}
 }
@@ -1118,24 +1098,6 @@
 	return seq >> 28
 }
 
-<<<<<<< HEAD
-=======
-func (dps *DPoS) onRpcSyncCall(msg *topic.EventRPCSyncCallMsg) {
-	needRsp := false
-	switch msg.Name {
-	case "DPoS.Online":
-		dps.onGetOnlineInfo(msg.In, msg.Out)
-		needRsp = true
-	case "Debug.ConsInfo":
-		dps.info(msg.In, msg.Out)
-		needRsp = true
-	}
-	if needRsp && msg.ResponseChan != nil {
-		msg.ResponseChan <- msg.Out
-	}
-}
-
->>>>>>> a4f976b2
 func (dps *DPoS) isWaitingFrontier(hash types.Hash) (bool, frontierStatus) {
 	if status, ok := dps.frontiersStatus.Load(hash); ok {
 		return true, status.(frontierStatus)
