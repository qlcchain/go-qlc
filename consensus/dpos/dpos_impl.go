package dpos

import (
	"context"
	"runtime"
	"sync"
	"sync/atomic"
	"time"

	"github.com/AsynkronIT/protoactor-go/actor"
	"github.com/bluele/gcache"
	"go.uber.org/zap"

	chainctx "github.com/qlcchain/go-qlc/chain/context"
	"github.com/qlcchain/go-qlc/common"
	"github.com/qlcchain/go-qlc/common/event"
	"github.com/qlcchain/go-qlc/common/topic"
	"github.com/qlcchain/go-qlc/common/types"
	"github.com/qlcchain/go-qlc/common/vmcontract"
	"github.com/qlcchain/go-qlc/common/vmcontract/contractaddress"
	"github.com/qlcchain/go-qlc/config"
	"github.com/qlcchain/go-qlc/consensus"
	"github.com/qlcchain/go-qlc/ledger"
	"github.com/qlcchain/go-qlc/ledger/process"
	"github.com/qlcchain/go-qlc/log"
	"github.com/qlcchain/go-qlc/p2p"
	"github.com/qlcchain/go-qlc/p2p/protos"
	cabi "github.com/qlcchain/go-qlc/vm/contract/abi"
	"github.com/qlcchain/go-qlc/vm/vmstore"
)

const (
	repTimeout            = 5 * time.Minute
	voteCacheSize         = 102400
	refreshPriInterval    = 1 * time.Minute
	subAckMaxSize         = 1024000
	maxStatisticsPeriod   = 3
	confirmedCacheMaxLen  = 1024000
	confirmedCacheMaxTime = 10 * time.Minute
	hashNumPerAck         = 1024
	blockNumPerReq        = 128
)

type subMsgKind byte

const (
	subMsgKindSub subMsgKind = iota
	subMsgKindUnsub
)

const (
	ackTypeCommon uint32 = iota
	ackTypeFindRep
)

type subMsg struct {
	index int
	kind  subMsgKind
	hash  types.Hash
}

type sortContract struct {
	hash      types.Hash
	timestamp int64
}

type processorStat struct {
	Index      int `json:"1-index"`
	BlockQueue int `json:"2-blockQueue"`
	SyncQueue  int `json:"3-syncQueue"`
	AckQueue   int `json:"4-ackQueue"`
	DoneQueue  int `json:"5-doneQueue"`
	ChainQueue int `json:"6-chainQueue"`
}

type frontierStatus byte

const (
	frontierInvalid frontierStatus = iota
	frontierWaitingForVote
	frontierConfirmed
	frontierChainConfirmed
	frontierChainFinished
)

type DPoS struct {
	ledger              ledger.Store
	acTrx               *ActiveTrx
	accounts            []*types.Account
	onlineReps          sync.Map
	logger              *zap.SugaredLogger
	cfg                 *config.Config
	eb                  event.EventBus
	subscriber          *event.ActorSubscriber
	lv                  *process.LedgerVerifier
	cacheBlocks         chan *consensus.BlockSource
	recvBlocks          chan *consensus.BlockSource
	povState            chan topic.SyncState
	syncState           chan topic.SyncState
	processors          []*Processor
	processorNum        int
	localRepAccount     sync.Map
	povSyncState        topic.SyncState
	blockSyncState      topic.SyncState
	minVoteWeight       types.Balance
	voteThreshold       types.Balance
	subAck              gcache.Cache
	subMsg              chan *subMsg
	voteCache           gcache.Cache //vote blocks
	ackSeq              uint32
	hash2el             *sync.Map
	batchVote           chan types.Hash
	ctx                 context.Context
	cancel              context.CancelFunc
	frontiersStatus     *sync.Map
	syncStateNotifyWait *sync.WaitGroup
	totalVote           map[types.Address]types.Balance
	online              gcache.Cache
	confirmedBlocks     *cache
	lastSendHeight      uint64
	curPovHeight        uint64
	checkFinish         chan struct{}
	gapPovCh            chan *consensus.BlockSource
	povChange           chan *types.PovBlock
	lastGapHeight       uint64
	getFrontier         chan types.StateBlockList
	isFindingRep        int32
	ebDone              chan struct{}
	lastProcessSyncTime time.Time
	updateSync          chan struct{}
	tps                 [10]uint32
	block2Ledger        chan struct{}
	pf                  *perfInfo
	lockPool            *sync.Map
	feb                 *event.FeedEventBus
	febRpcMsgCh         chan *topic.EventRPCSyncCallMsg
	repVH               chan *repVoteHeart
	exited              *sync.WaitGroup

	privateRecvBlocks chan *consensus.BlockSource
	privateRecvRspCh  chan *topic.EventPrivacyRecvRspMsg
}

func NewDPoS(cfgFile string) *DPoS {
	cc := chainctx.NewChainContext(cfgFile)
	cfg, _ := cc.Config()

	acTrx := newActiveTrx()
	l := ledger.NewLedger(cfgFile)
	processorNum := runtime.NumCPU()

	ctx, cancel := context.WithCancel(context.Background())

	dps := &DPoS{
		ledger:              l,
		acTrx:               acTrx,
		accounts:            cc.Accounts(),
		logger:              log.NewLogger("dpos"),
		cfg:                 cfg,
		eb:                  cc.EventBus(),
		lv:                  process.NewLedgerVerifier(l),
		cacheBlocks:         make(chan *consensus.BlockSource, common.DPoSMaxCacheBlocks),
		recvBlocks:          make(chan *consensus.BlockSource, common.DPoSMaxBlocks),
		povState:            make(chan topic.SyncState, 1),
		syncState:           make(chan topic.SyncState, 1),
		processorNum:        processorNum,
		processors:          newProcessors(processorNum),
		subMsg:              make(chan *subMsg, 10240),
		subAck:              gcache.New(subAckMaxSize).Expiration(waitingVoteMaxTime * time.Second).LRU().Build(),
		hash2el:             new(sync.Map),
		batchVote:           make(chan types.Hash, 102400),
		ctx:                 ctx,
		cancel:              cancel,
		frontiersStatus:     new(sync.Map),
		syncStateNotifyWait: new(sync.WaitGroup),
		online:              gcache.New(maxStatisticsPeriod).LRU().Build(),
		confirmedBlocks:     newCache(confirmedCacheMaxLen, confirmedCacheMaxTime),
		lastSendHeight:      1,
		curPovHeight:        0,
		checkFinish:         make(chan struct{}, 10240),
		gapPovCh:            make(chan *consensus.BlockSource, 10240),
		povChange:           make(chan *types.PovBlock, 10240),
		voteCache:           gcache.New(voteCacheSize).LRU().Build(),
		blockSyncState:      topic.SyncNotStart,
		isFindingRep:        0,
		ebDone:              make(chan struct{}, 1),
		updateSync:          make(chan struct{}, 1),
		block2Ledger:        make(chan struct{}, 409600),
		pf:                  new(perfInfo),
		lockPool:            new(sync.Map),
		feb:                 cc.FeedEventBus(),
		febRpcMsgCh:         make(chan *topic.EventRPCSyncCallMsg, 1),
		repVH:               make(chan *repVoteHeart, 409600),
		exited:              new(sync.WaitGroup),

		privateRecvBlocks: make(chan *consensus.BlockSource, common.DPoSMaxBlocks),
		privateRecvRspCh:  make(chan *topic.EventPrivacyRecvRspMsg, common.DPoSMaxBlocks),
	}

	dps.pf.status.Store(perfTypeClose)

	dps.acTrx.setDPoSService(dps)
	for _, p := range dps.processors {
		p.setDPoSService(dps)
	}

	dps.lastGapHeight = dps.ledger.GetLastGapPovHeight()
	pb, err := dps.ledger.GetLatestPovBlock()
	if err == nil {
		dps.curPovHeight = pb.Header.BasHdr.Height
	}

	// dps.confirmedBlocks.evictedFunc = func(key interface{}, val interface{}) {
	// 	hash := key.(types.Hash)
	// 	err = dps.ledger.CleanBlockVoteHistory(hash)
	// 	if err != nil {
	// 		dps.logger.Error("clean vote history err", err)
	// 	}
	// }

	return dps
}

func (dps *DPoS) Init() {
	supply := config.GenesisBlock().Balance
	dps.minVoteWeight, _ = supply.Div(common.DposVoteDivisor)
	dps.voteThreshold, _ = supply.Div(2)

	subscriber := event.NewActorSubscriber(event.Spawn(func(c actor.Context) {
		switch msg := c.Message().(type) {
		case types.Hash:
			dps.onRollback(msg)
		case *types.PovBlock:
			dps.onPovHeightChange(msg)
		case *types.Tuple:
			dps.onFrontierConfirmed(msg.First.(types.Hash), msg.Second.(*bool))
		}
	}), dps.eb)

	if err := subscriber.Subscribe(topic.EventRollback, topic.EventPovConnectBestBlock); err != nil {
		dps.logger.Errorf("failed to subscribe event %s", err)
	} else {
		dps.subscriber = subscriber
	}

	if dps.cfg.PoV.PovEnabled {
		dps.povSyncState = topic.SyncNotStart

		if err := subscriber.SubscribeOne(topic.EventPovSyncState, event.Spawn(func(c actor.Context) {
			switch msg := c.Message().(type) {
			case topic.SyncState:
				dps.onPovSyncState(msg)
			}
		})); err != nil {
			dps.logger.Errorf("subscribe pov sync state event err")
		}
	} else {
		dps.povSyncState = topic.SyncDone
	}

	if len(dps.accounts) != 0 {
		dps.refreshAccount()
	} else {
		dps.eb.Publish(topic.EventRepresentativeNode, false)
	}
}

func (dps *DPoS) Start() {
	dps.logger.Info("DPoS service started!")
	var dealGapPovToken int

	go dps.acTrx.start()
	go dps.batchVoteStart()
	go dps.processSubMsg()
	go dps.processBlocks()
	go dps.processPrivateBlocks()
	go dps.stat()
	dps.processorStart()

	timerRefreshPri := time.NewTicker(refreshPriInterval)
	timerDequeueGap := time.NewTicker(10 * time.Second)
	timerUpdateSyncTime := time.NewTicker(5 * time.Second)
	timerGC := time.NewTicker(1 * time.Minute)
	dps.exited.Add(1)

	for {
		select {
		case <-dps.ctx.Done():
			dps.logger.Info("Stop DPoS.")
			dps.exited.Done()
			return
		case <-timerRefreshPri.C:
			dps.logger.Info("refresh pri info.")
			go dps.refreshAccount()
		case <-dps.checkFinish:
			dps.checkSyncFinished()
		case pb := <-dps.povChange:
			dps.logger.Infof("pov height changed [%d]->[%d]", dps.curPovHeight, pb.Header.BasHdr.Height)
			dps.curPovHeight = pb.Header.BasHdr.Height

			if dps.povSyncState == topic.SyncDone {
				// need calculate heart num, so use the pov height to trigger online
				// isFindingRep is used to forbidding too many goroutings
				if dps.curPovHeight%2 == 0 && atomic.CompareAndSwapInt32(&dps.isFindingRep, 0, 1) {
					go func() {
						err := dps.findOnlineRepresentatives()
						if err != nil {
							dps.logger.Error(err)
						}
						dps.cleanOnlineReps()
						atomic.StoreInt32(&dps.isFindingRep, 0)
					}()
				}

				if dps.curPovHeight-dps.lastSendHeight >= common.DPosOnlinePeriod &&
					dps.curPovHeight%common.DPosOnlinePeriod >= common.DPosOnlineSectionLeft &&
					dps.curPovHeight%common.DPosOnlinePeriod <= common.DPosOnlineSectionRight {
					dps.sendOnline(dps.curPovHeight)
					dps.lastSendHeight = pb.Header.BasHdr.Height
				}
			} else {
				// gap pov blocks can not be confirmed, may result in p2p pulling blocks repeatedly
				dps.updateLastProcessSyncTime()
			}
		case <-timerDequeueGap.C:
			dealGapPovToken = 10
			for {
				if dps.lastGapHeight <= dps.curPovHeight && dealGapPovToken > 0 {
					if dps.dequeueGapPovBlocksFromDb(dps.lastGapHeight) {
						err := dps.ledger.SetLastGapPovHeight(dps.lastGapHeight)
						if err != nil {
							dps.logger.Error(err)
						}

						dps.lastGapHeight++
						dealGapPovToken--
					} else {
						break
					}
				} else {
					break
				}
			}
		case dps.blockSyncState = <-dps.syncState:
			// notify processors
			dps.syncStateNotifyWait.Add(dps.processorNum)
			for _, p := range dps.processors {
				p.syncStateChange <- dps.blockSyncState
			}
			dps.syncStateNotifyWait.Wait()

			switch dps.blockSyncState {
			case topic.Syncing:
				dps.updateLastProcessSyncTime()
				dps.totalVote = make(map[types.Address]types.Balance)
				dps.frontiersStatus = new(sync.Map)
			case topic.SyncDone:
			case topic.SyncFinish:
				dps.acTrx.cleanFrontierVotes()
				dps.CleanSyncCache()
				dps.logger.Warn("p2p concluded the sync")
			}

			dps.ebDone <- struct{}{}
		case <-timerUpdateSyncTime.C:
			select {
			case <-dps.updateSync:
				dps.lastProcessSyncTime = time.Now()
			default:
			}

			if dps.blockSyncState == topic.Syncing || dps.blockSyncState == topic.SyncDone {
				if time.Since(dps.lastProcessSyncTime) >= 2*time.Minute {
					dps.logger.Warnf("sync timeout. last[%s] now[%s]", dps.lastProcessSyncTime, time.Now())
					dps.syncFinish()
				}
			}
		case <-timerGC.C:
			dps.confirmedBlocks.gc()
		case vh := <-dps.repVH:
			dps.heartAndVoteIncDo(vh.hash, vh.addr, vh.kind)
		}
	}
}

func (dps *DPoS) Stop() {
	// do this first
	if err := dps.subscriber.UnsubscribeAll(); err != nil {
		dps.logger.Error(err)
	}

	dps.cancel()
	dps.exited.Wait()

	dps.processorStop()
	dps.acTrx.stop()
	dps.logger.Infof("dpos stopped")
}

func (dps *DPoS) stat() {
	timerStatInterval := time.NewTicker(15 * time.Second)
	dps.exited.Add(1)

	for {
		select {
		case <-dps.ctx.Done():
			dps.logger.Info("Stop stat.")
			dps.exited.Done()
			return
		case <-timerStatInterval.C:
			dps.tps[0] /= 15
			for i := len(dps.tps) - 1; i > 0; i-- {
				dps.tps[i] = dps.tps[i-1]
			}
			dps.tps[0] = 0
		case <-dps.block2Ledger:
			dps.tps[0]++
		}
	}
}

func (dps *DPoS) RPC(kind uint, in, out interface{}) {
	switch kind {
	case common.RpcDPoSOnlineInfo:
		dps.onGetOnlineInfo(in, out)
	case common.RpcDPoSConsInfo:
		dps.info(in, out)
	case common.RpcDPoSSetConsPerf:
		dps.setPerf(in, out)
	case common.RpcDPoSGetConsPerf:
		dps.getPerf(in, out)
	case common.RpcDPoSProcessFrontier:
		blocks := in.(types.StateBlockList)
		dps.onGetFrontier(blocks)
	case common.RpcDPoSOnSyncStateChange:
		state := in.(topic.SyncState)
		dps.onSyncStateChange(state)
	case common.RpcDPoSFeed:
		go dps.feedBlocks()
	case common.RpcDPoSDebug:
		dps.debug()
	}
}

func (dps *DPoS) statBlockInc() {
	select {
	case dps.block2Ledger <- struct{}{}:
	default:
	}
}

func (dps *DPoS) processBlocks() {
	dps.exited.Add(1)

	for {
		select {
		case <-dps.ctx.Done():
			dps.logger.Info("Stop processBlocks.")
			dps.exited.Done()
			return
		case bs := <-dps.recvBlocks:
			if dps.povSyncState == topic.SyncDone || bs.BlockFrom == types.Synchronized || bs.Type == consensus.MsgConfirmAck {
				dps.dispatchMsg(bs)
			} else {
				if len(dps.cacheBlocks) < cap(dps.cacheBlocks) {
					dps.logger.Debugf("pov sync state[%s] cache blocks", dps.povSyncState)
					dps.cacheBlocks <- bs
				} else {
					dps.logger.Debugf("pov not ready! cache block too much, drop it!")
				}
			}
		case state := <-dps.povState:
			dps.povSyncState = state
			if state == topic.SyncDone {
				close(dps.cacheBlocks)

				err := dps.subscriber.Unsubscribe(topic.EventPovSyncState)
				if err != nil {
					dps.logger.Errorf("unsubscribe pov sync state err %s", err)
				}

				for bs := range dps.cacheBlocks {
					dps.logger.Infof("process cache block[%s]", bs.Block.GetHash())
					dps.dispatchMsg(bs)
				}
			}
		}
	}
}

func (dps *DPoS) processPrivateBlocks() {
	dps.exited.Add(1)
	defer dps.exited.Done()

	for {
		select {
		case <-dps.ctx.Done():
			dps.logger.Info("Stop processPrivateBlocks.")
			return

		case bs := <-dps.privateRecvBlocks:
			if bs.Block.IsPrivate() {
				recvReq := &topic.EventPrivacyRecvReqMsg{EnclaveKey: bs.Block.GetData(), ReqData: bs, RspChan: dps.privateRecvRspCh}
				dps.eb.Publish(topic.EventPrivacySendReq, recvReq)
			}

		case recvRsp := <-dps.privateRecvRspCh:
			if recvRsp.ReqData == nil {
				dps.logger.Errorf("EventPrivacyRecvRspMsg ReqData is nil, drop it!")
				break
			}
			if recvRsp.Err != nil {
				dps.logger.Errorf("EventPrivacyRecvRspMsg got err %s", recvRsp.Err)
				break
			}

			bs, ok := recvRsp.ReqData.(*consensus.BlockSource)
			if !ok {
				dps.logger.Errorf("EventPrivacyRecvRspMsg ReqData is not BlockSource, drop it!")
			} else {
				bs.Block.SetPrivateRawData(recvRsp.RawPayload)
				dps.recvBlocks <- bs
			}
		}
	}
}

func (dps *DPoS) processorStart() {
	for i := 0; i < dps.processorNum; i++ {
		dps.processors[i].start()
	}
}

func (dps *DPoS) processorStop() {
	for i := 0; i < dps.processorNum; i++ {
		dps.processors[i].stop()
	}
}

func (dps *DPoS) onGetFrontier(blocks types.StateBlockList) {
	var unconfirmed []*types.StateBlock

	for _, block := range blocks {
		if block.Token == config.ChainToken() {
			if _, ok := dps.totalVote[block.Representative]; ok {
				dps.totalVote[block.Representative] = dps.totalVote[block.Representative].Add(block.GetBalance()).Add(block.GetVote()).Add(block.GetOracle()).Add(block.GetNetwork()).Add(block.GetStorage())
			} else {
				dps.totalVote[block.Representative] = block.GetBalance().Add(block.GetVote()).Add(block.GetOracle()).Add(block.GetNetwork()).Add(block.GetStorage())
			}
		}
	}

	for addr, vote := range dps.totalVote {
		dps.logger.Infof("account[%s] vote weight[%s]", addr, vote)
	}

	for _, block := range blocks {
		hash := block.GetHash()

		if dps.isReceivedFrontier(hash) {
			continue
		}

		has, _ := dps.ledger.HasStateBlockConfirmed(hash)
		if !has {
			dps.logger.Infof("get frontier [%s-%s] need ack", block.Address, hash)
			dps.frontiersStatus.Store(hash, frontierWaitingForVote)
			unconfirmed = append(unconfirmed, block)
			index := dps.getProcessorIndex(block.Address)
			dps.processors[index].frontiers <- block
		}
	}

	unconfirmedLen := len(unconfirmed)
	sendStart := 0
	sendEnd := 0
	sendLen := unconfirmedLen

	for sendLen > 0 {
		if sendLen >= blockNumPerReq {
			sendEnd = sendStart + blockNumPerReq
			sendLen -= blockNumPerReq
		} else {
			sendEnd = sendStart + sendLen
			sendLen = 0
		}

		dps.eb.Publish(topic.EventBroadcast, &p2p.EventBroadcastMsg{Type: p2p.ConfirmReq, Message: unconfirmed[sendStart:sendEnd]})
		sendStart = sendEnd
	}
}

func (dps *DPoS) onPovSyncState(state topic.SyncState) {
	dps.povState <- state
	dps.logger.Infof("pov sync state to [%s]", state)
}

func (dps *DPoS) batchVoteStart() {
	timerVote := time.NewTicker(time.Second)
	dps.exited.Add(1)

	for {
		select {
		case <-dps.ctx.Done():
			dps.logger.Info("Stop batch vote.")
			dps.exited.Done()
			return
		case <-timerVote.C:
			dps.localRepAccount.Range(func(key, value interface{}) bool {
				address := key.(types.Address)
				dps.batchVoteDo(address, value.(*types.Account), ackTypeCommon)
				return true
			})
		}
	}
}

func (dps *DPoS) cacheAck(vi *voteInfo) {
	if dps.voteCache.Has(vi.hash) {
		v, err := dps.voteCache.Get(vi.hash)
		if err != nil {
			dps.logger.Error("get vote cache err")
			return
		}

		vc := v.(*sync.Map)
		vc.Store(vi.account, vi)
	} else {
		vc := new(sync.Map)
		vc.Store(vi.account, vi)
		err := dps.voteCache.Set(vi.hash, vc)
		if err != nil {
			dps.logger.Error("set vote cache err")
			return
		}
	}
}

func (dps *DPoS) pubAck(index int, ack *voteInfo) {
	dps.processors[index].acks <- ack
}

func (dps *DPoS) processSubMsg() {
	dps.exited.Add(1)

	for {
		select {
		case <-dps.ctx.Done():
			dps.logger.Info("Stop process sub msg.")
			dps.exited.Done()
			return
		case msg := <-dps.subMsg:
			switch msg.kind {
			case subMsgKindSub:
				_ = dps.subAck.Set(msg.hash, msg.index)

				vote, err := dps.voteCache.Get(msg.hash)
				if err == nil {
					vc := vote.(*sync.Map)
					vc.Range(func(key, value interface{}) bool {
						dps.pubAck(msg.index, value.(*voteInfo))
						return true
					})
					dps.voteCache.Remove(msg.hash)
				}
			case subMsgKindUnsub:
				dps.subAck.Remove(msg.hash)
				dps.voteCache.Remove(msg.hash)
			}
		}
	}
}

func (dps *DPoS) getProcessorIndex(address types.Address) int {
	return int(address[len(address)-1]) % dps.processorNum
}

func (dps *DPoS) dispatchMsg(bs *consensus.BlockSource) {
	if bs.Type == consensus.MsgConfirmAck {
		ack := bs.Para.(*protos.ConfirmAckBlock)
		dps.saveOnlineRep(ack.Account)

		if dps.getAckType(ack.Sequence) != ackTypeFindRep {
			for _, h := range ack.Hash {
				dps.logger.Infof("dps recv confirmAck block[%s]", h)
				dps.heartAndVoteInc(h, ack.Account, onlineKindVote)

				if has, _ := dps.ledger.HasStateBlockConfirmed(h); has {
					continue
				}

				vi := &voteInfo{
					hash:    h,
					account: ack.Account,
				}

				val, err := dps.subAck.Get(vi.hash)
				if err == nil {
					dps.pubAck(val.(int), vi)
				} else {
					dps.cacheAck(vi)
				}
			}
		} else {
			dps.heartAndVoteInc(ack.Hash[0], ack.Account, onlineKindHeart)
		}
	} else {
		index := dps.getProcessorIndex(bs.Block.Address)

		if bs.Type == consensus.MsgSync {
			dps.processors[index].syncBlock <- bs.Block
		} else {
			dps.processors[index].blocks <- bs
		}
	}
}

func (dps *DPoS) subAckDo(index int, hash types.Hash) {
	msg := &subMsg{
		index: index,
		kind:  subMsgKindSub,
		hash:  hash,
	}
	dps.subMsg <- msg
}

func (dps *DPoS) unsubAckDo(hash types.Hash) {
	// msg := &subMsg{
	// 	kind: subMsgKindUnsub,
	// 	hash: hash,
	// }
	// dps.subMsg <- msg
}

func (dps *DPoS) dispatchAckedBlock(blk *types.StateBlock, hash types.Hash, localIndex int) {
	if localIndex == -1 {
		localIndex = dps.getProcessorIndex(blk.Address)
		dps.processors[localIndex].ackedBlockNotify(hash)
	}

	switch blk.Type {
	case types.Send:
		index := dps.getProcessorIndex(types.Address(blk.Link))
		if localIndex != index {
			dps.processors[index].ackedBlockNotify(hash)
		}
	case types.ContractSend: // beneficial maybe another account
		// check private tx
		if blk.IsPrivate() && blk.IsRecipient() {
			break
		}

		dstAddr := types.ZeroAddress

<<<<<<< HEAD
		if c, ok, err := contract.GetChainContract(types.Address(blk.GetLink()), blk.GetPayload()); ok && err == nil {
=======
		if c, ok, err := vmcontract.GetChainContract(types.Address(blk.GetLink()), blk.GetData()); ok && err == nil {
>>>>>>> 0e185dee
			ctx := vmstore.NewVMContext(dps.ledger)
			dstAddr, err = c.GetTargetReceiver(ctx, blk)
			if err != nil {
				dps.logger.Error(err)
			}
		}

		if dstAddr != types.ZeroAddress {
			index := dps.getProcessorIndex(dstAddr)
			if localIndex != index {
				dps.processors[index].ackedBlockNotify(hash)
			}
		}

<<<<<<< HEAD
		if types.Address(blk.GetLink()) == types.PubKeyDistributionAddress {
			method, err := cabi.PublicKeyDistributionABI.MethodById(blk.GetData())
=======
		if types.Address(blk.GetLink()) == contractaddress.PubKeyDistributionAddress {
			method, err := cabi.PublicKeyDistributionABI.MethodById(blk.Data)
>>>>>>> 0e185dee
			if err == nil {
				if method.Name == cabi.MethodNamePKDPublish {
					for _, p := range dps.processors {
						if localIndex != p.index {
							p.publishBlockNotify(hash)
						}
					}
				}
			} else {
				dps.logger.Errorf("get contract method err")
			}
		}
	case types.ContractReward: // deal gap tokenInfo
		if blk.IsOpen() {
			input, err := dps.ledger.GetStateBlockConfirmed(blk.GetLink())
			if err != nil {
				dps.logger.Errorf("get block link error [%s]", hash)
				return
			}

			if types.Address(input.GetLink()) == contractaddress.MintageAddress {
				param := new(cabi.ParamMintage)
				if err := cabi.MintageABI.UnpackMethod(param, cabi.MethodNameMintage, input.GetData()); err == nil {
					index := dps.getProcessorIndex(input.Address)
					if localIndex != index {
						dps.processors[index].tokenCreateNotify(hash)
					}
				}
			}
		}
	}
}

func (dps *DPoS) ProcessMsg(bs *consensus.BlockSource) {
	if bs.Block != nil && bs.Block.IsPrivate() {
		dps.privateRecvBlocks <- bs
		return
	}
	dps.recvBlocks <- bs
}

func (dps *DPoS) localRepVote(block *types.StateBlock) {
	dps.localRepAccount.Range(func(key, value interface{}) bool {
		hash := block.GetHash()
		address := key.(types.Address)

		weight := dps.ledger.Weight(address)
		if weight.Compare(dps.minVoteWeight) == types.BalanceCompSmaller {
			return true
		}

		if block.Type == types.Online {
			has, _ := dps.ledger.HasStateBlockConfirmed(hash)

			if !has && !dps.isOnline(block.Address) {
				dps.logger.Debugf("block[%s] is not online", hash)
				return false
			}
		}

		dps.logger.Debugf("rep [%s] vote for block[%s] type[%s]", address, hash, block.Type)

		vi := &voteInfo{
			hash:    hash,
			account: address,
		}
		dps.acTrx.vote(vi)
		dps.acTrx.setVoteHash(block)
		dps.batchVote <- hash
		return true
	})
}

func (dps *DPoS) hasLocalValidRep() bool {
	has := false
	dps.localRepAccount.Range(func(key, value interface{}) bool {
		address := key.(types.Address)
		weight := dps.ledger.Weight(address)
		if weight.Compare(dps.minVoteWeight) != types.BalanceCompSmaller {
			has = true
		}
		return true
	})
	return has
}

func (dps *DPoS) voteGenerateWithSeq(block *types.StateBlock, account types.Address, acc *types.Account, kind uint32) (*protos.ConfirmAckBlock, error) {
	hashes := make([]types.Hash, 0)
	hash := block.GetHash()
	hashes = append(hashes, hash)

	hashBytes := make([]byte, 0)
	for _, h := range hashes {
		hashBytes = append(hashBytes, h[:]...)
	}
	signHash, _ := types.HashBytes(hashBytes)

	va := &protos.ConfirmAckBlock{
		Sequence:  dps.getSeq(kind),
		Hash:      hashes,
		Account:   account,
		Signature: acc.Sign(signHash),
	}
	return va, nil
}

func (dps *DPoS) batchVoteDo(account types.Address, acc *types.Account, kind uint32) {
	hashes := make([]types.Hash, 0)
	hashBytes := make([]byte, 0)
	total := 0

out:
	for {
		select {
		case h := <-dps.batchVote:
			hashes = append(hashes, h)
			hashBytes = append(hashBytes, h[:]...)
			total++

			if total == hashNumPerAck {
				hash, _ := types.HashBytes(hashBytes)
				va := &protos.ConfirmAckBlock{
					Sequence:  dps.getSeq(kind),
					Hash:      hashes,
					Account:   account,
					Signature: acc.Sign(hash),
				}

				dps.eb.Publish(topic.EventBroadcast, &p2p.EventBroadcastMsg{Type: p2p.ConfirmAck, Message: va})

				total = 0
				hashes = make([]types.Hash, 0)
				hashBytes = hashBytes[0:0]
			}
		default:
			break out
		}
	}

	if len(hashes) == 0 {
		return
	}

	hash, _ := types.HashBytes(hashBytes)
	va := &protos.ConfirmAckBlock{
		Sequence:  dps.getSeq(kind),
		Hash:      hashes,
		Account:   account,
		Signature: acc.Sign(hash),
	}

	dps.eb.Publish(topic.EventBroadcast, &p2p.EventBroadcastMsg{Type: p2p.ConfirmAck, Message: va})
}

func (dps *DPoS) refreshAccount() {
	var b bool
	var addr types.Address

	for _, v := range dps.accounts {
		addr = v.Address()
		b = dps.isRepresentation(addr)
		if b {
			dps.localRepAccount.Store(addr, v)
			dps.saveOnlineRep(addr)
		}
	}

	var count uint32
	dps.localRepAccount.Range(func(key, value interface{}) bool {
		count++
		return true
	})

	dps.logger.Infof("there is %d local reps", count)
	if count > 0 {
		dps.eb.Publish(topic.EventRepresentativeNode, true)
	} else {
		dps.eb.Publish(topic.EventRepresentativeNode, false)
	}
}

func (dps *DPoS) isRepresentation(address types.Address) bool {
	if _, err := dps.ledger.GetRepresentation(address); err != nil {
		return false
	}
	return true
}

func (dps *DPoS) saveOnlineRep(addr types.Address) {
	now := time.Now().Add(repTimeout).Unix()
	dps.onlineReps.Store(addr, now)
}

func (dps *DPoS) findOnlineRepresentatives() error {
	blk := config.GenesisBlock()
	dps.localRepAccount.Range(func(key, value interface{}) bool {
		address := key.(types.Address)

		if dps.isRepresentation(address) {
			va, err := dps.voteGenerateWithSeq(&blk, address, value.(*types.Account), ackTypeFindRep)
			if err != nil {
				return true
			}
			dps.eb.Publish(topic.EventBroadcast, &p2p.EventBroadcastMsg{Type: p2p.ConfirmAck, Message: va})
			dps.heartAndVoteInc(va.Hash[0], va.Account, onlineKindHeart)
		}

		return true
	})

	return nil
}

func (dps *DPoS) cleanOnlineReps() {
	var repAddresses []*types.Address
	now := time.Now().Unix()

	dps.onlineReps.Range(func(key, value interface{}) bool {
		addr := key.(types.Address)
		v := value.(int64)
		if v < now {
			dps.onlineReps.Delete(addr)
		} else {
			repAddresses = append(repAddresses, &addr)
		}
		return true
	})

	_ = dps.ledger.SetOnlineRepresentations(repAddresses)
}

func (dps *DPoS) onRollback(hash types.Hash) {
	// dps.rollbackUncheckedFromDb(hash)

	blk, err := dps.ledger.GetStateBlockConfirmed(hash)
	if err == nil && blk.Type == types.Online {
		for _, acc := range dps.accounts {
			if acc.Address() == blk.Address {
				dps.sendOnlineWithAccount(acc, blk.PoVHeight)
				break
			}
		}
	}
}

func (dps *DPoS) getSeq(kind uint32) uint32 {
	var seq, ackSeq uint32

	seq = atomic.AddUint32(&dps.ackSeq, 1)
	ackSeq = (kind << 28) | ((seq - 1) & 0xFFFFFFF)

	return ackSeq
}

func (dps *DPoS) getAckType(seq uint32) uint32 {
	return seq >> 28
}

func (dps *DPoS) isWaitingFrontier(hash types.Hash) (bool, frontierStatus) {
	if status, ok := dps.frontiersStatus.Load(hash); ok {
		return true, status.(frontierStatus)
	}
	return false, frontierInvalid
}

func (dps *DPoS) isConfirmedFrontier(hash types.Hash) bool {
	if status, ok := dps.frontiersStatus.Load(hash); ok && status == frontierConfirmed {
		if has, _ := dps.ledger.HasUnconfirmedSyncBlock(hash); has {
			return true
		}
	}
	return false
}

func (dps *DPoS) isReceivedFrontier(hash types.Hash) bool {
	if _, ok := dps.frontiersStatus.Load(hash); ok {
		return true
	}
	return false
}

func (dps *DPoS) chainFinished(hash types.Hash) {
	if _, ok := dps.frontiersStatus.Load(hash); ok {
		dps.frontiersStatus.Store(hash, frontierChainFinished)
		dps.checkFinish <- struct{}{}
	}
}

// func (dps *DPoS) blockSyncDone() error {
// 	dps.logger.Warn("begin: process sync cache blocks")
// 	dps.eb.Publish(topic.EventAddSyncBlocks, types.NewTuple(&types.StateBlock{}, true))
//
// 	scs := make([]*sortContract, 0)
// 	if err := dps.ledger.GetSyncCacheBlocks(func(block *types.StateBlock) error {
// 		if b, err := dps.isRelatedOrderBlock(block); err != nil {
// 			dps.logger.Infof("block[%s] type check error, %s", block.GetHash(), err)
// 		} else {
// 			if b {
// 				sortC := &sortContract{
// 					hash:      block.GetHash(),
// 					timestamp: block.Timestamp,
// 				}
// 				scs = append(scs, sortC)
// 			} else {
// 				index := dps.getProcessorIndex(block.Address)
// 				dps.processors[index].doneBlock <- block
// 			}
// 		}
// 		return nil
// 	}); err != nil {
// 		return err
// 	}
//
// 	dps.logger.Info("sync done, common block process finished, order blocks:  ", len(scs))
// 	if len(scs) > 0 {
// 		sort.Slice(scs, func(i, j int) bool {
// 			return scs[i].timestamp < scs[j].timestamp
// 		})
//
// 		for _, sc := range scs {
// 			dps.updateLastProcessSyncTime()
//
// 			blk, err := dps.ledger.GetSyncCacheBlock(sc.hash)
// 			if err != nil {
// 				dps.logger.Errorf("get sync cache block[%s] err[%s]", sc.hash, err)
// 				continue
// 			}
//
// 			if err := dps.lv.BlockSyncDoneProcess(blk); err != nil {
// 				dps.logger.Warnf("contract block(%s) sync done error: %s", blk.GetHash(), err)
// 			}
// 		}
// 	}
//
// 	var allDone bool
// 	timerCheckProcessor := time.NewTicker(time.Second)
// 	defer timerCheckProcessor.Stop()
//
// 	for range timerCheckProcessor.C {
// 		allDone = true
// 		for _, p := range dps.processors {
// 			if len(p.doneBlock) > 0 {
// 				allDone = false
// 				break
// 			}
// 		}
//
// 		if allDone {
// 			dps.logger.Warn("end: process sync cache blocks")
// 			return nil
// 		}
// 	}
//
// 	return nil
// }

// func (dps *DPoS) isRelatedOrderBlock(block *types.StateBlock) (bool, error) {
// 	switch block.GetType() {
// 	case types.ContractReward:
// 		sendblk, err := dps.ledger.GetStateBlockConfirmed(block.GetLink())
// 		if err != nil {
// 			return false, err
// 		}
// 		switch types.Address(sendblk.GetLink()) {
// 		case contractaddress.NEP5PledgeAddress:
// 			return true, nil
// 		case contractaddress.MintageAddress:
// 			return true, nil
// 		case vmcontract.BlackHoleAddress:
// 			return true, nil
// 		}
// 	case types.ContractSend:
// 		switch types.Address(block.GetLink()) {
// 		case vmcontract.BlackHoleAddress:
// 			return true, nil
// 		case contractaddress.MinerAddress, contractaddress.RepAddress:
// 			return true, nil
// 		}
// 	}
// 	return false, nil
// }

func (dps *DPoS) syncFinish() {
	if dps.blockSyncState == topic.SyncFinish {
		return
	}

	dps.blockSyncState = topic.SyncFinish
	dps.acTrx.cleanFrontierVotes()
	dps.CleanSyncCache()

	// notify processors
	dps.syncStateNotifyWait.Add(dps.processorNum)
	for _, p := range dps.processors {
		p.syncStateChange <- dps.blockSyncState
	}
	dps.syncStateNotifyWait.Wait()

	dps.eb.Publish(topic.EventConsensusSyncFinished, &topic.EventP2PSyncStateMsg{P2pSyncState: topic.SyncFinish})
	dps.logger.Warn("sync finished")
}

func (dps *DPoS) checkSyncFinished() {
	allFinished := true

	dps.frontiersStatus.Range(func(k, v interface{}) bool {
		status := v.(frontierStatus)
		if status != frontierChainFinished {
			allFinished = false
			return false
		}
		return true
	})

	if allFinished {
		dps.syncFinish()
	}
}

// func (dps *DPoS) syncBlockRollback(hash types.Hash) {
// 	block, err := dps.ledger.GetUnconfirmedSyncBlock(hash)
// 	if err != nil {
// 		return
// 	}
//
// 	_ = dps.ledger.DeleteUnconfirmedSyncBlock(hash)
// 	dps.syncBlockRollback(block.Previous)
// }

func (dps *DPoS) onFrontierConfirmed(hash types.Hash, result *bool) {
	if status, ok := dps.frontiersStatus.Load(hash); ok {
		if status == frontierChainConfirmed || status == frontierChainFinished {
			*result = true
		} else {
			*result = false
		}
	} else {
		// filter confirmed blocks
		if has, _ := dps.ledger.HasStateBlockConfirmed(hash); has {
			*result = true
		} else {
			*result = false
		}
	}
}

func (dps *DPoS) CleanSyncCache() {
	dps.ledger.CleanSyncCache()
}

func (dps *DPoS) onSyncStateChange(state topic.SyncState) {
	dps.syncState <- state
	<-dps.ebDone
}

func (dps *DPoS) dequeueGapPovBlocksFromDb(height uint64) bool {
	if height < common.PovMinerRewardHeightGapToLatest {
		return true
	}

	dayIndex := uint32((height - common.PovMinerRewardHeightGapToLatest) / uint64(common.POVChainBlocksPerDay))
	if !dps.ledger.HasPovMinerStat(dayIndex) {
		dps.logger.Infof("miner stat [%d] not exist", dayIndex)
		return false
	}

	_ = dps.ledger.WalkGapPovBlocksWithHeight(height, func(block *types.StateBlock, height uint64, sync types.SynchronizedKind) error {
		bs := &consensus.BlockSource{
			Block:     block,
			BlockFrom: sync,
		}

		hash := block.GetHash()
		index := dps.getProcessorIndex(block.GetAddress())
		dps.processors[index].blocks <- bs
		dps.logger.Infof("dequeue gap pov block[%s] height[%d]", hash, height)

		if err := dps.ledger.DeleteGapPovBlock(height, hash); err != nil {
			dps.logger.Errorf("del gap pov block err", err)
		}

		return nil
	})

	return true
}

func (dps *DPoS) updateLastProcessSyncTime() {
	select {
	case dps.updateSync <- struct{}{}:
	default:
	}
}

func (dps *DPoS) info(in interface{}, out interface{}) {
	outArgs := out.(map[string]interface{})
	rootsNum := 0

	outArgs["err"] = nil
	outArgs["tps"] = dps.tps
	outArgs["povSyncState"] = dps.povSyncState.String()
	outArgs["blockSyncState"] = dps.blockSyncState.String()
	outArgs["blockQueue"] = len(dps.recvBlocks)
	outArgs["privateBlockQueue"] = len(dps.privateRecvBlocks)
	outArgs["privateRecvRspQueue"] = len(dps.privateRecvRspCh)

	pStats := make([]*processorStat, 0)
	for _, p := range dps.processors {
		ps := &processorStat{
			Index:      p.index,
			BlockQueue: len(p.blocks),
			SyncQueue:  len(p.syncBlock),
			AckQueue:   len(p.acks),
		}

		for _, dealt := range p.confirmedChain {
			if !dealt {
				ps.ChainQueue++
			}
		}

		ps.ChainQueue += ConfirmChainParallelNum - int(p.confirmParallelNum)
		pStats = append(pStats, ps)
	}
	outArgs["processors"] = pStats

	dps.acTrx.roots.Range(func(key, value interface{}) bool {
		rootsNum++
		return true
	})
	outArgs["rootsNum"] = rootsNum
}

func (dps *DPoS) feedBlocks() {
	dps.logger.Warnf("...............feed blocks.............")
	l := ledger.NewLedger("dataFeed/qlc.json")
	blks := make(map[types.AddressToken][]*types.StateBlock)
	count := 0

	for {
		if dps.povSyncState == topic.SyncDone {
			break
		}
		time.Sleep(time.Second)
	}

	dps.logger.Warnf("...................generating blocks.................")

	frontiers, err := l.GetFrontiers()
	if err != nil {
		dps.logger.Error(err)
	}

	for _, f := range frontiers {
		header, err := l.GetStateBlockConfirmed(f.HeaderBlock)
		if err != nil {
			dps.logger.Error(err)
		}

		key := types.AddressToken{
			Address: header.Address,
			Token:   header.Token,
		}

		blocks := make([]*types.StateBlock, 0)
		block := header
		if header.Type == types.Send {
			for {
				blocks = append(blocks, block)
				count++

				block, err = l.GetStateBlockConfirmed(block.Previous)
				if err != nil || block.Type != types.Send {
					break
				}
			}

			blks[key] = blocks
		}
	}

	dps.logger.Warnf("..............total %d blocks, begin feeding.............\n", count)

	for _, b := range blks {
		for i := len(b) - 1; i >= 0; i-- {
			blk := b[i]
			bs := &consensus.BlockSource{
				Block:     blk,
				BlockFrom: types.UnSynchronized,
				Type:      consensus.MsgGenerateBlock,
			}
			dps.ProcessMsg(bs)
		}
	}
}

func (dps *DPoS) debug() {
	// for debug
}<|MERGE_RESOLUTION|>--- conflicted
+++ resolved
@@ -752,11 +752,7 @@
 
 		dstAddr := types.ZeroAddress
 
-<<<<<<< HEAD
-		if c, ok, err := contract.GetChainContract(types.Address(blk.GetLink()), blk.GetPayload()); ok && err == nil {
-=======
-		if c, ok, err := vmcontract.GetChainContract(types.Address(blk.GetLink()), blk.GetData()); ok && err == nil {
->>>>>>> 0e185dee
+		if c, ok, err := vmcontract.GetChainContract(types.Address(blk.GetLink()), blk.GetPayload()); ok && err == nil {
 			ctx := vmstore.NewVMContext(dps.ledger)
 			dstAddr, err = c.GetTargetReceiver(ctx, blk)
 			if err != nil {
@@ -771,13 +767,8 @@
 			}
 		}
 
-<<<<<<< HEAD
-		if types.Address(blk.GetLink()) == types.PubKeyDistributionAddress {
-			method, err := cabi.PublicKeyDistributionABI.MethodById(blk.GetData())
-=======
 		if types.Address(blk.GetLink()) == contractaddress.PubKeyDistributionAddress {
 			method, err := cabi.PublicKeyDistributionABI.MethodById(blk.Data)
->>>>>>> 0e185dee
 			if err == nil {
 				if method.Name == cabi.MethodNamePKDPublish {
 					for _, p := range dps.processors {
