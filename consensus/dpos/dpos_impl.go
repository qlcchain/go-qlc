--- conflicted
+++ resolved
@@ -67,7 +67,6 @@
 )
 
 type DPoS struct {
-<<<<<<< HEAD
 	ledger              *ledger.Ledger
 	acTrx               *ActiveTrx
 	accounts            []*types.Account
@@ -75,6 +74,7 @@
 	logger              *zap.SugaredLogger
 	cfg                 *config.Config
 	eb                  event.EventBus
+	handlerIds          map[common.TopicType]string //topic->handler id
 	lv                  *process.LedgerVerifier
 	cacheBlocks         chan *consensus.BlockSource
 	recvBlocks          chan *consensus.BlockSource
@@ -105,33 +105,6 @@
 	gapPovCh            chan *consensus.BlockSource
 	povChange           chan *types.PovBlock
 	lastGapHeight       uint64
-=======
-	ledger          *ledger.Ledger
-	acTrx           *ActiveTrx
-	accounts        []*types.Account
-	onlineReps      sync.Map
-	logger          *zap.SugaredLogger
-	cfg             *config.Config
-	eb              event.EventBus
-	handlerIds      map[common.TopicType]string //topic->handler id
-	lv              *process.LedgerVerifier
-	cacheBlocks     chan *consensus.BlockSource
-	povReady        chan bool
-	processors      []*Processor
-	processorNum    int
-	localRepAccount sync.Map
-	povSyncState    atomic.Value
-	minVoteWeight   types.Balance
-	voteThreshold   types.Balance
-	subAck          gcache.Cache
-	subMsg          chan *subMsg
-	voteCache       gcache.Cache //vote blocks
-	ackSeq          uint32
-	hash2el         *sync.Map
-	batchVote       chan types.Hash
-	ctx             context.Context
-	cancel          context.CancelFunc
->>>>>>> ea6a7258
 }
 
 func NewDPoS(cfgFile string) *DPoS {
@@ -145,13 +118,13 @@
 	ctx, cancel := context.WithCancel(context.Background())
 
 	dps := &DPoS{
-<<<<<<< HEAD
 		ledger:              l,
 		acTrx:               acTrx,
 		accounts:            cc.Accounts(),
 		logger:              log.NewLogger("dpos"),
 		cfg:                 cfg,
 		eb:                  cc.EventBus(),
+		handlerIds:          make(map[common.TopicType]string),
 		lv:                  process.NewLedgerVerifier(l),
 		cacheBlocks:         make(chan *consensus.BlockSource, common.DPoSMaxCacheBlocks),
 		recvBlocks:          make(chan *consensus.BlockSource, common.DPoSMaxBlocks),
@@ -174,31 +147,7 @@
 		syncFinish:          make(chan struct{}, 1),
 		gapPovCh:            make(chan *consensus.BlockSource, 10240),
 		povChange:           make(chan *types.PovBlock, 10240),
-		voteCache:			gcache.New(voteCacheSize).LRU().Build(),
-=======
-		ledger:       l,
-		acTrx:        acTrx,
-		accounts:     cc.Accounts(),
-		logger:       log.NewLogger("dpos"),
-		cfg:          cfg,
-		eb:           cc.EventBus(),
-		handlerIds:   make(map[common.TopicType]string),
-		lv:           process.NewLedgerVerifier(l),
-		cacheBlocks:  make(chan *consensus.BlockSource, common.DPoSMaxCacheBlocks),
-		povReady:     make(chan bool, 1),
-		processorNum: processorNum,
-		processors:   newProcessors(processorNum),
-		subMsg:       make(chan *subMsg, 10240),
-		subAck:       gcache.New(subAckMaxSize).Expiration(confirmReqMaxTimes * time.Minute).LRU().Build(),
-		hash2el:      new(sync.Map),
-		batchVote:    make(chan types.Hash, 102400),
-		ctx:          ctx,
-		cancel:       cancel,
-	}
-
-	if common.DPoSVoteCacheEn {
-		dps.voteCache = gcache.New(voteCacheSize).LRU().Build()
->>>>>>> ea6a7258
+		voteCache:           gcache.New(voteCacheSize).LRU().Build(),
 	}
 
 	dps.acTrx.setDposService(dps)
@@ -231,40 +180,40 @@
 	dps.minVoteWeight, _ = supply.Div(common.DposVoteDivisor)
 	dps.voteThreshold, _ = supply.Div(2)
 
-<<<<<<< HEAD
-	err := dps.eb.SubscribeSync(common.EventRollback, dps.onRollback)
-	if err != nil {
-		dps.logger.Errorf("subscribe rollback unchecked block event err")
-	}
-
-	err = dps.eb.SubscribeSync(common.EventPovConnectBestBlock, dps.onPovHeightChange)
-	if err != nil {
-=======
-	if id, err := dps.eb.SubscribeSync(common.EventRollbackUnchecked, dps.onRollbackUnchecked); err != nil {
->>>>>>> ea6a7258
-		dps.logger.Errorf("subscribe rollback unchecked block event err")
+	if id, err := dps.eb.SubscribeSync(common.EventRollback, dps.onRollback); err != nil {
+		dps.logger.Errorf("subscribe rollback block event err")
 	} else {
-		dps.handlerIds[common.EventRollbackUnchecked] = id
-	}
-
-	err = dps.eb.SubscribeSync(common.EventRpcSyncCall, dps.onRpcSyncCall)
-	if err != nil {
+		dps.handlerIds[common.EventRollback] = id
+	}
+
+	if id, err := dps.eb.SubscribeSync(common.EventPovConnectBestBlock, dps.onPovHeightChange); err != nil {
+		dps.logger.Errorf("subscribe pov connect best block event err")
+	} else {
+		dps.handlerIds[common.EventPovConnectBestBlock] = id
+	}
+
+	if id, err := dps.eb.SubscribeSync(common.EventRpcSyncCall, dps.onRpcSyncCall); err != nil {
 		dps.logger.Errorf("subscribe rpc sync call event err")
-	}
-
-	err = dps.eb.SubscribeSync(common.EventFrontierConsensus, dps.onGetFrontier)
-	if err != nil {
-		dps.logger.Errorf("subscribe frontier block event err")
-	}
-
-	err = dps.eb.SubscribeSync(common.EventFrontierConfirmed, dps.onFrontierConfirmed)
-	if err != nil {
-		dps.logger.Errorf("subscribe frontier confirmed event err")
-	}
-
-	err = dps.eb.SubscribeSync(common.EventSyncStateChange, dps.onSyncStateChange)
-	if err != nil {
-		dps.logger.Errorf("subscribe frontier confirmed event err")
+	} else {
+		dps.handlerIds[common.EventRpcSyncCall] = id
+	}
+
+	if id, err := dps.eb.SubscribeSync(common.EventFrontierConsensus, dps.onGetFrontier); err != nil {
+		dps.logger.Errorf("subscribe frontier consensus event err")
+	} else {
+		dps.handlerIds[common.EventFrontierConsensus] = id
+	}
+
+	if id, err := dps.eb.SubscribeSync(common.EventFrontierConfirmed, dps.onFrontierConfirmed); err != nil {
+		dps.logger.Errorf("subscribe frontier confirm event err")
+	} else {
+		dps.handlerIds[common.EventFrontierConfirmed] = id
+	}
+
+	if id, err := dps.eb.SubscribeSync(common.EventSyncStateChange, dps.onSyncStateChange); err != nil {
+		dps.logger.Errorf("subscribe sync state change event err")
+	} else {
+		dps.handlerIds[common.EventFrontierConfirmed] = id
 	}
 
 	if len(dps.accounts) != 0 {
@@ -310,20 +259,10 @@
 			if state == common.SyncDone {
 				close(dps.cacheBlocks)
 
-				err := dps.eb.Unsubscribe(common.EventPovSyncState, dps.onPovSyncState)
+				err := dps.eb.Unsubscribe(common.EventPovSyncState, dps.handlerIds[common.EventPovSyncState])
 				if err != nil {
 					dps.logger.Errorf("unsubscribe pov sync state err %s", err)
 				}
-<<<<<<< HEAD
-=======
-				dps.cleanOnlineReps()
-			}()
-		case <-dps.povReady:
-			err := dps.eb.Unsubscribe(common.EventPovSyncState, dps.handlerIds[common.EventPovSyncState])
-			if err != nil {
-				dps.logger.Errorf("unsubscribe pov sync state err %s", err)
-			}
->>>>>>> ea6a7258
 
 				for bs := range dps.cacheBlocks {
 					dps.logger.Infof("process cache block[%s]", bs.Block.GetHash())
