package dpos

import (
	"context"
	"runtime"
	"sync"
	"sync/atomic"
	"time"

	"github.com/bluele/gcache"
	chainctx "github.com/qlcchain/go-qlc/chain/context"
	"github.com/qlcchain/go-qlc/common"
	"github.com/qlcchain/go-qlc/common/event"
	"github.com/qlcchain/go-qlc/common/types"
	"github.com/qlcchain/go-qlc/config"
	"github.com/qlcchain/go-qlc/consensus"
	"github.com/qlcchain/go-qlc/ledger"
	"github.com/qlcchain/go-qlc/ledger/process"
	"github.com/qlcchain/go-qlc/log"
	"github.com/qlcchain/go-qlc/p2p"
	"github.com/qlcchain/go-qlc/p2p/protos"
	cabi "github.com/qlcchain/go-qlc/vm/contract/abi"
	"github.com/qlcchain/go-qlc/vm/vmstore"
	"go.uber.org/zap"
)

const (
	repTimeout            = 5 * time.Minute
	voteCacheSize         = 102400
	refreshPriInterval    = 1 * time.Minute
	findOnlineRepInterval = 2 * time.Minute
	povBlockNumDay        = 2880
	subAckMaxSize         = 102400
<<<<<<< HEAD
	hashNumPerAck         = 1000
	maxStatisticsPeriod   = 3
	confirmedCacheMaxLen  = 102400
	confirmedCacheMaxTime = 10 * time.Minute
=======
	hashNumPerAck         = 1024
	blockNumPerReq        = 128
>>>>>>> cee68c35
)

type subMsgKind byte

const (
	subMsgKindSub subMsgKind = iota
	subMsgKindUnsub
)

const (
	ackTypeCommon uint32 = iota
	ackTypeFindRep
)

type subMsg struct {
	index int
	kind  subMsgKind
	hash  types.Hash
}

type frontierStatus byte

const (
	frontierWaitingForVote frontierStatus = iota
	frontierConfirmed
	frontierChainConfirmed
	frontierChainFinished
)

type DPoS struct {
<<<<<<< HEAD
	ledger          *ledger.Ledger
	acTrx           *ActiveTrx
	accounts        []*types.Account
	onlineReps      sync.Map
	logger          *zap.SugaredLogger
	cfg             *config.Config
	eb              event.EventBus
	lv              *process.LedgerVerifier
	cacheBlocks     chan *consensus.BlockSource
	povReady        chan bool
	processors      []*Processor
	processorNum    int
	localRepAccount sync.Map
	povSyncState    atomic.Value
	minVoteWeight   types.Balance
	voteThreshold   types.Balance
	subAck          gcache.Cache
	subMsg          chan *subMsg
	voteCache       gcache.Cache //vote blocks
	ackSeq          uint32
	hash2el         *sync.Map
	batchVote       chan types.Hash
	ctx             context.Context
	cancel          context.CancelFunc
	online          gcache.Cache
	confirmedBlocks gcache.Cache
	lastSendHeight  uint64
	curPovHeight    uint64
=======
	ledger              *ledger.Ledger
	acTrx               *ActiveTrx
	accounts            []*types.Account
	onlineReps          sync.Map
	logger              *zap.SugaredLogger
	cfg                 *config.Config
	eb                  event.EventBus
	lv                  *process.LedgerVerifier
	cacheBlocks         chan *consensus.BlockSource
	povReady            chan bool
	processors          []*Processor
	processorNum        int
	localRepAccount     sync.Map
	povSyncState        atomic.Value
	minVoteWeight       types.Balance
	voteThreshold       types.Balance
	subAck              gcache.Cache
	subMsg              chan *subMsg
	voteCache           gcache.Cache //vote blocks
	ackSeq              uint32
	hash2el             *sync.Map
	batchVote           chan types.Hash
	ctx                 context.Context
	cancel              context.CancelFunc
	frontiersStatus     *sync.Map
	syncStateNotifyWait *sync.WaitGroup
	syncFinished        int32
	totalVote           map[types.Address]types.Balance
>>>>>>> cee68c35
}

func NewDPoS(cfgFile string) *DPoS {
	cc := chainctx.NewChainContext(cfgFile)
	cfg, _ := cc.Config()

	acTrx := newActiveTrx()
	l := ledger.NewLedger(cfgFile)
	processorNum := runtime.NumCPU()

	ctx, cancel := context.WithCancel(context.Background())

	dps := &DPoS{
<<<<<<< HEAD
		ledger:          l,
		acTrx:           acTrx,
		accounts:        cc.Accounts(),
		logger:          log.NewLogger("dpos"),
		cfg:             cfg,
		eb:              cc.EventBus(),
		lv:              process.NewLedgerVerifier(l),
		cacheBlocks:     make(chan *consensus.BlockSource, common.DPoSMaxCacheBlocks),
		povReady:        make(chan bool, 1),
		processorNum:    processorNum,
		processors:      newProcessors(processorNum),
		subMsg:          make(chan *subMsg, 10240),
		subAck:          gcache.New(subAckMaxSize).Expiration(confirmReqMaxTimes * time.Minute).LRU().Build(),
		hash2el:         new(sync.Map),
		batchVote:       make(chan types.Hash, 102400),
		ctx:             ctx,
		cancel:          cancel,
		online:          gcache.New(maxStatisticsPeriod).LRU().Build(),
		confirmedBlocks: gcache.New(confirmedCacheMaxLen).Expiration(confirmedCacheMaxTime).LRU().Build(),
		lastSendHeight:  1,
		curPovHeight:    1,
=======
		ledger:              l,
		acTrx:               acTrx,
		accounts:            cc.Accounts(),
		logger:              log.NewLogger("dpos"),
		cfg:                 cfg,
		eb:                  cc.EventBus(),
		lv:                  process.NewLedgerVerifier(l),
		cacheBlocks:         make(chan *consensus.BlockSource, common.DPoSMaxCacheBlocks),
		povReady:            make(chan bool, 1),
		processorNum:        processorNum,
		processors:          newProcessors(processorNum),
		subMsg:              make(chan *subMsg, 10240),
		subAck:              gcache.New(subAckMaxSize).Expiration(confirmReqMaxTimes * time.Minute).LRU().Build(),
		hash2el:             new(sync.Map),
		batchVote:           make(chan types.Hash, 102400),
		ctx:                 ctx,
		cancel:              cancel,
		frontiersStatus:     new(sync.Map),
		syncStateNotifyWait: new(sync.WaitGroup),
>>>>>>> cee68c35
	}

	if common.DPoSVoteCacheEn {
		dps.voteCache = gcache.New(voteCacheSize).LRU().Build()
	}

	dps.acTrx.setDposService(dps)
	for _, p := range dps.processors {
		p.setDposService(dps)
	}

	pb, err := dps.ledger.GetLatestPovBlock()
	if err == nil {
		dps.curPovHeight = pb.Header.BasHdr.Height
	}

	return dps
}

func (dps *DPoS) Init() {
	if dps.cfg.PoV.PovEnabled {
		dps.povSyncState.Store(common.SyncNotStart)

		err := dps.eb.SubscribeSync(common.EventPovSyncState, dps.onPovSyncState)
		if err != nil {
			dps.logger.Errorf("subscribe pov sync state event err")
		}
	} else {
		dps.povSyncState.Store(common.SyncDone)
	}

	supply := common.GenesisBlock().Balance
	dps.minVoteWeight, _ = supply.Div(common.DposVoteDivisor)
	dps.voteThreshold, _ = supply.Div(2)

	err := dps.eb.SubscribeSync(common.EventRollback, dps.onRollback)
	if err != nil {
		dps.logger.Errorf("subscribe rollback unchecked block event err")
	}

<<<<<<< HEAD
	err = dps.eb.SubscribeSync(common.EventPovConnectBestBlock, dps.onPovHeightChange)
	if err != nil {
		dps.logger.Errorf("subscribe rollback unchecked block event err")
	}

	err = dps.eb.SubscribeSync(common.EventRpcSyncCall, dps.onRpcSyncCall)
	if err != nil {
		dps.logger.Errorf("subscribe rpc sync call event err")
=======
	err = dps.eb.SubscribeSync(common.EventFrontierConsensus, dps.onGetFrontier)
	if err != nil {
		dps.logger.Errorf("subscribe frontier block event err")
	}

	err = dps.eb.SubscribeSync(common.EventFrontierConfirmed, dps.onFrontierConfirmed)
	if err != nil {
		dps.logger.Errorf("subscribe frontier confirmed event err")
	}

	err = dps.eb.SubscribeSync(common.EventSyncStateChange, dps.onSyncStateChange)
	if err != nil {
		dps.logger.Errorf("subscribe frontier confirmed event err")
>>>>>>> cee68c35
	}

	if len(dps.accounts) != 0 {
		dps.refreshAccount()
	} else {
		dps.eb.Publish(common.EventRepresentativeNode, false)
	}
}

func (dps *DPoS) Start() {
	dps.logger.Info("DPOS service started!")

	go dps.acTrx.start()
	go dps.batchVoteStart()
	go dps.processSubMsg()
	dps.processorStart()

	//timerFindOnlineRep := time.NewTicker(findOnlineRepInterval)
	timerRefreshPri := time.NewTicker(refreshPriInterval)
	timerDebug := time.NewTicker(time.Minute)

	for {
		select {
		case <-dps.ctx.Done():
			dps.logger.Info("Stopped DPOS.")
			return
		case <-timerRefreshPri.C:
			dps.logger.Info("refresh pri info.")
			go dps.refreshAccount()
		//case <-timerFindOnlineRep.C:
		//	dps.logger.Info("begin Find Online Representatives.")
		//	go func() {
		//		err := dps.findOnlineRepresentatives()
		//		if err != nil {
		//			dps.logger.Error(err)
		//		}
		//		dps.cleanOnlineReps()
		//	}()
		case <-dps.povReady:
			err := dps.eb.Unsubscribe(common.EventPovSyncState, dps.onPovSyncState)
			if err != nil {
				dps.logger.Errorf("unsubscribe pov sync state err %s", err)
			}

			for bs := range dps.cacheBlocks {
				dps.logger.Infof("process cache block[%s]", bs.Block.GetHash())
				dps.dispatchMsg(bs)
			}
		case <-timerDebug.C:
			num := 0
			dps.hash2el.Range(func(key, value interface{}) bool {
				num++
				return true
			})
			dps.logger.Debugf("hash2el len:%d", num)
		}
	}
}

func (dps *DPoS) Stop() {
	dps.logger.Info("DPOS service stopped!")
	dps.cancel()
	dps.processorStop()
	dps.acTrx.stop()
}

func (dps *DPoS) processorStart() {
	for i := 0; i < dps.processorNum; i++ {
		dps.processors[i].start()
	}
}

func (dps *DPoS) processorStop() {
	for i := 0; i < dps.processorNum; i++ {
		dps.processors[i].stop()
	}
}

func (dps *DPoS) onGetFrontier(blocks types.StateBlockList) {
	var unconfirmed []*types.StateBlock

	for _, block := range blocks {
		if block.Token == common.ChainToken() {
			dps.totalVote[block.Address] = block.Balance.Add(block.Vote).Add(block.Oracle).Add(block.Network).Add(block.Storage)
		}
	}

	for _, block := range blocks {
		hash := block.GetHash()

		if dps.isReceivedFrontier(hash) {
			continue
		}

		has, _ := dps.ledger.HasStateBlockConfirmed(hash)
		if !has {
			dps.logger.Infof("get frontier %s need ack", hash)
			unconfirmed = append(unconfirmed, block)
			index := dps.getProcessorIndex(block.Address)
			dps.processors[index].frontiers <- block
		}
	}

	unconfirmedLen := len(unconfirmed)
	sendStart := 0
	sendEnd := 0
	sendLen := unconfirmedLen

	for sendLen > 0 {
		if sendLen >= blockNumPerReq {
			sendEnd = sendStart + blockNumPerReq
			sendLen -= blockNumPerReq
		} else {
			sendEnd = sendStart + sendLen
			sendLen = 0
		}

		dps.eb.Publish(common.EventBroadcast, p2p.ConfirmReq, unconfirmed[sendStart:sendEnd])
		sendStart = sendEnd
	}
}

func (dps *DPoS) getPovSyncState() common.SyncState {
	state := dps.povSyncState.Load()
	return state.(common.SyncState)
}

func (dps *DPoS) onPovSyncState(state common.SyncState) {
	dps.povSyncState.Store(state)
	dps.logger.Infof("pov sync state to [%s]", state)

	if dps.getPovSyncState() == common.SyncDone {
		dps.povReady <- true
		close(dps.cacheBlocks)
	}
}

func (dps *DPoS) batchVoteStart() {
	timerVote := time.NewTicker(time.Second)

	for {
		select {
		case <-dps.ctx.Done():
			return
		case <-timerVote.C:
			dps.localRepAccount.Range(func(key, value interface{}) bool {
				address := key.(types.Address)
				dps.batchVoteDo(address, value.(*types.Account), ackTypeCommon)
				return true
			})
		}
	}
}

func (dps *DPoS) cacheAck(vi *voteInfo) {
	if dps.voteCache.Has(vi.hash) {
		v, err := dps.voteCache.Get(vi.hash)
		if err != nil {
			dps.logger.Error("get vote cache err")
			return
		}

		vc := v.(*sync.Map)
		vc.Store(vi.account, vi)
	} else {
		vc := new(sync.Map)
		vc.Store(vi.account, vi)
		err := dps.voteCache.Set(vi.hash, vc)
		if err != nil {
			dps.logger.Error("set vote cache err")
			return
		}
	}
}

func (dps *DPoS) pubAck(index int, ack *voteInfo) {
	dps.processors[index].acks <- ack
}

func (dps *DPoS) processSubMsg() {
	for {
		select {
		case <-dps.ctx.Done():
			return
		case msg := <-dps.subMsg:
			switch msg.kind {
			case subMsgKindSub:
				_ = dps.subAck.Set(msg.hash, msg.index)

				if common.DPoSVoteCacheEn {
					vote, err := dps.voteCache.Get(msg.hash)
					if err == nil {
						vc := vote.(*sync.Map)
						vc.Range(func(key, value interface{}) bool {
							dps.pubAck(msg.index, value.(*voteInfo))
							return true
						})
						dps.voteCache.Remove(msg.hash)
					}
				}
			case subMsgKindUnsub:
				dps.subAck.Remove(msg.hash)

				if common.DPoSVoteCacheEn {
					dps.voteCache.Remove(msg.hash)
				}
			}
		}
	}
}

func (dps *DPoS) getProcessorIndex(address types.Address) int {
	return int(address[len(address)-1]) % dps.processorNum
}

func (dps *DPoS) dispatchMsg(bs *consensus.BlockSource) {
	if bs.Type == consensus.MsgConfirmAck {
		ack := bs.Para.(*protos.ConfirmAckBlock)
		dps.saveOnlineRep(ack.Account)

		if dps.getAckType(ack.Sequence) != ackTypeFindRep {
			for _, h := range ack.Hash {
				dps.logger.Infof("dps recv confirmAck block[%s]", h)

				if has, _ := dps.ledger.HasStateBlockConfirmed(h); has {
					dps.heartAndVoteInc(h, ack.Account, onlineKindVote)
					continue
				}

				vi := &voteInfo{
					hash:    h,
					account: ack.Account,
				}

				val, err := dps.subAck.Get(vi.hash)
				if err == nil {
					dps.pubAck(val.(int), vi)
				} else {
					dps.cacheAck(vi)
				}
			}
		} else {
			dps.heartAndVoteInc(ack.Hash[0], ack.Account, onlineKindHeart)
		}
	} else {
		index := dps.getProcessorIndex(bs.Block.Address)

		if bs.Type == consensus.MsgSync {
			dps.processors[index].syncBlock <- bs.Block
		} else {
			dps.processors[index].blocks <- bs
		}
	}
}

func (dps *DPoS) subAckDo(index int, hash types.Hash) {
	msg := &subMsg{
		index: index,
		kind:  subMsgKindSub,
		hash:  hash,
	}
	dps.subMsg <- msg
}

func (dps *DPoS) unsubAckDo(hash types.Hash) {
	//msg := &subMsg{
	//	kind: subMsgKindUnsub,
	//	hash: hash,
	//}
	//dps.subMsg <- msg
}

func (dps *DPoS) dispatchAckedBlock(blk *types.StateBlock, hash types.Hash, localIndex int) {
	if localIndex == -1 {
		localIndex = dps.getProcessorIndex(blk.Address)
		dps.processors[localIndex].blocksAcked <- hash
	}

	switch blk.Type {
	case types.Send:
		index := dps.getProcessorIndex(types.Address(blk.Link))
		if localIndex != index {
			dps.processors[index].blocksAcked <- hash
		}
	case types.ContractSend: //beneficial maybe another account
		dstAddr := types.ZeroAddress

		switch types.Address(blk.GetLink()) {
		case types.MintageAddress:
			data := blk.GetData()
			if method, err := cabi.MintageABI.MethodById(data[0:4]); err == nil {
				if method.Name == cabi.MethodNameMintage {
					param := new(cabi.ParamMintage)
					if err = method.Inputs.Unpack(param, data[4:]); err == nil {
						dstAddr = param.Beneficial
					}
				} else if method.Name == cabi.MethodNameMintageWithdraw {
					tokenId := new(types.Hash)
					if err = method.Inputs.Unpack(tokenId, data[4:]); err == nil {
						ctx := vmstore.NewVMContext(dps.ledger)
						tokenInfoData, err := ctx.GetStorage(types.MintageAddress[:], tokenId[:])
						if err != nil {
							return
						}

						tokenInfo := new(types.TokenInfo)
						err = cabi.MintageABI.UnpackVariable(tokenInfo, cabi.VariableNameToken, tokenInfoData)
						if err == nil {
							dstAddr = tokenInfo.PledgeAddress
						}
					}
				}
			}
		case types.NEP5PledgeAddress:
			data := blk.GetData()
			if method, err := cabi.NEP5PledgeABI.MethodById(data[0:4]); err == nil {
				if method.Name == cabi.MethodNEP5Pledge {
					param := new(cabi.PledgeParam)
					if err = method.Inputs.Unpack(param, data[4:]); err == nil {
						dstAddr = param.Beneficial
					}
				} else if method.Name == cabi.MethodWithdrawNEP5Pledge {
					param := new(cabi.WithdrawPledgeParam)
					if err = method.Inputs.Unpack(param, data[4:]); err == nil {
						pledgeResult := cabi.SearchBeneficialPledgeInfoByTxId(vmstore.NewVMContext(dps.ledger), param)
						if pledgeResult != nil {
							dstAddr = pledgeResult.PledgeInfo.PledgeAddress
						}
					}
				}
			}
		case types.MinerAddress:
			param := new(cabi.MinerRewardParam)
			if err := cabi.MinerABI.UnpackMethod(param, cabi.MethodNameMinerReward, blk.GetData()); err == nil {
				dstAddr = param.Beneficial
			}
		case types.RepAddress:
			param := new(cabi.RepRewardParam)
			if err := cabi.RepABI.UnpackMethod(param, cabi.MethodNameRepReward, blk.GetData()); err == nil {
				dstAddr = param.Beneficial
			}
		case types.RewardsAddress:
			param := new(cabi.RewardsParam)
			data := blk.GetData()
			if method, err := cabi.RewardsABI.MethodById(data[0:4]); err == nil {
				if err = method.Inputs.Unpack(param, data[4:]); err == nil {
					dstAddr = param.Beneficial
				}
			}
		default:
			for _, p := range dps.processors {
				if localIndex != p.index {
					p.blocksAcked <- hash
				}
			}
			return
		}

		if dstAddr != types.ZeroAddress {
			index := dps.getProcessorIndex(dstAddr)
			if localIndex != index {
				dps.processors[index].blocksAcked <- hash
			}
		}
		//case types.ContractReward: //deal gap tokenInfo
		//	input, err := dps.ledger.GetStateBlock(blk.GetLink())
		//	if err != nil {
		//		dps.logger.Errorf("get block link error [%s]", hash)
		//		return
		//	}
		//
		//	if types.Address(input.GetLink()) == types.MintageAddress {
		//		param := new(cabi.ParamMintage)
		//		if err := cabi.MintageABI.UnpackMethod(param, cabi.MethodNameMintage, input.GetData()); err == nil {
		//			index := dps.getProcessorIndex(input.Address)
		//			if localIndex != index {
		//				dps.processors[index].blocksAcked <- param.TokenId
		//			}
		//		}
		//	}
	}
}

func (dps *DPoS) deleteBlockCache(block *types.StateBlock) {
	hash := block.GetHash()
	if exist, _ := dps.ledger.HasBlockCache(hash); exist {
		err := dps.ledger.DeleteBlockCache(hash)
		if err != nil {
			dps.logger.Error(err)
		} else {
			dps.logger.Debugf("delete block cache [%s] error", hash.String())
		}
		if exit, _ := dps.ledger.HasAccountMetaCache(block.Address); exit {
			err := dps.ledger.DeleteAccountMetaCache(block.Address)
			if err != nil {
				dps.logger.Error(err)
			} else {
				dps.logger.Debugf("delete block account meta cache [%s] error", hash.String())
			}
		}
	}
}

func (dps *DPoS) ProcessMsg(bs *consensus.BlockSource) {
	if dps.getPovSyncState() == common.SyncDone || bs.BlockFrom == types.Synchronized {
		dps.dispatchMsg(bs)
	} else {
		if len(dps.cacheBlocks) < cap(dps.cacheBlocks) {
			dps.logger.Debugf("pov sync state[%s] cache blocks", dps.getPovSyncState())
			dps.cacheBlocks <- bs
		} else {
			dps.logger.Errorf("pov not ready! cache block too much, drop it!")
		}
	}
}

func (dps *DPoS) localRepVote(block *types.StateBlock) {
	dps.localRepAccount.Range(func(key, value interface{}) bool {
		address := key.(types.Address)

		if block.Type == types.Online && !dps.isOnline(block.Address) {
			return false
		}

		weight := dps.ledger.Weight(address)
		if weight.Compare(dps.minVoteWeight) == types.BalanceCompSmaller {
			return true
		}

		hash := block.GetHash()
		dps.logger.Debugf("rep [%s] vote for block[%s] type[%s]", address, hash, block.Type)

		vi := &voteInfo{
			hash:    hash,
			account: address,
		}
		dps.acTrx.vote(vi)
		dps.acTrx.setVoteHash(block)
		dps.batchVote <- hash
		return true
	})
}

func (dps *DPoS) hasLocalValidRep() bool {
	has := false
	dps.localRepAccount.Range(func(key, value interface{}) bool {
		address := key.(types.Address)
		weight := dps.ledger.Weight(address)
		if weight.Compare(dps.minVoteWeight) != types.BalanceCompSmaller {
			has = true
		}
		return true
	})
	return has
}

func (dps *DPoS) voteGenerate(block *types.StateBlock, account types.Address, acc *types.Account) (*protos.ConfirmAckBlock, error) {
	//if dps.cfg.PoV.PovEnabled {
	//	povHeader, err := dps.ledger.GetLatestPovHeader()
	//	if povHeader == nil {
	//		dps.logger.Errorf("get pov header err %s", err)
	//		return nil, errors.New("get pov header err")
	//	}
	//
	//	if block.PoVHeight > povHeader.Height+povBlockNumDay || block.PoVHeight+povBlockNumDay < povHeader.Height {
	//		dps.logger.Errorf("pov height invalid height:%d cur:%d", block.PoVHeight, povHeader.Height)
	//		return nil, errors.New("pov height invalid")
	//	}
	//}
	//
	//hash := block.GetHash()
	//va := &protos.ConfirmAckBlock{
	//	Sequence:  0,
	//	Hash:      hash,
	//	Account:   account,
	//	Signature: acc.Sign(hash),
	//}
	//return va, nil
	return nil, nil
}

func (dps *DPoS) voteGenerateWithSeq(block *types.StateBlock, account types.Address, acc *types.Account, kind uint32) (*protos.ConfirmAckBlock, error) {
	hashes := make([]types.Hash, 0)
	hash := block.GetHash()
	hashes = append(hashes, hash)

	hashBytes := make([]byte, 0)
	for _, h := range hashes {
		hashBytes = append(hashBytes, h[:]...)
	}
	signHash, _ := types.HashBytes(hashBytes)

	va := &protos.ConfirmAckBlock{
		Sequence:  dps.getSeq(kind),
		Hash:      hashes,
		Account:   account,
		Signature: acc.Sign(signHash),
	}
	return va, nil
}

func (dps *DPoS) batchVoteDo(account types.Address, acc *types.Account, kind uint32) {
	timerWait := time.NewTimer(10 * time.Millisecond)
	hashes := make([]types.Hash, 0)
	hashBytes := make([]byte, 0)
	total := 0

out:
	for {
		timerWait.Reset(10 * time.Millisecond)

		select {
		case <-timerWait.C:
			timerWait.Stop()
			break out
		case h := <-dps.batchVote:
			hashes = append(hashes, h)
			hashBytes = append(hashBytes, h[:]...)
			total++

			if total == hashNumPerAck {
				hash, _ := types.HashBytes(hashBytes)
				va := &protos.ConfirmAckBlock{
					Sequence:  dps.getSeq(kind),
					Hash:      hashes,
					Account:   account,
					Signature: acc.Sign(hash),
				}

				dps.eb.Publish(common.EventBroadcast, p2p.ConfirmAck, va)

				total = 0
				hashes = hashes[0:0]
				hashBytes = hashBytes[0:0]
			}
		}
	}

	if len(hashes) == 0 {
		return
	}

	hash, _ := types.HashBytes(hashBytes)
	va := &protos.ConfirmAckBlock{
		Sequence:  dps.getSeq(kind),
		Hash:      hashes,
		Account:   account,
		Signature: acc.Sign(hash),
	}

	dps.eb.Publish(common.EventBroadcast, p2p.ConfirmAck, va)
}

func (dps *DPoS) refreshAccount() {
	var b bool
	var addr types.Address

	for _, v := range dps.accounts {
		addr = v.Address()
		b = dps.isRepresentation(addr)
		if b {
			dps.localRepAccount.Store(addr, v)
			dps.saveOnlineRep(addr)
		}
	}

	var count uint32
	dps.localRepAccount.Range(func(key, value interface{}) bool {
		count++
		return true
	})

	dps.logger.Infof("there is %d local reps", count)
	if count > 0 {
		dps.eb.Publish(common.EventRepresentativeNode, true)

		if count > 1 {
			dps.logger.Error("it is very dangerous to run two or more representatives on one node")
		}
	} else {
		dps.eb.Publish(common.EventRepresentativeNode, false)
	}
}

func (dps *DPoS) isRepresentation(address types.Address) bool {
	if _, err := dps.ledger.GetRepresentation(address); err != nil {
		return false
	}
	return true
}

func (dps *DPoS) saveOnlineRep(addr types.Address) {
	now := time.Now().Add(repTimeout).Unix()
	dps.onlineReps.Store(addr, now)
}

func (dps *DPoS) getOnlineRepresentatives() []types.Address {
	var repAddresses []types.Address

	dps.onlineReps.Range(func(key, value interface{}) bool {
		addr := key.(types.Address)
		repAddresses = append(repAddresses, addr)
		return true
	})

	return repAddresses
}

func (dps *DPoS) findOnlineRepresentatives() error {
	blk, err := dps.ledger.GetRandomStateBlock()
	if err != nil {
		return err
	}

	dps.localRepAccount.Range(func(key, value interface{}) bool {
		address := key.(types.Address)

		if dps.isRepresentation(address) {
			va, err := dps.voteGenerateWithSeq(blk, address, value.(*types.Account), ackTypeFindRep)
			if err != nil {
				return true
			}
			dps.eb.Publish(common.EventBroadcast, p2p.ConfirmAck, va)
			dps.heartAndVoteInc(va.Hash[0], va.Account, onlineKindHeart)
		}

		return true
	})

	return nil
}

func (dps *DPoS) cleanOnlineReps() {
	var repAddresses []*types.Address
	now := time.Now().Unix()

	dps.onlineReps.Range(func(key, value interface{}) bool {
		addr := key.(types.Address)
		v := value.(int64)
		if v < now {
			dps.onlineReps.Delete(addr)
		} else {
			repAddresses = append(repAddresses, &addr)
		}
		return true
	})

	_ = dps.ledger.SetOnlineRepresentations(repAddresses)
}

func (dps *DPoS) calculateAckHash(va *protos.ConfirmAckBlock) (types.Hash, error) {
	data, err := protos.ConfirmAckBlockToProto(va)
	if err != nil {
		return types.ZeroHash, err
	}

	version := dps.cfg.Version
	message := p2p.NewQlcMessage(data, byte(version), p2p.ConfirmAck)
	hash, err := types.HashBytes(message)
	if err != nil {
		return types.ZeroHash, err
	}

	return hash, nil
}

func (dps *DPoS) onRollback(hash types.Hash) {
	dps.rollbackUncheckedFromDb(hash)

	blk, err := dps.ledger.GetStateBlockConfirmed(hash)
	if err == nil && blk.Type == types.Online {
		for _, acc := range dps.accounts {
			if acc.Address() == blk.Address {
				dps.sendOnlineWithAccount(acc, blk.PoVHeight)
				break
			}
		}
	}
}

func (dps *DPoS) rollbackUncheckedFromDb(hash types.Hash) {
	if blkLink, _, _ := dps.ledger.GetUncheckedBlock(hash, types.UncheckedKindLink); blkLink != nil {
		err := dps.ledger.DeleteUncheckedBlock(hash, types.UncheckedKindLink)
		if err != nil {
			dps.logger.Errorf("Get err [%s] for hash: [%s] when delete UncheckedKindLink", err, blkLink.GetHash())
		}
	}

	if blkPrevious, _, _ := dps.ledger.GetUncheckedBlock(hash, types.UncheckedKindPrevious); blkPrevious != nil {
		err := dps.ledger.DeleteUncheckedBlock(hash, types.UncheckedKindPrevious)
		if err != nil {
			dps.logger.Errorf("Get err [%s] for hash: [%s] when delete UncheckedKindPrevious", err, blkPrevious.GetHash())
		}
	}

	//gap token
	blk, err := dps.ledger.GetStateBlock(hash)
	if err != nil {
		dps.logger.Errorf("get block error [%s]", hash)
		return
	}

	if blk.GetType() == types.ContractReward {
		input, err := dps.ledger.GetStateBlock(blk.GetLink())
		if err != nil {
			dps.logger.Errorf("dequeue get block link error [%s]", hash)
			return
		}

		address := types.Address(input.GetLink())
		if address == types.MintageAddress {
			var param = new(cabi.ParamMintage)
			if err := cabi.MintageABI.UnpackMethod(param, cabi.MethodNameMintage, input.GetData()); err == nil {
				if blkToken, _, _ := dps.ledger.GetUncheckedBlock(param.TokenId, types.UncheckedKindTokenInfo); blkToken != nil {
					err := dps.ledger.DeleteUncheckedBlock(param.TokenId, types.UncheckedKindTokenInfo)
					if err != nil {
						dps.logger.Errorf("Get err [%s] for hash: [%s] when delete UncheckedKindTokenInfo", err, blkToken.GetHash())
					}
				}
			}
		}
	}
}

func (dps *DPoS) getSeq(kind uint32) uint32 {
	var seq, ackSeq uint32

	seq = atomic.AddUint32(&dps.ackSeq, 1)
	ackSeq = (kind << 28) | ((seq - 1) & 0xFFFFFFF)

	return ackSeq
}

func (dps *DPoS) getAckType(seq uint32) uint32 {
	return seq >> 28
}

<<<<<<< HEAD
func (dps *DPoS) onRpcSyncCall(name string, in interface{}, out interface{}) {
	switch name {
	case "DPoS.Online":
		dps.onGetOnlineInfo(in, out)
=======
func (dps *DPoS) isWaitingFrontier(hash types.Hash) bool {
	if status, ok := dps.frontiersStatus.Load(hash); ok && status == frontierWaitingForVote {
		return true
	}
	return false
}

func (dps *DPoS) isConfirmedFrontier(hash types.Hash) bool {
	if status, ok := dps.frontiersStatus.Load(hash); ok && status == frontierConfirmed {
		if has, _ := dps.ledger.HasUnconfirmedSyncBlock(hash); has {
			return true
		}
	}
	return false
}

func (dps *DPoS) isReceivedFrontier(hash types.Hash) bool {
	if _, ok := dps.frontiersStatus.Load(hash); ok {
		return true
	}
	return false
}

func (dps *DPoS) chainFinished(hash types.Hash) {
	if _, ok := dps.frontiersStatus.Load(hash); ok {
		dps.frontiersStatus.Store(hash, frontierChainFinished)
		dps.checkSyncFinished()
	}
}

func (dps *DPoS) checkSyncFinished() {
	allFinished := true
	dps.frontiersStatus.Range(func(k, v interface{}) bool {
		status := v.(frontierStatus)
		if status != frontierChainFinished {
			allFinished = false
			return false
		}
		return true
	})

	if allFinished && atomic.CompareAndSwapInt32(&dps.syncFinished, 0, 1) {
		if err := dps.lv.BlockSyncDone(); err != nil {
			dps.logger.Error("block sync down err", err)
		}
		dps.frontiersStatus = new(sync.Map)
		dps.CleanSyncCache()
		dps.eb.Publish(common.EventConsensusSyncFinished)
		dps.logger.Infof("sync finished")
	}
}

func (dps *DPoS) syncBlockRollback(hash types.Hash) {
	block, err := dps.ledger.GetUnconfirmedSyncBlock(hash)
	if err != nil {
		return
	}

	_ = dps.ledger.DeleteUnconfirmedSyncBlock(hash)
	dps.syncBlockRollback(block.Previous)
}

func (dps *DPoS) onFrontierConfirmed(hash types.Hash, result *bool) {
	if status, ok := dps.frontiersStatus.Load(hash); ok {
		if status == frontierChainConfirmed || status == frontierChainFinished {
			*result = true
		} else {
			*result = false
		}
	} else {
		//filter confirmed blocks
		if has, _ := dps.ledger.HasStateBlockConfirmed(hash); has {
			*result = true
		} else {
			*result = false
		}
	}
}

func (dps *DPoS) CleanSyncCache() {
	dps.ledger.WalkSyncCache(func(kind byte, key []byte) {
		hash, _ := types.BytesToHash(key[1:])
		if block, err := dps.ledger.GetStateBlockConfirmed(hash); err == nil {
			index := dps.getProcessorIndex(block.Address)
			sc := &syncCacheInfo{
				kind: kind,
				hash: hash,
			}
			dps.processors[index].syncCache <- sc
		}
	})
}

func (dps *DPoS) onSyncStateChange(state common.SyncState) {
	//notify processors
	dps.syncStateNotifyWait.Add(dps.processorNum)
	for _, p := range dps.processors {
		p.syncStateChange <- state
	}
	dps.syncStateNotifyWait.Wait()

	//clean last state
	if state == common.Syncing {
		atomic.StoreInt32(&dps.syncFinished, 0)
		dps.frontiersStatus = new(sync.Map)
		dps.totalVote = make(map[types.Address]types.Balance)
	} else if state == common.SyncDone {
		dps.checkSyncFinished()
>>>>>>> cee68c35
	}
}<|MERGE_RESOLUTION|>--- conflicted
+++ resolved
@@ -31,15 +31,11 @@
 	findOnlineRepInterval = 2 * time.Minute
 	povBlockNumDay        = 2880
 	subAckMaxSize         = 102400
-<<<<<<< HEAD
-	hashNumPerAck         = 1000
 	maxStatisticsPeriod   = 3
 	confirmedCacheMaxLen  = 102400
 	confirmedCacheMaxTime = 10 * time.Minute
-=======
 	hashNumPerAck         = 1024
 	blockNumPerReq        = 128
->>>>>>> cee68c35
 )
 
 type subMsgKind byte
@@ -70,36 +66,6 @@
 )
 
 type DPoS struct {
-<<<<<<< HEAD
-	ledger          *ledger.Ledger
-	acTrx           *ActiveTrx
-	accounts        []*types.Account
-	onlineReps      sync.Map
-	logger          *zap.SugaredLogger
-	cfg             *config.Config
-	eb              event.EventBus
-	lv              *process.LedgerVerifier
-	cacheBlocks     chan *consensus.BlockSource
-	povReady        chan bool
-	processors      []*Processor
-	processorNum    int
-	localRepAccount sync.Map
-	povSyncState    atomic.Value
-	minVoteWeight   types.Balance
-	voteThreshold   types.Balance
-	subAck          gcache.Cache
-	subMsg          chan *subMsg
-	voteCache       gcache.Cache //vote blocks
-	ackSeq          uint32
-	hash2el         *sync.Map
-	batchVote       chan types.Hash
-	ctx             context.Context
-	cancel          context.CancelFunc
-	online          gcache.Cache
-	confirmedBlocks gcache.Cache
-	lastSendHeight  uint64
-	curPovHeight    uint64
-=======
 	ledger              *ledger.Ledger
 	acTrx               *ActiveTrx
 	accounts            []*types.Account
@@ -128,7 +94,10 @@
 	syncStateNotifyWait *sync.WaitGroup
 	syncFinished        int32
 	totalVote           map[types.Address]types.Balance
->>>>>>> cee68c35
+	online              gcache.Cache
+	confirmedBlocks     gcache.Cache
+	lastSendHeight      uint64
+	curPovHeight        uint64
 }
 
 func NewDPoS(cfgFile string) *DPoS {
@@ -142,29 +111,6 @@
 	ctx, cancel := context.WithCancel(context.Background())
 
 	dps := &DPoS{
-<<<<<<< HEAD
-		ledger:          l,
-		acTrx:           acTrx,
-		accounts:        cc.Accounts(),
-		logger:          log.NewLogger("dpos"),
-		cfg:             cfg,
-		eb:              cc.EventBus(),
-		lv:              process.NewLedgerVerifier(l),
-		cacheBlocks:     make(chan *consensus.BlockSource, common.DPoSMaxCacheBlocks),
-		povReady:        make(chan bool, 1),
-		processorNum:    processorNum,
-		processors:      newProcessors(processorNum),
-		subMsg:          make(chan *subMsg, 10240),
-		subAck:          gcache.New(subAckMaxSize).Expiration(confirmReqMaxTimes * time.Minute).LRU().Build(),
-		hash2el:         new(sync.Map),
-		batchVote:       make(chan types.Hash, 102400),
-		ctx:             ctx,
-		cancel:          cancel,
-		online:          gcache.New(maxStatisticsPeriod).LRU().Build(),
-		confirmedBlocks: gcache.New(confirmedCacheMaxLen).Expiration(confirmedCacheMaxTime).LRU().Build(),
-		lastSendHeight:  1,
-		curPovHeight:    1,
-=======
 		ledger:              l,
 		acTrx:               acTrx,
 		accounts:            cc.Accounts(),
@@ -184,7 +130,10 @@
 		cancel:              cancel,
 		frontiersStatus:     new(sync.Map),
 		syncStateNotifyWait: new(sync.WaitGroup),
->>>>>>> cee68c35
+		online:              gcache.New(maxStatisticsPeriod).LRU().Build(),
+		confirmedBlocks:     gcache.New(confirmedCacheMaxLen).Expiration(confirmedCacheMaxTime).LRU().Build(),
+		lastSendHeight:      1,
+		curPovHeight:        1,
 	}
 
 	if common.DPoSVoteCacheEn {
@@ -225,7 +174,6 @@
 		dps.logger.Errorf("subscribe rollback unchecked block event err")
 	}
 
-<<<<<<< HEAD
 	err = dps.eb.SubscribeSync(common.EventPovConnectBestBlock, dps.onPovHeightChange)
 	if err != nil {
 		dps.logger.Errorf("subscribe rollback unchecked block event err")
@@ -234,7 +182,8 @@
 	err = dps.eb.SubscribeSync(common.EventRpcSyncCall, dps.onRpcSyncCall)
 	if err != nil {
 		dps.logger.Errorf("subscribe rpc sync call event err")
-=======
+	}
+
 	err = dps.eb.SubscribeSync(common.EventFrontierConsensus, dps.onGetFrontier)
 	if err != nil {
 		dps.logger.Errorf("subscribe frontier block event err")
@@ -248,7 +197,6 @@
 	err = dps.eb.SubscribeSync(common.EventSyncStateChange, dps.onSyncStateChange)
 	if err != nil {
 		dps.logger.Errorf("subscribe frontier confirmed event err")
->>>>>>> cee68c35
 	}
 
 	if len(dps.accounts) != 0 {
@@ -986,12 +934,13 @@
 	return seq >> 28
 }
 
-<<<<<<< HEAD
 func (dps *DPoS) onRpcSyncCall(name string, in interface{}, out interface{}) {
 	switch name {
 	case "DPoS.Online":
 		dps.onGetOnlineInfo(in, out)
-=======
+	}
+}
+
 func (dps *DPoS) isWaitingFrontier(hash types.Hash) bool {
 	if status, ok := dps.frontiersStatus.Load(hash); ok && status == frontierWaitingForVote {
 		return true
@@ -1100,6 +1049,5 @@
 		dps.totalVote = make(map[types.Address]types.Balance)
 	} else if state == common.SyncDone {
 		dps.checkSyncFinished()
->>>>>>> cee68c35
 	}
 }