package dpos

import (
	"errors"
	"sync"
	"sync/atomic"
	"time"

	"github.com/bluele/gcache"
	"github.com/qlcchain/go-qlc/consensus"
	"github.com/qlcchain/go-qlc/ledger/process"

	"github.com/qlcchain/go-qlc/common"
	"github.com/qlcchain/go-qlc/common/event"
	"github.com/qlcchain/go-qlc/common/types"
	"github.com/qlcchain/go-qlc/config"
	"github.com/qlcchain/go-qlc/ledger"
	"github.com/qlcchain/go-qlc/log"
	"github.com/qlcchain/go-qlc/p2p"
	"github.com/qlcchain/go-qlc/p2p/protos"
	"go.uber.org/zap"
)

const (
	targetTps             = 500
	repTimeout            = 5 * time.Minute
	uncheckedCacheSize    = targetTps * 5 * 60
	voteCacheSize         = targetTps * 5 * 60
	refreshPriInterval    = 1 * time.Minute
	findOnlineRepInterval = 2 * time.Minute
	povBlockNumDay        = 2880
)

var (
	localRepAccount sync.Map
	povSyncState    atomic.Value
	minWeight       types.Balance
)

type DPoS struct {
	ledger         *ledger.Ledger
	acTrx          *ActiveTrx
	accounts       []*types.Account
	onlineReps     sync.Map
	logger         *zap.SugaredLogger
	cfg            *config.Config
	eb             event.EventBus
	lv             *process.LedgerVerifier
	uncheckedCache gcache.Cache //gap blocks
	voteCache      gcache.Cache //vote blocks
	voteCacheEn    bool
	quitCh         chan bool
	quitChProcess  chan bool
	blocks         chan *consensus.BlockSource
	cacheBlocks    chan *consensus.BlockSource
	blocksAcked    chan types.Hash
	povReady       chan bool
}

func NewDPoS(cfg *config.Config, accounts []*types.Account, eb event.EventBus) *DPoS {
	acTrx := NewActiveTrx()
	l := ledger.NewLedger(cfg.LedgerDir())

	dps := &DPoS{
<<<<<<< HEAD
		ledger:        l,
		acTrx:         acTrx,
		accounts:      accounts,
		logger:        log.NewLogger("dpos"),
		cfg:           cfg,
		eb:            eb,
		lv:            process.NewLedgerVerifier(l),
		voteCacheEn:   common.DPoSVoteCacheEn,
		quitCh:        make(chan bool, 1),
		quitChProcess: make(chan bool, 1),
		blocks:        make(chan *consensus.BlockSource, common.DPoSMaxBlocks),
		cacheBlocks:   make(chan *consensus.BlockSource, common.DPoSMaxCacheBlocks),
		blocksAcked:   make(chan types.Hash, common.DPoSMaxBlocks),
		povReady:      make(chan bool, 1),
	}

	if common.IsNormalNode() {
		dps.uncheckedCache = gcache.New(uncheckedCacheSize).LRU().Expiration(uncheckedTimeout).Build()
		dps.voteCache = gcache.New(voteCacheSize).LRU().Expiration(voteCacheTimeout).Build()
=======
		ledger:         l,
		acTrx:          acTrx,
		accounts:       accounts,
		logger:         log.NewLogger("dpos"),
		cfg:            cfg,
		eb:             eb,
		lv:             process.NewLedgerVerifier(l),
		uncheckedCache: gcache.New(uncheckedCacheSize).LRU().Build(),
		voteCache:      gcache.New(voteCacheSize).LRU().Build(),
		quitCh:         make(chan bool, 1),
		quitChProcess:  make(chan bool, 1),
		blocks:         make(chan *consensus.BlockSource, maxBlocks),
		cacheBlocks:    make(chan *consensus.BlockSource, maxCacheBlocks),
		blocksAcked:    make(chan types.Hash, maxBlocks),
		povReady:       make(chan bool, 1),
>>>>>>> 9b357d62
	}

	dps.acTrx.SetDposService(dps)
	return dps
}

func (dps *DPoS) Init() {
	povSyncState.Store(common.SyncNotStart)
	supply := common.GenesisBlock().Balance
	minWeight, _ = supply.Div(common.DposVoteDivisor)

	err := dps.eb.SubscribeSync(string(common.EventPovSyncState), dps.onPovSyncState)
	if err != nil {
		dps.logger.Errorf("subscribe pov sync state event err")
	}

	if len(dps.accounts) != 0 {
		dps.refreshAccount()
	}
}

func (dps *DPoS) Start() {
	dps.logger.Info("DPOS service started!")

	go dps.acTrx.start()
	go dps.ProcessMsgLoop()

	timerFindOnlineRep := time.NewTicker(findOnlineRepInterval)
	timerRefreshPri := time.NewTicker(refreshPriInterval)
	timerUpdateUncheckedNum := time.NewTicker(time.Minute)

	for {
		select {
		case <-dps.quitCh:
			dps.logger.Info("Stopped DPOS.")
			return
		case <-timerRefreshPri.C:
			dps.logger.Info("refresh pri info.")
			go dps.refreshAccount()
		case <-timerUpdateUncheckedNum.C: //calibration
<<<<<<< HEAD
			if common.IsNormalNode() {
				consensus.GlobalUncheckedBlockNum.Store(uint64(dps.uncheckedCache.Len(false)))
			} else {
				timerUpdateUncheckedNum.Stop()
			}
=======
			consensus.GlobalUncheckedBlockNum.Store(uint64(dps.uncheckedCache.Len(true)))
>>>>>>> 9b357d62
		case <-timerFindOnlineRep.C:
			dps.logger.Info("begin Find Online Representatives.")
			go func() {
				err := dps.findOnlineRepresentatives()
				if err != nil {
					dps.logger.Error(err)
				}
				dps.cleanOnlineReps()
			}()
		}
	}
}

func (dps *DPoS) Stop() {
	dps.logger.Info("DPOS service stopped!")
	dps.quitCh <- true
	dps.quitChProcess <- true
	dps.acTrx.stop()
}

func (dps *DPoS) getPovSyncState() common.SyncState {
	state := povSyncState.Load()
	return state.(common.SyncState)
}

func (dps *DPoS) onPovSyncState(state common.SyncState) {
	povSyncState.Store(state)
	dps.logger.Infof("pov sync state to [%s]", state)

	if dps.getPovSyncState() == common.Syncdone {
		dps.povReady <- true
		close(dps.cacheBlocks)
	}
}

func (dps *DPoS) enqueueUnchecked(hash types.Hash, depHash types.Hash, bs *consensus.BlockSource) {
	if !dps.uncheckedCache.Has(depHash) {
		consensus.GlobalUncheckedBlockNum.Inc()
		blocks := new(sync.Map)
		blocks.Store(hash, bs)

		err := dps.uncheckedCache.Set(depHash, blocks)
		if err != nil {
			dps.logger.Errorf("Gap previous set cache err for block:%s", hash)
		}
	} else {
		c, err := dps.uncheckedCache.Get(depHash)
		if err != nil {
			dps.logger.Errorf("Gap previous get cache err for block:%s", hash)
		}

		blocks := c.(*sync.Map)
		blocks.Store(hash, bs)
	}
}

func (dps *DPoS) processUncheckedBlock(bs *consensus.BlockSource) {
	result, _ := dps.lv.BlockCheck(bs.Block)
	dps.ProcessResult(result, bs)

	if dps.isResultValid(result) {
		if bs.BlockFrom == types.Synchronized {
			dps.ConfirmBlock(bs.Block)
			return
		}
	}

	localRepAccount.Range(func(key, value interface{}) bool {
		address := key.(types.Address)
		dps.saveOnlineRep(address)

		va, err := dps.voteGenerate(bs.Block, address, value.(*types.Account))
		if err != nil {
			return true
		}

		dps.acTrx.vote(va)
		dps.eb.Publish(string(common.EventBroadcast), p2p.ConfirmAck, va)

		return true
	})
}

func (dps *DPoS) dequeueUnchecked(hash types.Hash) {
	if common.IsNormalNode() {
		dps.dequeueUncheckedFromMem(hash)
	} else {
		dps.dequeueUncheckedFromDb(hash)
	}
}

func (dps *DPoS) dequeueUncheckedFromDb(hash types.Hash) {
	blkLink, bf, _ := dps.ledger.GetUncheckedBlock(hash, types.UncheckedKindLink)
	if blkLink != nil {
		bs := &consensus.BlockSource{
			Block:     blkLink,
			BlockFrom: bf,
		}

		dps.processUncheckedBlock(bs)

		err := dps.ledger.DeleteUncheckedBlock(hash, types.UncheckedKindLink)
		if err != nil {
			dps.logger.Errorf("Get err [%s] for hash: [%s] when delete UncheckedKindLink", err, blkLink.GetHash())
		}
	}

	blkPre, bf, _ := dps.ledger.GetUncheckedBlock(hash, types.UncheckedKindPrevious)
	if blkPre != nil {
		bs := &consensus.BlockSource{
			Block:     blkPre,
			BlockFrom: bf,
		}

		dps.processUncheckedBlock(bs)

		err := dps.ledger.DeleteUncheckedBlock(hash, types.UncheckedKindPrevious)
		if err != nil {
			dps.logger.Errorf("Get err [%s] for hash: [%s] when delete UncheckedKindPrevious", err, blkPre.GetHash())
		}
	}
}

func (dps *DPoS) dequeueUncheckedFromMem(hash types.Hash) {
	dps.logger.Infof("dequeue gap[%s]", hash.String())
	if !dps.uncheckedCache.Has(hash) {
		return
	}

	m, err := dps.uncheckedCache.Get(hash)
	if err != nil {
		dps.logger.Errorf("dequeue unchecked err [%s] for hash [%s]", err, hash)
		return
	}

	cm := m.(*sync.Map)
	cm.Range(func(key, value interface{}) bool {
		bs := value.(*consensus.BlockSource)
		dps.logger.Infof("dequeue gap[%s] block[%s]", hash.String(), bs.Block.GetHash().String())

		result, _ := dps.lv.BlockCheck(bs.Block)
		dps.ProcessResult(result, bs)

		if dps.isResultValid(result) {
			if bs.BlockFrom == types.Synchronized {
				dps.ConfirmBlock(bs.Block)
				return true
			}

			v, e := dps.voteCache.Get(bs.Block.GetHash())
			if e == nil {
				vc := v.(*sync.Map)
				vc.Range(func(key, value interface{}) bool {
					dps.acTrx.vote(value.(*protos.ConfirmAckBlock))
					return true
				})

				dps.voteCache.Remove(bs.Block.GetHash())
			}

			localRepAccount.Range(func(key, value interface{}) bool {
				address := key.(types.Address)

				va, err := dps.voteGenerate(bs.Block, address, value.(*types.Account))
				if err != nil {
					return true
				}

				dps.logger.Infof("rep [%s] vote for block [%s]", address, bs.Block.GetHash())
				dps.acTrx.vote(va)
				dps.eb.Publish(string(common.EventBroadcast), p2p.ConfirmAck, va)

				return true
			})
		}

		return true
	})

	r := dps.uncheckedCache.Remove(hash)
	if !r {
		dps.logger.Error("remove cache for unchecked fail")
	}

	if consensus.GlobalUncheckedBlockNum.Load() > 0 {
		consensus.GlobalUncheckedBlockNum.Dec()
	}
}

func (dps *DPoS) rollbackUnchecked(hash types.Hash) {
	if common.IsNormalNode() {
		dps.rollbackUncheckedFromMem(hash)
	} else {
		dps.rollbackUncheckedFromDb(hash)
	}
}

func (dps *DPoS) rollbackUncheckedFromDb(hash types.Hash) {
	blkLink, _, _ := dps.ledger.GetUncheckedBlock(hash, types.UncheckedKindLink)
	blkPrevious, _, _ := dps.ledger.GetUncheckedBlock(hash, types.UncheckedKindPrevious)

	if blkLink == nil && blkPrevious == nil {
		return
	}
	if blkLink != nil {
		err := dps.ledger.DeleteUncheckedBlock(hash, types.UncheckedKindLink)
		if err != nil {
			dps.logger.Errorf("Get err [%s] for hash: [%s] when delete UncheckedKindLink", err, blkLink.GetHash())
		}
		dps.rollbackUncheckedFromDb(blkLink.GetHash())
	}
	if blkPrevious != nil {
		err := dps.ledger.DeleteUncheckedBlock(hash, types.UncheckedKindPrevious)
		if err != nil {
			dps.logger.Errorf("Get err [%s] for hash: [%s] when delete UncheckedKindPrevious", err, blkPrevious.GetHash())
		}
		dps.rollbackUncheckedFromDb(blkPrevious.GetHash())
	}
}

func (dps *DPoS) rollbackUncheckedFromMem(hash types.Hash) {
	if !dps.uncheckedCache.Has(hash) {
		return
	}

	m, err := dps.uncheckedCache.Get(hash)
	if err != nil {
		dps.logger.Errorf("dequeue unchecked err [%s] for hash [%s]", err, hash)
		return
	}

	cm := m.(*sync.Map)
	cm.Range(func(key, value interface{}) bool {
		bs := value.(*consensus.BlockSource)
		dps.rollbackUncheckedFromMem(bs.Block.GetHash())
		return true
	})

	r := dps.uncheckedCache.Remove(hash)
	if !r {
		dps.logger.Error("remove cache for unchecked fail")
	}

	dps.voteCache.Remove(hash)

	if consensus.GlobalUncheckedBlockNum.Load() > 0 {
		consensus.GlobalUncheckedBlockNum.Dec()
	}
}

func (dps *DPoS) ProcessMsgLoop() {
	getTimeout := time.NewTimer(1 * time.Millisecond)

	for {
	DequeueOut:
		for {
			select {
			case <-dps.povReady:
				err := dps.eb.Unsubscribe(string(common.EventPovSyncState), dps.onPovSyncState)
				if err != nil {
					dps.logger.Errorf("unsubscribe pov sync state err %s", err)
				}

				for bs := range dps.cacheBlocks {
					dps.logger.Infof("process cache block %s", bs.Block.GetHash())
					dps.ProcessMsgDo(bs)
				}
			case hash := <-dps.blocksAcked:
				dps.dequeueUnchecked(hash)
			default:
				break DequeueOut
			}
		}

		getTimeout.Reset(1 * time.Millisecond)
		select {
		case <-dps.quitChProcess:
			return
		case bs := <-dps.blocks:
			dps.ProcessMsgDo(bs)
		case <-getTimeout.C:
			//
		}
	}
}

func (dps *DPoS) isResultValid(result process.ProcessResult) bool {
	if result == process.Progress || result == process.Old {
		return true
	} else {
		return false
	}
}

func (dps *DPoS) isResultGap(result process.ProcessResult) bool {
	if result == process.GapPrevious || result == process.GapSource {
		return true
	} else {
		return false
	}
}

func (dps *DPoS) ProcessMsg(bs *consensus.BlockSource) {
	if dps.getPovSyncState() == common.Syncdone || bs.BlockFrom == types.Synchronized {
		dps.blocks <- bs
	} else {
		if len(dps.cacheBlocks) < cap(dps.cacheBlocks) {
			dps.cacheBlocks <- bs
		} else {
			dps.logger.Errorf("pov not ready! cache block too much, drop it!")
		}
	}
}

func (dps *DPoS) ProcessMsgDo(bs *consensus.BlockSource) {
	var result process.ProcessResult
	var err error

	//block has been checked
	if !dps.acTrx.isVoting(bs.Block) {
		result, err = dps.lv.BlockCheck(bs.Block)
		if err != nil {
			dps.logger.Infof("block[%s] check err[%s]", bs.Block.GetHash().String(), err.Error())
			return
		}

		dps.ProcessResult(result, bs)
	} else {
		result = process.Progress
	}

	hash := bs.Block.GetHash()

	switch bs.Type {
	case consensus.MsgPublishReq:
		dps.logger.Infof("dps recv publishReq block[%s]", hash)
		if result != process.Old && result != process.Fork {
			if dps.hasLocalValidRep() {
				dps.localRepVote(bs)
			} else {
				dps.eb.Publish(string(common.EventSendMsgToPeers), p2p.PublishReq, bs.Block, bs.MsgFrom)
			}
		}
	case consensus.MsgConfirmReq:
		dps.logger.Infof("dps recv confirmReq block[%s]", hash)
		if result != process.Fork {
			if !dps.hasLocalValidRep() {
				dps.eb.Publish(string(common.EventSendMsgToPeers), p2p.ConfirmReq, bs.Block, bs.MsgFrom)
			}

			if dps.isResultValid(result) {
				dps.localRepVote(bs)
			}
		}
	case consensus.MsgConfirmAck:
		dps.logger.Infof("dps recv confirmAck block[%s]", hash)
		ack := bs.Para.(*protos.ConfirmAckBlock)
		dps.saveOnlineRep(ack.Account)

		//retransmit if the block has not reached a consensus or seq is not 0(for finding reps)
		dps.eb.Publish(string(common.EventSendMsgToPeers), p2p.ConfirmAck, ack, bs.MsgFrom)

		//cache the ack messages
		if dps.voteCacheEn && dps.isResultGap(result) {
			if dps.voteCache.Has(hash) {
				v, err := dps.voteCache.Get(hash)
				if err != nil {
					dps.logger.Error("get vote cache err")
					return
				}

				vc := v.(*sync.Map)
				vc.Store(ack.Account, ack)
			} else {
				vc := new(sync.Map)
				vc.Store(ack.Account, ack)
				err := dps.voteCache.Set(hash, vc)
				if err != nil {
					dps.logger.Error("set vote cache err")
					return
				}
			}
		} else if dps.isResultValid(result) { //local send will be old
			dps.acTrx.vote(ack)
		}
	case consensus.MsgSync:
		if result == process.Progress {
			dps.ConfirmBlock(bs.Block)
		}
	case consensus.MsgGenerateBlock:
		if dps.getPovSyncState() != common.Syncdone {
			dps.logger.Errorf("pov is syncing, can not send tx!")
			return
		}

		dps.acTrx.updatePerfTime(hash, time.Now().UnixNano(), false)
		dps.acTrx.addToRoots(bs.Block)

		if dps.isResultValid(result) {
			dps.localRepVote(bs)
		}
	default:
		//
	}
}

func (dps *DPoS) localRepVote(bs *consensus.BlockSource) {
	localRepAccount.Range(func(key, value interface{}) bool {
		address := key.(types.Address)

		va, err := dps.voteGenerate(bs.Block, address, value.(*types.Account))
		if err != nil {
			return true
		}

		dps.logger.Infof("rep [%s] vote for block [%s]", address, bs.Block.GetHash())
		dps.acTrx.vote(va)
		dps.eb.Publish(string(common.EventBroadcast), p2p.ConfirmAck, va)
		return true
	})
}

func (dps *DPoS) hasLocalValidRep() bool {
	has := false
	localRepAccount.Range(func(key, value interface{}) bool {
		address := key.(types.Address)
		weight := dps.ledger.Weight(address)
		if weight.Compare(minWeight) != types.BalanceCompSmaller {
			has = true
		}
		return true
	})
	return has
}

func (dps *DPoS) ConfirmBlock(blk *types.StateBlock) {
	hash := blk.GetHash()
	vk := getVoteKey(blk)

	if v, ok := dps.acTrx.roots.Load(vk); ok {
		el := v.(*Election)
		dps.acTrx.roots.Delete(el.vote.id)
		dps.acTrx.updatePerfTime(hash, time.Now().UnixNano(), true)

		if el.status.winner.GetHash().String() != hash.String() {
			dps.logger.Infof("hash:%s ...is loser", el.status.winner.GetHash().String())
			el.status.loser = append(el.status.loser, el.status.winner)
		}

		el.status.winner = blk
		el.confirmed = true

		t := el.tally()
		for _, value := range t {
			if value.block.GetHash().String() != hash.String() {
				el.status.loser = append(el.status.loser, value.block)
			}
		}

		dps.acTrx.rollBack(el.status.loser)
		dps.acTrx.addWinner2Ledger(blk)
		dps.blocksAcked <- blk.GetHash()
		dps.eb.Publish(string(common.EventConfirmedBlock), blk)
	} else {
		dps.acTrx.addWinner2Ledger(blk)
		dps.blocksAcked <- blk.GetHash()
		dps.eb.Publish(string(common.EventConfirmedBlock), blk)
	}
}

func (dps *DPoS) cacheGapBlock(result process.ProcessResult, hash types.Hash, bs *consensus.BlockSource) {
	blk := bs.Block

	if result == process.GapPrevious {
		if common.IsNormalNode() {
			dps.enqueueUnchecked(hash, blk.Previous, bs)
		} else {
			err := dps.ledger.AddUncheckedBlock(blk.Previous, blk, types.UncheckedKindPrevious, bs.BlockFrom)
			if err != nil {
				dps.logger.Errorf("add unchecked block to ledger err %s", err)
			}
		}
	} else {
		if common.IsNormalNode() {
			dps.enqueueUnchecked(hash, blk.Link, bs)
		} else {
			err := dps.ledger.AddUncheckedBlock(blk.Link, blk, types.UncheckedKindLink, bs.BlockFrom)
			if err != nil {
				dps.logger.Errorf("add unchecked block to ledger err %s", err)
			}
		}
	}
}

func (dps *DPoS) ProcessResult(result process.ProcessResult, bs *consensus.BlockSource) {
	blk := bs.Block
	hash := blk.GetHash()

	switch result {
	case process.Progress:
		if bs.BlockFrom == types.Synchronized {
			dps.logger.Infof("Block %s from sync,no need consensus", hash)
			now := time.Now()
			dps.eb.Publish(string(common.EventSyncing), now)
		} else if bs.BlockFrom == types.UnSynchronized {
			dps.logger.Infof("Block %s basic info is correct,begin add it to roots", hash)
			dps.acTrx.addToRoots(blk)
		} else {
			dps.logger.Errorf("Block %s UnKnow from", hash)
		}
	case process.BadSignature:
		dps.logger.Errorf("Bad signature for block: %s", hash)
	case process.BadWork:
		dps.logger.Errorf("Bad work for block: %s", hash)
	case process.BalanceMismatch:
		dps.logger.Errorf("Balance mismatch for block: %s", hash)
	case process.Old:
		dps.logger.Debugf("Old for block: %s", hash)
	case process.UnReceivable:
		dps.logger.Errorf("UnReceivable for block: %s", hash)
	case process.GapSmartContract:
		dps.logger.Errorf("GapSmartContract for block: %s", hash)
		//dps.processGapSmartContract(blk)
	case process.InvalidData:
		dps.logger.Errorf("InvalidData for block: %s", hash)
	case process.Other:
		dps.logger.Errorf("UnKnow process result for block: %s", hash)
	case process.Fork:
		dps.logger.Errorf("Fork for block: %s", hash)
		dps.ProcessFork(blk)
	case process.GapPrevious:
		dps.logger.Infof("block:[%s] Gap previous:[%s]", hash, blk.Previous.String())
		dps.cacheGapBlock(result, hash, bs)
	case process.GapSource:
		dps.logger.Infof("block:[%s] Gap source:[%s]", hash, blk.Link.String())
		dps.cacheGapBlock(result, hash, bs)
	}
}

func (dps *DPoS) ProcessFork(newBlock *types.StateBlock) {
	confirmedBlock := dps.findAnotherForkedBlock(newBlock)
	isRep := false

	if dps.acTrx.addToRoots(confirmedBlock) {
		localRepAccount.Range(func(key, value interface{}) bool {
			address := key.(types.Address)
			isRep = true

			weight := dps.ledger.Weight(address)
			if weight.Compare(minWeight) == types.BalanceCompSmaller {
				return true
			}

			va, err := dps.voteGenerateWithSeq(confirmedBlock, address, value.(*types.Account))
			if err != nil {
				return true
			}

			dps.acTrx.vote(va)
			dps.eb.Publish(string(common.EventBroadcast), p2p.ConfirmAck, va)
			return true
		})

		if isRep == false {
			dps.eb.Publish(string(common.EventBroadcast), p2p.ConfirmReq, confirmedBlock)
		}
	}
}

func (dps *DPoS) findAnotherForkedBlock(block *types.StateBlock) *types.StateBlock {
	hash := block.Parent()

	forkedHash, err := dps.ledger.GetChild(hash, block.Address)
	if err != nil {
		dps.logger.Error(err)
		return block
	}

	forkedBlock, err := dps.ledger.GetStateBlock(forkedHash)
	if err != nil {
		dps.logger.Error(err)
		return block
	}

	return forkedBlock
}

func (dps *DPoS) voteGenerate(block *types.StateBlock, account types.Address, acc *types.Account) (*protos.ConfirmAckBlock, error) {
	povHeader, err := dps.ledger.GetLatestPovHeader()
	if err != nil {
		//return nil, errors.New("get pov header err")
	}

	if block.PoVHeight > povHeader.Height+povBlockNumDay || block.PoVHeight+povBlockNumDay < povHeader.Height {
		//dps.logger.Errorf("pov height invalid height:%d cur:%d", block.PoVHeight, povHeader.Height)
		//return nil, errors.New("pov height invalid")
	}

	weight := dps.ledger.Weight(account)
	if weight.Compare(minWeight) == types.BalanceCompSmaller {
		return nil, errors.New("too small weight")
	}

	va := &protos.ConfirmAckBlock{
		Sequence:  0,
		Blk:       block,
		Account:   account,
		Signature: acc.Sign(block.GetHash()),
	}
	return va, nil
}

func (dps *DPoS) voteGenerateWithSeq(block *types.StateBlock, account types.Address, acc *types.Account) (*protos.ConfirmAckBlock, error) {
	va := &protos.ConfirmAckBlock{
		Sequence:  uint32(time.Now().Unix()),
		Blk:       block,
		Account:   account,
		Signature: acc.Sign(block.GetHash()),
	}
	return va, nil
}

func (dps *DPoS) refreshAccount() {
	var b bool
	var addr types.Address

	for _, v := range dps.accounts {
		addr = v.Address()
		b = dps.isRepresentation(addr)
		if b {
			localRepAccount.Store(addr, v)
			dps.saveOnlineRep(addr)
		}
	}

	var count uint32
	localRepAccount.Range(func(key, value interface{}) bool {
		count++
		return true
	})

	dps.logger.Infof("there is %d local reps", count)
	if count > 1 {
		dps.logger.Error("it is very dangerous to run two or more representatives on one node")
	}
}

func (dps *DPoS) isRepresentation(address types.Address) bool {
	if _, err := dps.ledger.GetRepresentation(address); err != nil {
		return false
	}
	return true
}

func (dps *DPoS) saveOnlineRep(addr types.Address) {
	now := time.Now().Add(repTimeout).UTC().Unix()
	dps.onlineReps.Store(addr, now)
}

func (dps *DPoS) GetOnlineRepresentatives() []types.Address {
	var repAddresses []types.Address

	dps.onlineReps.Range(func(key, value interface{}) bool {
		addr := key.(types.Address)
		repAddresses = append(repAddresses, addr)
		return true
	})

	return repAddresses
}

func (dps *DPoS) findOnlineRepresentatives() error {
	blk, err := dps.ledger.GetRandomStateBlock()
	if err != nil {
		return err
	}

	localRepAccount.Range(func(key, value interface{}) bool {
		address := key.(types.Address)

		va, err := dps.voteGenerateWithSeq(blk, address, value.(*types.Account))
		if err != nil {
			return true
		}

		dps.acTrx.vote(va)
		dps.eb.Publish(string(common.EventBroadcast), p2p.ConfirmAck, va)

		return true
	})

	return nil
}

func (dps *DPoS) cleanOnlineReps() {
	var repAddresses []*types.Address
	now := time.Now().UTC().Unix()

	dps.onlineReps.Range(func(key, value interface{}) bool {
		addr := key.(types.Address)
		v := value.(int64)
		if v < now {
			dps.onlineReps.Delete(addr)
		} else {
			repAddresses = append(repAddresses, &addr)
		}
		return true
	})

	_ = dps.ledger.SetOnlineRepresentations(repAddresses)
}

func (dps *DPoS) calculateAckHash(va *protos.ConfirmAckBlock) (types.Hash, error) {
	data, err := protos.ConfirmAckBlockToProto(va)
	if err != nil {
		return types.ZeroHash, err
	}

	version := dps.cfg.Version
	message := p2p.NewQlcMessage(data, byte(version), p2p.ConfirmAck)
	hash, err := types.HashBytes(message)
	if err != nil {
		return types.ZeroHash, err
	}

	return hash, nil
}<|MERGE_RESOLUTION|>--- conflicted
+++ resolved
@@ -62,7 +62,6 @@
 	l := ledger.NewLedger(cfg.LedgerDir())
 
 	dps := &DPoS{
-<<<<<<< HEAD
 		ledger:        l,
 		acTrx:         acTrx,
 		accounts:      accounts,
@@ -80,25 +79,8 @@
 	}
 
 	if common.IsNormalNode() {
-		dps.uncheckedCache = gcache.New(uncheckedCacheSize).LRU().Expiration(uncheckedTimeout).Build()
-		dps.voteCache = gcache.New(voteCacheSize).LRU().Expiration(voteCacheTimeout).Build()
-=======
-		ledger:         l,
-		acTrx:          acTrx,
-		accounts:       accounts,
-		logger:         log.NewLogger("dpos"),
-		cfg:            cfg,
-		eb:             eb,
-		lv:             process.NewLedgerVerifier(l),
-		uncheckedCache: gcache.New(uncheckedCacheSize).LRU().Build(),
-		voteCache:      gcache.New(voteCacheSize).LRU().Build(),
-		quitCh:         make(chan bool, 1),
-		quitChProcess:  make(chan bool, 1),
-		blocks:         make(chan *consensus.BlockSource, maxBlocks),
-		cacheBlocks:    make(chan *consensus.BlockSource, maxCacheBlocks),
-		blocksAcked:    make(chan types.Hash, maxBlocks),
-		povReady:       make(chan bool, 1),
->>>>>>> 9b357d62
+		dps.uncheckedCache = gcache.New(uncheckedCacheSize).LRU().Build()
+		dps.voteCache = gcache.New(voteCacheSize).LRU().Build()
 	}
 
 	dps.acTrx.SetDposService(dps)
@@ -139,15 +121,11 @@
 			dps.logger.Info("refresh pri info.")
 			go dps.refreshAccount()
 		case <-timerUpdateUncheckedNum.C: //calibration
-<<<<<<< HEAD
 			if common.IsNormalNode() {
 				consensus.GlobalUncheckedBlockNum.Store(uint64(dps.uncheckedCache.Len(false)))
 			} else {
 				timerUpdateUncheckedNum.Stop()
 			}
-=======
-			consensus.GlobalUncheckedBlockNum.Store(uint64(dps.uncheckedCache.Len(true)))
->>>>>>> 9b357d62
 		case <-timerFindOnlineRep.C:
 			dps.logger.Info("begin Find Online Representatives.")
 			go func() {
