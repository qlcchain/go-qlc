package dpos

import (
	"errors"
	"github.com/qlcchain/go-qlc/vm/vmstore"
	"runtime"
	"sync"
	"sync/atomic"
	"time"

	"github.com/qlcchain/go-qlc/consensus"
	"github.com/qlcchain/go-qlc/ledger/process"

	"github.com/qlcchain/go-qlc/common"
	"github.com/qlcchain/go-qlc/common/event"
	"github.com/qlcchain/go-qlc/common/types"
	"github.com/qlcchain/go-qlc/config"
	"github.com/qlcchain/go-qlc/ledger"
	"github.com/qlcchain/go-qlc/log"
	"github.com/qlcchain/go-qlc/p2p"
	"github.com/qlcchain/go-qlc/p2p/protos"
	cabi "github.com/qlcchain/go-qlc/vm/contract/abi"
	"go.uber.org/zap"
)

const (
	repTimeout            = 5 * time.Minute
<<<<<<< HEAD
	uncheckedCacheSize    = 10240
	voteCacheSize         = 10240
=======
	voteCacheSize         = targetTps * 5 * 60
>>>>>>> 09b6ab65
	refreshPriInterval    = 1 * time.Minute
	findOnlineRepInterval = 2 * time.Minute
	povBlockNumDay        = 2880
)

var (
	localRepAccount sync.Map
	povSyncState    atomic.Value
	minVoteWeight   types.Balance
)

type DPoS struct {
<<<<<<< HEAD
	ledger       *ledger.Ledger
	acTrx        *ActiveTrx
	accounts     []*types.Account
	onlineReps   sync.Map
	logger       *zap.SugaredLogger
	cfg          *config.Config
	eb           event.EventBus
	lv           *process.LedgerVerifier
	cacheBlocks  chan *consensus.BlockSource
	povReady     chan bool
	processors   []*Processor
	processorNum int
	quitCh       chan bool
=======
	ledger         *ledger.Ledger
	acTrx          *ActiveTrx
	accounts       []*types.Account
	onlineReps     sync.Map
	logger         *zap.SugaredLogger
	cfg            *config.Config
	eb             event.EventBus
	lv             *process.LedgerVerifier
	uncheckedCache gcache.Cache //unchecked blocks
	voteCache      gcache.Cache //vote blocks
	voteCacheEn    bool
	quitCh         chan bool
	quitChProcess  chan bool
	blocks         chan *consensus.BlockSource
	cacheBlocks    chan *consensus.BlockSource
	blocksAcked    chan types.Hash
	povReady       chan bool
>>>>>>> 09b6ab65
}

func NewDPoS(cfg *config.Config, accounts []*types.Account, eb event.EventBus) *DPoS {
	acTrx := newActiveTrx()
	l := ledger.NewLedger(cfg.LedgerDir())
	processorNum := runtime.NumCPU()

	dps := &DPoS{
<<<<<<< HEAD
		ledger:       l,
		acTrx:        acTrx,
		accounts:     accounts,
		logger:       log.NewLogger("dpos"),
		cfg:          cfg,
		eb:           eb,
		lv:           process.NewLedgerVerifier(l),
		cacheBlocks:  make(chan *consensus.BlockSource, maxCacheBlocks),
		povReady:     make(chan bool, 1),
		processorNum: processorNum,
		processors:   newProcessors(processorNum),
		quitCh:       make(chan bool, 1),
	}

	dps.acTrx.setDposService(dps)
	for _, p := range dps.processors {
		p.setDposService(dps)
	}
=======
		ledger:        l,
		acTrx:         acTrx,
		accounts:      accounts,
		logger:        log.NewLogger("dpos"),
		cfg:           cfg,
		eb:            eb,
		lv:            process.NewLedgerVerifier(l),
		voteCacheEn:   common.DPoSVoteCacheEn,
		quitCh:        make(chan bool, 1),
		quitChProcess: make(chan bool, 1),
		blocks:        make(chan *consensus.BlockSource, common.DPoSMaxBlocks),
		cacheBlocks:   make(chan *consensus.BlockSource, common.DPoSMaxCacheBlocks),
		blocksAcked:   make(chan types.Hash, common.DPoSMaxBlocks),
		povReady:      make(chan bool, 1),
	}

	if common.IsNormalNode() {
		dps.voteCache = gcache.New(voteCacheSize).LRU().Build()
	}

	dps.acTrx.SetDposService(dps)
>>>>>>> 09b6ab65
	return dps
}

func (dps *DPoS) Init() {
	if dps.cfg.PoV.PovEnabled {
		povSyncState.Store(common.SyncNotStart)

		err := dps.eb.SubscribeSync(common.EventPovSyncState, dps.onPovSyncState)
		if err != nil {
			dps.logger.Errorf("subscribe pov sync state event err")
		}
	} else {
		povSyncState.Store(common.Syncdone)
	}

	supply := common.GenesisBlock().Balance
<<<<<<< HEAD
	minVoteWeight, _ = supply.Div(common.VoteDivisor)
=======
	minWeight, _ = supply.Div(common.DposVoteDivisor)
>>>>>>> 09b6ab65

	err := dps.eb.SubscribeSync(common.EventRollbackUnchecked, dps.onRollbackUnchecked)
	if err != nil {
		dps.logger.Errorf("subscribe rollback unchecked block event err")
	}

	if len(dps.accounts) != 0 {
		dps.refreshAccount()
	}
}

func (dps *DPoS) Start() {
	dps.logger.Info("DPOS service started!")

	go dps.acTrx.start()
	dps.processorStart()

	timerFindOnlineRep := time.NewTicker(findOnlineRepInterval)
	timerRefreshPri := time.NewTicker(refreshPriInterval)

	for {
		select {
		case <-dps.quitCh:
			dps.logger.Info("Stopped DPOS.")
			return
		case <-timerRefreshPri.C:
			dps.logger.Info("refresh pri info.")
			go dps.refreshAccount()
		case <-timerFindOnlineRep.C:
			dps.logger.Info("begin Find Online Representatives.")
			go func() {
				err := dps.findOnlineRepresentatives()
				if err != nil {
					dps.logger.Error(err)
				}
				dps.cleanOnlineReps()
			}()
		case <-dps.povReady:
			err := dps.eb.Unsubscribe(common.EventPovSyncState, dps.onPovSyncState)
			if err != nil {
				dps.logger.Errorf("unsubscribe pov sync state err %s", err)
			}

			for bs := range dps.cacheBlocks {
				dps.logger.Infof("process cache block %s", bs.Block.GetHash())
				dps.dispatchMsg(bs)
			}
		}
	}
}

func (dps *DPoS) Stop() {
	dps.logger.Info("DPOS service stopped!")
	dps.quitCh <- true
	dps.processorStop()
	dps.acTrx.stop()
}

func (dps *DPoS) processorStart() {
	for i := 0; i < dps.processorNum; i++ {
		dps.processors[i].start()
	}
}

func (dps *DPoS) processorStop() {
	for i := 0; i < dps.processorNum; i++ {
		dps.processors[i].stop()
	}
}

func (dps *DPoS) getPovSyncState() common.SyncState {
	state := povSyncState.Load()
	return state.(common.SyncState)
}

func (dps *DPoS) onPovSyncState(state common.SyncState) {
	povSyncState.Store(state)
	dps.logger.Infof("pov sync state to [%s]", state)

	if dps.getPovSyncState() == common.Syncdone {
		dps.povReady <- true
		close(dps.cacheBlocks)
	}
}

func (dps *DPoS) getProcessorIndex(address types.Address) int {
	return int(address[len(address)-1]) % dps.processorNum
}

<<<<<<< HEAD
func (dps *DPoS) dispatchMsg(bs *consensus.BlockSource) {
	index := dps.getProcessorIndex(bs.Block.Address)
	dps.processors[index].blocks <- bs
}

func (dps *DPoS) dispatchAckedBlock(blk *types.StateBlock, hash types.Hash, localIndex int) {
	if localIndex == -1 {
		localIndex = dps.getProcessorIndex(blk.Address)
		dps.processors[localIndex].blocksAcked <- hash
=======
func (dps *DPoS) enqueueUnchecked(result process.ProcessResult, bs *consensus.BlockSource) {
	dps.enqueueUncheckedToDb(result, bs)
}

func (dps *DPoS) enqueueUncheckedToDb(result process.ProcessResult, bs *consensus.BlockSource) {
	blk := bs.Block

	if result == process.GapPrevious {
		err := dps.ledger.AddUncheckedBlock(blk.Previous, blk, types.UncheckedKindPrevious, bs.BlockFrom)
		if err != nil && err != ledger.ErrUncheckedBlockExists {
			dps.logger.Errorf("add unchecked block to ledger err %s", err)
		}
	} else {
		err := dps.ledger.AddUncheckedBlock(blk.Link, blk, types.UncheckedKindLink, bs.BlockFrom)
		if err != nil && err != ledger.ErrUncheckedBlockExists {
			dps.logger.Errorf("add unchecked block to ledger err %s", err)
		}
	}
}

func (dps *DPoS) enqueueUncheckedToMem(hash types.Hash, depHash types.Hash, bs *consensus.BlockSource) {
	if !dps.uncheckedCache.Has(depHash) {
		consensus.GlobalUncheckedBlockNum.Inc()
		blocks := new(sync.Map)
		blocks.Store(hash, bs)

		err := dps.uncheckedCache.Set(depHash, blocks)
		if err != nil {
			dps.logger.Errorf("Gap previous set cache err for block:%s", hash)
		}
	} else {
		c, err := dps.uncheckedCache.Get(depHash)
		if err != nil {
			dps.logger.Errorf("Gap previous get cache err for block:%s", hash)
		}

		blocks := c.(*sync.Map)
		blocks.Store(hash, bs)
	}
}

func (dps *DPoS) dequeueUnchecked(hash types.Hash) {
	dps.dequeueUncheckedFromDb(hash)
}

func (dps *DPoS) dequeueUncheckedFromDb(hash types.Hash) {
	blkLink, bf, _ := dps.ledger.GetUncheckedBlock(hash, types.UncheckedKindLink)
	if blkLink != nil {
		bs := &consensus.BlockSource{
			Block:     blkLink,
			BlockFrom: bf,
		}

		dps.processUncheckedBlock(bs)

		err := dps.ledger.DeleteUncheckedBlock(hash, types.UncheckedKindLink)
		if err != nil {
			dps.logger.Errorf("Get err [%s] for hash: [%s] when delete UncheckedKindLink", err, blkLink.GetHash())
		}
>>>>>>> 09b6ab65
	}

	switch blk.Type {
	case types.Send:
		index := dps.getProcessorIndex(types.Address(blk.Link))
		if localIndex != index {
			dps.processors[index].blocksAcked <- hash
		}
	case types.ContractSend: //beneficial maybe another account
		dstAddr := types.ZeroAddress

<<<<<<< HEAD
		switch types.Address(blk.GetLink()) {
		case types.MintageAddress:
			data := blk.GetData()
			if method, err := cabi.MintageABI.MethodById(data[0:4]); err == nil {
				if method.Name == cabi.MethodNameMintage {
					param := new(cabi.ParamMintage)
					if err = method.Inputs.Unpack(param, data[4:]); err == nil {
						dstAddr = param.Beneficial
					}
				} else if method.Name == cabi.MethodNameMintageWithdraw {
					tokenId := new(types.Hash)
					if err = method.Inputs.Unpack(tokenId, data[4:]); err == nil {
						ctx := vmstore.NewVMContext(dps.ledger)
						tokenInfoData, err := ctx.GetStorage(types.MintageAddress[:], tokenId[:])
						if err != nil {
							return
						}
=======
		dps.processUncheckedBlock(bs)

		err := dps.ledger.DeleteUncheckedBlock(hash, types.UncheckedKindPrevious)
		if err != nil {
			dps.logger.Errorf("Get err [%s] for hash: [%s] when delete UncheckedKindPrevious", err, blkPre.GetHash())
		}
	}
}

func (dps *DPoS) dequeueUncheckedFromMem(hash types.Hash) {
	dps.logger.Infof("dequeue gap[%s]", hash.String())
	if !dps.uncheckedCache.Has(hash) {
		return
	}

	m, err := dps.uncheckedCache.Get(hash)
	if err != nil {
		dps.logger.Errorf("dequeue unchecked err [%s] for hash [%s]", err, hash)
		return
	}

	cm := m.(*sync.Map)
	cm.Range(func(key, value interface{}) bool {
		bs := value.(*consensus.BlockSource)
		dps.logger.Infof("dequeue gap[%s] block[%s]", hash.String(), bs.Block.GetHash().String())

		result, _ := dps.lv.BlockCheck(bs.Block)
		dps.ProcessResult(result, bs)
>>>>>>> 09b6ab65

						tokenInfo := new(types.TokenInfo)
						err = cabi.MintageABI.UnpackVariable(tokenInfo, cabi.VariableNameToken, tokenInfoData)
						if err == nil {
							dstAddr = tokenInfo.PledgeAddress
						}
					}
				}
			}
		case types.NEP5PledgeAddress:
			data := blk.GetData()
			if method, err := cabi.NEP5PledgeABI.MethodById(data[0:4]); err == nil {
				if method.Name == cabi.MethodNEP5Pledge {
					param := new(cabi.PledgeParam)
					if err = method.Inputs.Unpack(param, data[4:]); err == nil {
						dstAddr = param.Beneficial
					}
				} else if method.Name == cabi.MethodWithdrawNEP5Pledge {
					param := new(cabi.WithdrawPledgeParam)
					if err = method.Inputs.Unpack(param, data[4:]); err == nil {
						pledgeResult := cabi.SearchBeneficialPledgeInfoByTxId(vmstore.NewVMContext(dps.ledger), param)
						if pledgeResult != nil {
							dstAddr = pledgeResult.PledgeInfo.PledgeAddress
						}
					}
				}
			}
		case types.MinerAddress:
			param := new(cabi.MinerRewardParam)
			if err := cabi.MinerABI.UnpackMethod(param, cabi.MethodNameMinerReward, blk.GetData()); err == nil {
				dstAddr = param.Beneficial
			}
		case types.RewardsAddress:
			param := new(cabi.RewardsParam)
			data := blk.GetData()
			if method, err := cabi.RewardsABI.MethodById(data[0:4]); err == nil {
				if err = method.Inputs.Unpack(param, data[4:]); err == nil {
					dstAddr = param.Beneficial
				}
			}
		default:
			for _, p := range dps.processors {
				if localIndex != p.index {
					p.blocksAcked <- hash
				}
			}
			return
		}

<<<<<<< HEAD
		if dstAddr != types.ZeroAddress {
			index := dps.getProcessorIndex(dstAddr)
			if localIndex != index {
				dps.processors[index].blocksAcked <- hash
			}
=======
		return true
	})

	r := dps.uncheckedCache.Remove(hash)
	if !r {
		dps.logger.Error("remove cache for unchecked fail")
	}

	if consensus.GlobalUncheckedBlockNum.Load() > 0 {
		consensus.GlobalUncheckedBlockNum.Dec()
	}
}

func (dps *DPoS) rollbackUnchecked(hash types.Hash) {
	dps.rollbackUncheckedFromDb(hash)
}

func (dps *DPoS) rollbackUncheckedFromMem(hash types.Hash) {
	if !dps.uncheckedCache.Has(hash) {
		return
	}

	m, err := dps.uncheckedCache.Get(hash)
	if err != nil {
		dps.logger.Errorf("dequeue unchecked err [%s] for hash [%s]", err, hash)
		return
	}

	cm := m.(*sync.Map)
	cm.Range(func(key, value interface{}) bool {
		bs := value.(*consensus.BlockSource)
		dps.rollbackUncheckedFromMem(bs.Block.GetHash())
		return true
	})

	r := dps.uncheckedCache.Remove(hash)
	if !r {
		dps.logger.Error("remove cache for unchecked fail")
	}

	dps.voteCache.Remove(hash)

	if consensus.GlobalUncheckedBlockNum.Load() > 0 {
		consensus.GlobalUncheckedBlockNum.Dec()
	}
}

func (dps *DPoS) rollbackUncheckedFromDb(hash types.Hash) {
	blkLink, _, _ := dps.ledger.GetUncheckedBlock(hash, types.UncheckedKindLink)
	blkPrevious, _, _ := dps.ledger.GetUncheckedBlock(hash, types.UncheckedKindPrevious)

	if blkLink == nil && blkPrevious == nil {
		return
	}
	if blkLink != nil {
		err := dps.ledger.DeleteUncheckedBlock(hash, types.UncheckedKindLink)
		if err != nil {
			dps.logger.Errorf("Get err [%s] for hash: [%s] when delete UncheckedKindLink", err, blkLink.GetHash())
>>>>>>> 09b6ab65
		}
	case types.ContractReward: //deal gap tokenInfo
		input, err := dps.ledger.GetStateBlock(blk.GetLink())
		if err != nil {
			dps.logger.Errorf("get block link error [%s]", hash)
			return
		}

		if types.Address(input.GetLink()) == types.MintageAddress {
			param := new(cabi.ParamMintage)
			if err := cabi.MintageABI.UnpackMethod(param, cabi.MethodNameMintage, input.GetData()); err == nil {
				index := dps.getProcessorIndex(input.Address)
				if localIndex != index {
					dps.processors[index].blocksAcked <- param.TokenId
				}
<<<<<<< HEAD
=======
			case hash := <-dps.blocksAcked:
				dps.dequeueUnchecked(hash)
			default:
				break DequeueOut
>>>>>>> 09b6ab65
			}
		}
	}
}

func (dps *DPoS) deleteBlockCache(block *types.StateBlock) {
	hash := block.GetHash()
	if exist, _ := dps.ledger.HasBlockCache(hash); exist {
		err := dps.ledger.DeleteBlockCache(hash)
		if err != nil {
			dps.logger.Error(err)
		} else {
			dps.logger.Debugf("delete block cache [%s] error", hash.String())
		}
	}
}

func (dps *DPoS) ProcessMsg(bs *consensus.BlockSource) {
	if dps.getPovSyncState() == common.Syncdone || bs.BlockFrom == types.Synchronized {
		dps.dispatchMsg(bs)
	} else {
		if len(dps.cacheBlocks) < cap(dps.cacheBlocks) {
			dps.cacheBlocks <- bs
		} else {
			dps.logger.Errorf("pov not ready! cache block too much, drop it!")
		}
	}
}

<<<<<<< HEAD
=======
func (dps *DPoS) ProcessMsgDo(bs *consensus.BlockSource) {
	var result process.ProcessResult
	var err error

	//block has been checked. If fork there will be problem
	if !dps.acTrx.isVoting(bs.Block) {
		result, err = dps.lv.BlockCheck(bs.Block)
		if err != nil {
			dps.logger.Infof("block[%s] check err[%s]", bs.Block.GetHash().String(), err.Error())
			return
		}

		dps.ProcessResult(result, bs)
	} else {
		result = process.Progress
	}

	hash := bs.Block.GetHash()

	switch bs.Type {
	case consensus.MsgPublishReq:
		dps.logger.Infof("dps recv publishReq block[%s]", hash)
		if result != process.Old && result != process.Fork {
			if dps.hasLocalValidRep() {
				dps.localRepVote(bs)
			} else {
				dps.eb.Publish(string(common.EventSendMsgToPeers), p2p.PublishReq, bs.Block, bs.MsgFrom)
			}
		}
	case consensus.MsgConfirmReq:
		dps.logger.Infof("dps recv confirmReq block[%s]", hash)
		if result != process.Fork {
			if !dps.hasLocalValidRep() {
				dps.eb.Publish(string(common.EventSendMsgToPeers), p2p.ConfirmReq, bs.Block, bs.MsgFrom)
			}

			if dps.isResultValid(result) {
				dps.localRepVote(bs)
			}
		}
	case consensus.MsgConfirmAck:
		dps.logger.Infof("dps recv confirmAck block[%s]", hash)
		ack := bs.Para.(*protos.ConfirmAckBlock)
		dps.saveOnlineRep(ack.Account)

		//retransmit if the block has not reached a consensus or seq is not 0(for finding reps)
		dps.eb.Publish(string(common.EventSendMsgToPeers), p2p.ConfirmAck, ack, bs.MsgFrom)

		//cache the ack messages
		if dps.voteCacheEn && dps.isResultGap(result) {
			if dps.voteCache.Has(hash) {
				v, err := dps.voteCache.Get(hash)
				if err != nil {
					dps.logger.Error("get vote cache err")
					return
				}

				vc := v.(*sync.Map)
				vc.Store(ack.Account, ack)
			} else {
				vc := new(sync.Map)
				vc.Store(ack.Account, ack)
				err := dps.voteCache.Set(hash, vc)
				if err != nil {
					dps.logger.Error("set vote cache err")
					return
				}
			}
		} else if dps.isResultValid(result) { //local send will be old
			dps.acTrx.vote(ack)
		}
	case consensus.MsgSync:
		if result == process.Progress {
			dps.ConfirmBlock(bs.Block)
		}
	case consensus.MsgGenerateBlock:
		if dps.getPovSyncState() != common.Syncdone {
			dps.logger.Errorf("pov is syncing, can not send tx!")
			return
		}

		dps.acTrx.updatePerfTime(hash, time.Now().UnixNano(), false)
		//dps.acTrx.addToRoots(bs.Block)

		if dps.isResultValid(result) {
			dps.localRepVote(bs)
		}
	default:
		//
	}
}

>>>>>>> 09b6ab65
func (dps *DPoS) localRepVote(bs *consensus.BlockSource) {
	localRepAccount.Range(func(key, value interface{}) bool {
		address := key.(types.Address)

		va, err := dps.voteGenerate(bs.Block, address, value.(*types.Account))
		if err != nil {
			return true
		}

		dps.logger.Debugf("rep [%s] vote for block [%s]", address, bs.Block.GetHash())
		dps.acTrx.vote(va)
		dps.eb.Publish(common.EventBroadcast, p2p.ConfirmAck, va)
		return true
	})
}

func (dps *DPoS) hasLocalValidRep() bool {
	has := false
	localRepAccount.Range(func(key, value interface{}) bool {
		address := key.(types.Address)
		weight := dps.ledger.Weight(address)
		if weight.Compare(minVoteWeight) != types.BalanceCompSmaller {
			has = true
		}
		return true
	})
	return has
}

<<<<<<< HEAD
=======
func (dps *DPoS) ConfirmBlock(blk *types.StateBlock) {
	hash := blk.GetHash()
	vk := getVoteKey(blk)

	if v, ok := dps.acTrx.roots.Load(vk); ok {
		el := v.(*Election)
		dps.acTrx.roots.Delete(el.vote.id)
		dps.acTrx.updatePerfTime(hash, time.Now().UnixNano(), true)

		if el.status.winner.GetHash().String() != hash.String() {
			dps.logger.Infof("hash:%s ...is loser", el.status.winner.GetHash().String())
			el.status.loser = append(el.status.loser, el.status.winner)
		}

		el.status.winner = blk
		el.confirmed = true

		t := el.tally()
		for _, value := range t {
			if value.block.GetHash().String() != hash.String() {
				el.status.loser = append(el.status.loser, value.block)
			}
		}

		dps.acTrx.rollBack(el.status.loser)
		dps.acTrx.addWinner2Ledger(blk)
		dps.blocksAcked <- blk.GetHash()
		dps.eb.Publish(string(common.EventConfirmedBlock), blk)
	} else {
		dps.acTrx.addWinner2Ledger(blk)
		dps.blocksAcked <- blk.GetHash()
		dps.eb.Publish(string(common.EventConfirmedBlock), blk)
	}
}

func (dps *DPoS) ProcessResult(result process.ProcessResult, bs *consensus.BlockSource) {
	blk := bs.Block
	hash := blk.GetHash()

	switch result {
	case process.Progress:
		if bs.BlockFrom == types.Synchronized {
			dps.logger.Infof("Block %s from sync,no need consensus", hash)
		} else if bs.BlockFrom == types.UnSynchronized {
			dps.logger.Infof("Block %s basic info is correct,begin add it to roots", hash)
			dps.acTrx.addToRoots(blk)
		} else {
			dps.logger.Errorf("Block %s UnKnow from", hash)
		}
	case process.BadSignature:
		dps.logger.Errorf("Bad signature for block: %s", hash)
	case process.BadWork:
		dps.logger.Errorf("Bad work for block: %s", hash)
	case process.BalanceMismatch:
		dps.logger.Errorf("Balance mismatch for block: %s", hash)
	case process.Old:
		dps.logger.Debugf("Old for block: %s", hash)
	case process.UnReceivable:
		dps.logger.Errorf("UnReceivable for block: %s", hash)
	case process.GapSmartContract:
		dps.logger.Errorf("GapSmartContract for block: %s", hash)
		//dps.processGapSmartContract(blk)
	case process.InvalidData:
		dps.logger.Errorf("InvalidData for block: %s", hash)
	case process.Other:
		dps.logger.Errorf("UnKnow process result for block: %s", hash)
	case process.Fork:
		dps.logger.Errorf("Fork for block: %s", hash)
		dps.ProcessFork(blk)
	case process.GapPrevious:
		dps.logger.Infof("block:[%s] Gap previous:[%s]", hash, blk.Previous.String())
		dps.enqueueUnchecked(result, bs)
	case process.GapSource:
		dps.logger.Infof("block:[%s] Gap source:[%s]", hash, blk.Link.String())
		dps.enqueueUnchecked(result, bs)
	}
}

func (dps *DPoS) ProcessFork(newBlock *types.StateBlock) {
	confirmedBlock := dps.findAnotherForkedBlock(newBlock)
	isRep := false

	if dps.acTrx.addToRoots(confirmedBlock) {
		localRepAccount.Range(func(key, value interface{}) bool {
			address := key.(types.Address)
			isRep = true

			weight := dps.ledger.Weight(address)
			if weight.Compare(minWeight) == types.BalanceCompSmaller {
				return true
			}

			va, err := dps.voteGenerateWithSeq(confirmedBlock, address, value.(*types.Account))
			if err != nil {
				return true
			}

			dps.acTrx.vote(va)
			dps.eb.Publish(string(common.EventBroadcast), p2p.ConfirmAck, va)
			return true
		})

		if isRep == false {
			dps.eb.Publish(string(common.EventBroadcast), p2p.ConfirmReq, confirmedBlock)
		}
	}
}

func (dps *DPoS) findAnotherForkedBlock(block *types.StateBlock) *types.StateBlock {
	hash := block.Parent()

	forkedHash, err := dps.ledger.GetChild(hash, block.Address)
	if err != nil {
		dps.logger.Error(err)
		return block
	}

	forkedBlock, err := dps.ledger.GetStateBlock(forkedHash)
	if err != nil {
		dps.logger.Error(err)
		return block
	}

	return forkedBlock
}

>>>>>>> 09b6ab65
func (dps *DPoS) voteGenerate(block *types.StateBlock, account types.Address, acc *types.Account) (*protos.ConfirmAckBlock, error) {
	if dps.cfg.PoV.PovEnabled {
		povHeader, err := dps.ledger.GetLatestPovHeader()
		if err != nil {
			//return nil, errors.New("get pov header err")
		}

		if block.PoVHeight > povHeader.Height+povBlockNumDay || block.PoVHeight+povBlockNumDay < povHeader.Height {
			//dps.logger.Errorf("pov height invalid height:%d cur:%d", block.PoVHeight, povHeader.Height)
			//return nil, errors.New("pov height invalid")
		}
	}

	weight := dps.ledger.Weight(account)
	if weight.Compare(minVoteWeight) == types.BalanceCompSmaller {
		return nil, errors.New("too small weight")
	}

	va := &protos.ConfirmAckBlock{
		Sequence:  0,
		Blk:       block,
		Account:   account,
		Signature: acc.Sign(block.GetHash()),
	}
	return va, nil
}

func (dps *DPoS) voteGenerateWithSeq(block *types.StateBlock, account types.Address, acc *types.Account) (*protos.ConfirmAckBlock, error) {
	va := &protos.ConfirmAckBlock{
		Sequence:  uint32(time.Now().Unix()),
		Blk:       block,
		Account:   account,
		Signature: acc.Sign(block.GetHash()),
	}
	return va, nil
}

func (dps *DPoS) refreshAccount() {
	var b bool
	var addr types.Address

	for _, v := range dps.accounts {
		addr = v.Address()
		b = dps.isRepresentation(addr)
		if b {
			localRepAccount.Store(addr, v)
			dps.saveOnlineRep(addr)
		}
	}

	var count uint32
	localRepAccount.Range(func(key, value interface{}) bool {
		count++
		return true
	})

	dps.logger.Infof("there is %d local reps", count)
	if count > 1 {
		dps.logger.Error("it is very dangerous to run two or more representatives on one node")
	}
}

func (dps *DPoS) isRepresentation(address types.Address) bool {
	if _, err := dps.ledger.GetRepresentation(address); err != nil {
		return false
	}
	return true
}

func (dps *DPoS) saveOnlineRep(addr types.Address) {
	now := time.Now().Add(repTimeout).UTC().Unix()
	dps.onlineReps.Store(addr, now)
}

func (dps *DPoS) getOnlineRepresentatives() []types.Address {
	var repAddresses []types.Address

	dps.onlineReps.Range(func(key, value interface{}) bool {
		addr := key.(types.Address)
		repAddresses = append(repAddresses, addr)
		return true
	})

	return repAddresses
}

func (dps *DPoS) findOnlineRepresentatives() error {
	blk, err := dps.ledger.GetRandomStateBlock()
	if err != nil {
		return err
	}

	localRepAccount.Range(func(key, value interface{}) bool {
		address := key.(types.Address)

		va, err := dps.voteGenerateWithSeq(blk, address, value.(*types.Account))
		if err != nil {
			return true
		}
		dps.eb.Publish(common.EventBroadcast, p2p.ConfirmAck, va)

		return true
	})

	return nil
}

func (dps *DPoS) cleanOnlineReps() {
	var repAddresses []*types.Address
	now := time.Now().UTC().Unix()

	dps.onlineReps.Range(func(key, value interface{}) bool {
		addr := key.(types.Address)
		v := value.(int64)
		if v < now {
			dps.onlineReps.Delete(addr)
		} else {
			repAddresses = append(repAddresses, &addr)
		}
		return true
	})

	_ = dps.ledger.SetOnlineRepresentations(repAddresses)
}

func (dps *DPoS) calculateAckHash(va *protos.ConfirmAckBlock) (types.Hash, error) {
	data, err := protos.ConfirmAckBlockToProto(va)
	if err != nil {
		return types.ZeroHash, err
	}

	version := dps.cfg.Version
	message := p2p.NewQlcMessage(data, byte(version), p2p.ConfirmAck)
	hash, err := types.HashBytes(message)
	if err != nil {
		return types.ZeroHash, err
	}

	return hash, nil
}

func (dps *DPoS) onRollbackUnchecked(hash types.Hash) {
	dps.rollbackUncheckedFromDb(hash)
}

func (dps *DPoS) rollbackUncheckedFromDb(hash types.Hash) {
	if blkLink, _, _ := dps.ledger.GetUncheckedBlock(hash, types.UncheckedKindLink); blkLink != nil {
		err := dps.ledger.DeleteUncheckedBlock(hash, types.UncheckedKindLink)
		if err != nil {
			dps.logger.Errorf("Get err [%s] for hash: [%s] when delete UncheckedKindLink", err, blkLink.GetHash())
		}
	}

	if blkPrevious, _, _ := dps.ledger.GetUncheckedBlock(hash, types.UncheckedKindPrevious); blkPrevious != nil {
		err := dps.ledger.DeleteUncheckedBlock(hash, types.UncheckedKindPrevious)
		if err != nil {
			dps.logger.Errorf("Get err [%s] for hash: [%s] when delete UncheckedKindPrevious", err, blkPrevious.GetHash())
		}
	}

	//gap token
	blk, err := dps.ledger.GetStateBlock(hash)
	if err != nil {
		dps.logger.Errorf("get block error [%s]", hash)
		return
	}

	if blk.GetType() == types.ContractReward {
		input, err := dps.ledger.GetStateBlock(blk.GetLink())
		if err != nil {
			dps.logger.Errorf("dequeue get block link error [%s]", hash)
			return
		}

		address := types.Address(input.GetLink())
		if address == types.MintageAddress {
			var param = new(cabi.ParamMintage)
			if err := cabi.MintageABI.UnpackMethod(param, cabi.MethodNameMintage, input.GetData()); err == nil {
				if blkToken, _, _ := dps.ledger.GetUncheckedBlock(param.TokenId, types.UncheckedKindTokenInfo); blkToken != nil {
					err := dps.ledger.DeleteUncheckedBlock(param.TokenId, types.UncheckedKindTokenInfo)
					if err != nil {
						dps.logger.Errorf("Get err [%s] for hash: [%s] when delete UncheckedKindTokenInfo", err, blkToken.GetHash())
					}
				}
			}
		}
	}
}<|MERGE_RESOLUTION|>--- conflicted
+++ resolved
@@ -25,12 +25,7 @@
 
 const (
 	repTimeout            = 5 * time.Minute
-<<<<<<< HEAD
-	uncheckedCacheSize    = 10240
-	voteCacheSize         = 10240
-=======
-	voteCacheSize         = targetTps * 5 * 60
->>>>>>> 09b6ab65
+	voteCacheSize         = 102400
 	refreshPriInterval    = 1 * time.Minute
 	findOnlineRepInterval = 2 * time.Minute
 	povBlockNumDay        = 2880
@@ -43,7 +38,6 @@
 )
 
 type DPoS struct {
-<<<<<<< HEAD
 	ledger       *ledger.Ledger
 	acTrx        *ActiveTrx
 	accounts     []*types.Account
@@ -57,25 +51,6 @@
 	processors   []*Processor
 	processorNum int
 	quitCh       chan bool
-=======
-	ledger         *ledger.Ledger
-	acTrx          *ActiveTrx
-	accounts       []*types.Account
-	onlineReps     sync.Map
-	logger         *zap.SugaredLogger
-	cfg            *config.Config
-	eb             event.EventBus
-	lv             *process.LedgerVerifier
-	uncheckedCache gcache.Cache //unchecked blocks
-	voteCache      gcache.Cache //vote blocks
-	voteCacheEn    bool
-	quitCh         chan bool
-	quitChProcess  chan bool
-	blocks         chan *consensus.BlockSource
-	cacheBlocks    chan *consensus.BlockSource
-	blocksAcked    chan types.Hash
-	povReady       chan bool
->>>>>>> 09b6ab65
 }
 
 func NewDPoS(cfg *config.Config, accounts []*types.Account, eb event.EventBus) *DPoS {
@@ -84,7 +59,6 @@
 	processorNum := runtime.NumCPU()
 
 	dps := &DPoS{
-<<<<<<< HEAD
 		ledger:       l,
 		acTrx:        acTrx,
 		accounts:     accounts,
@@ -92,7 +66,7 @@
 		cfg:          cfg,
 		eb:           eb,
 		lv:           process.NewLedgerVerifier(l),
-		cacheBlocks:  make(chan *consensus.BlockSource, maxCacheBlocks),
+		cacheBlocks:  make(chan *consensus.BlockSource, common.DPoSMaxCacheBlocks),
 		povReady:     make(chan bool, 1),
 		processorNum: processorNum,
 		processors:   newProcessors(processorNum),
@@ -103,29 +77,7 @@
 	for _, p := range dps.processors {
 		p.setDposService(dps)
 	}
-=======
-		ledger:        l,
-		acTrx:         acTrx,
-		accounts:      accounts,
-		logger:        log.NewLogger("dpos"),
-		cfg:           cfg,
-		eb:            eb,
-		lv:            process.NewLedgerVerifier(l),
-		voteCacheEn:   common.DPoSVoteCacheEn,
-		quitCh:        make(chan bool, 1),
-		quitChProcess: make(chan bool, 1),
-		blocks:        make(chan *consensus.BlockSource, common.DPoSMaxBlocks),
-		cacheBlocks:   make(chan *consensus.BlockSource, common.DPoSMaxCacheBlocks),
-		blocksAcked:   make(chan types.Hash, common.DPoSMaxBlocks),
-		povReady:      make(chan bool, 1),
-	}
-
-	if common.IsNormalNode() {
-		dps.voteCache = gcache.New(voteCacheSize).LRU().Build()
-	}
-
-	dps.acTrx.SetDposService(dps)
->>>>>>> 09b6ab65
+
 	return dps
 }
 
@@ -142,11 +94,7 @@
 	}
 
 	supply := common.GenesisBlock().Balance
-<<<<<<< HEAD
-	minVoteWeight, _ = supply.Div(common.VoteDivisor)
-=======
-	minWeight, _ = supply.Div(common.DposVoteDivisor)
->>>>>>> 09b6ab65
+	minVoteWeight, _ = supply.Div(common.DposVoteDivisor)
 
 	err := dps.eb.SubscribeSync(common.EventRollbackUnchecked, dps.onRollbackUnchecked)
 	if err != nil {
@@ -236,7 +184,6 @@
 	return int(address[len(address)-1]) % dps.processorNum
 }
 
-<<<<<<< HEAD
 func (dps *DPoS) dispatchMsg(bs *consensus.BlockSource) {
 	index := dps.getProcessorIndex(bs.Block.Address)
 	dps.processors[index].blocks <- bs
@@ -246,67 +193,6 @@
 	if localIndex == -1 {
 		localIndex = dps.getProcessorIndex(blk.Address)
 		dps.processors[localIndex].blocksAcked <- hash
-=======
-func (dps *DPoS) enqueueUnchecked(result process.ProcessResult, bs *consensus.BlockSource) {
-	dps.enqueueUncheckedToDb(result, bs)
-}
-
-func (dps *DPoS) enqueueUncheckedToDb(result process.ProcessResult, bs *consensus.BlockSource) {
-	blk := bs.Block
-
-	if result == process.GapPrevious {
-		err := dps.ledger.AddUncheckedBlock(blk.Previous, blk, types.UncheckedKindPrevious, bs.BlockFrom)
-		if err != nil && err != ledger.ErrUncheckedBlockExists {
-			dps.logger.Errorf("add unchecked block to ledger err %s", err)
-		}
-	} else {
-		err := dps.ledger.AddUncheckedBlock(blk.Link, blk, types.UncheckedKindLink, bs.BlockFrom)
-		if err != nil && err != ledger.ErrUncheckedBlockExists {
-			dps.logger.Errorf("add unchecked block to ledger err %s", err)
-		}
-	}
-}
-
-func (dps *DPoS) enqueueUncheckedToMem(hash types.Hash, depHash types.Hash, bs *consensus.BlockSource) {
-	if !dps.uncheckedCache.Has(depHash) {
-		consensus.GlobalUncheckedBlockNum.Inc()
-		blocks := new(sync.Map)
-		blocks.Store(hash, bs)
-
-		err := dps.uncheckedCache.Set(depHash, blocks)
-		if err != nil {
-			dps.logger.Errorf("Gap previous set cache err for block:%s", hash)
-		}
-	} else {
-		c, err := dps.uncheckedCache.Get(depHash)
-		if err != nil {
-			dps.logger.Errorf("Gap previous get cache err for block:%s", hash)
-		}
-
-		blocks := c.(*sync.Map)
-		blocks.Store(hash, bs)
-	}
-}
-
-func (dps *DPoS) dequeueUnchecked(hash types.Hash) {
-	dps.dequeueUncheckedFromDb(hash)
-}
-
-func (dps *DPoS) dequeueUncheckedFromDb(hash types.Hash) {
-	blkLink, bf, _ := dps.ledger.GetUncheckedBlock(hash, types.UncheckedKindLink)
-	if blkLink != nil {
-		bs := &consensus.BlockSource{
-			Block:     blkLink,
-			BlockFrom: bf,
-		}
-
-		dps.processUncheckedBlock(bs)
-
-		err := dps.ledger.DeleteUncheckedBlock(hash, types.UncheckedKindLink)
-		if err != nil {
-			dps.logger.Errorf("Get err [%s] for hash: [%s] when delete UncheckedKindLink", err, blkLink.GetHash())
-		}
->>>>>>> 09b6ab65
 	}
 
 	switch blk.Type {
@@ -318,7 +204,6 @@
 	case types.ContractSend: //beneficial maybe another account
 		dstAddr := types.ZeroAddress
 
-<<<<<<< HEAD
 		switch types.Address(blk.GetLink()) {
 		case types.MintageAddress:
 			data := blk.GetData()
@@ -336,36 +221,6 @@
 						if err != nil {
 							return
 						}
-=======
-		dps.processUncheckedBlock(bs)
-
-		err := dps.ledger.DeleteUncheckedBlock(hash, types.UncheckedKindPrevious)
-		if err != nil {
-			dps.logger.Errorf("Get err [%s] for hash: [%s] when delete UncheckedKindPrevious", err, blkPre.GetHash())
-		}
-	}
-}
-
-func (dps *DPoS) dequeueUncheckedFromMem(hash types.Hash) {
-	dps.logger.Infof("dequeue gap[%s]", hash.String())
-	if !dps.uncheckedCache.Has(hash) {
-		return
-	}
-
-	m, err := dps.uncheckedCache.Get(hash)
-	if err != nil {
-		dps.logger.Errorf("dequeue unchecked err [%s] for hash [%s]", err, hash)
-		return
-	}
-
-	cm := m.(*sync.Map)
-	cm.Range(func(key, value interface{}) bool {
-		bs := value.(*consensus.BlockSource)
-		dps.logger.Infof("dequeue gap[%s] block[%s]", hash.String(), bs.Block.GetHash().String())
-
-		result, _ := dps.lv.BlockCheck(bs.Block)
-		dps.ProcessResult(result, bs)
->>>>>>> 09b6ab65
 
 						tokenInfo := new(types.TokenInfo)
 						err = cabi.MintageABI.UnpackVariable(tokenInfo, cabi.VariableNameToken, tokenInfoData)
@@ -415,72 +270,11 @@
 			return
 		}
 
-<<<<<<< HEAD
 		if dstAddr != types.ZeroAddress {
 			index := dps.getProcessorIndex(dstAddr)
 			if localIndex != index {
 				dps.processors[index].blocksAcked <- hash
 			}
-=======
-		return true
-	})
-
-	r := dps.uncheckedCache.Remove(hash)
-	if !r {
-		dps.logger.Error("remove cache for unchecked fail")
-	}
-
-	if consensus.GlobalUncheckedBlockNum.Load() > 0 {
-		consensus.GlobalUncheckedBlockNum.Dec()
-	}
-}
-
-func (dps *DPoS) rollbackUnchecked(hash types.Hash) {
-	dps.rollbackUncheckedFromDb(hash)
-}
-
-func (dps *DPoS) rollbackUncheckedFromMem(hash types.Hash) {
-	if !dps.uncheckedCache.Has(hash) {
-		return
-	}
-
-	m, err := dps.uncheckedCache.Get(hash)
-	if err != nil {
-		dps.logger.Errorf("dequeue unchecked err [%s] for hash [%s]", err, hash)
-		return
-	}
-
-	cm := m.(*sync.Map)
-	cm.Range(func(key, value interface{}) bool {
-		bs := value.(*consensus.BlockSource)
-		dps.rollbackUncheckedFromMem(bs.Block.GetHash())
-		return true
-	})
-
-	r := dps.uncheckedCache.Remove(hash)
-	if !r {
-		dps.logger.Error("remove cache for unchecked fail")
-	}
-
-	dps.voteCache.Remove(hash)
-
-	if consensus.GlobalUncheckedBlockNum.Load() > 0 {
-		consensus.GlobalUncheckedBlockNum.Dec()
-	}
-}
-
-func (dps *DPoS) rollbackUncheckedFromDb(hash types.Hash) {
-	blkLink, _, _ := dps.ledger.GetUncheckedBlock(hash, types.UncheckedKindLink)
-	blkPrevious, _, _ := dps.ledger.GetUncheckedBlock(hash, types.UncheckedKindPrevious)
-
-	if blkLink == nil && blkPrevious == nil {
-		return
-	}
-	if blkLink != nil {
-		err := dps.ledger.DeleteUncheckedBlock(hash, types.UncheckedKindLink)
-		if err != nil {
-			dps.logger.Errorf("Get err [%s] for hash: [%s] when delete UncheckedKindLink", err, blkLink.GetHash())
->>>>>>> 09b6ab65
 		}
 	case types.ContractReward: //deal gap tokenInfo
 		input, err := dps.ledger.GetStateBlock(blk.GetLink())
@@ -496,13 +290,6 @@
 				if localIndex != index {
 					dps.processors[index].blocksAcked <- param.TokenId
 				}
-<<<<<<< HEAD
-=======
-			case hash := <-dps.blocksAcked:
-				dps.dequeueUnchecked(hash)
-			default:
-				break DequeueOut
->>>>>>> 09b6ab65
 			}
 		}
 	}
@@ -532,101 +319,6 @@
 	}
 }
 
-<<<<<<< HEAD
-=======
-func (dps *DPoS) ProcessMsgDo(bs *consensus.BlockSource) {
-	var result process.ProcessResult
-	var err error
-
-	//block has been checked. If fork there will be problem
-	if !dps.acTrx.isVoting(bs.Block) {
-		result, err = dps.lv.BlockCheck(bs.Block)
-		if err != nil {
-			dps.logger.Infof("block[%s] check err[%s]", bs.Block.GetHash().String(), err.Error())
-			return
-		}
-
-		dps.ProcessResult(result, bs)
-	} else {
-		result = process.Progress
-	}
-
-	hash := bs.Block.GetHash()
-
-	switch bs.Type {
-	case consensus.MsgPublishReq:
-		dps.logger.Infof("dps recv publishReq block[%s]", hash)
-		if result != process.Old && result != process.Fork {
-			if dps.hasLocalValidRep() {
-				dps.localRepVote(bs)
-			} else {
-				dps.eb.Publish(string(common.EventSendMsgToPeers), p2p.PublishReq, bs.Block, bs.MsgFrom)
-			}
-		}
-	case consensus.MsgConfirmReq:
-		dps.logger.Infof("dps recv confirmReq block[%s]", hash)
-		if result != process.Fork {
-			if !dps.hasLocalValidRep() {
-				dps.eb.Publish(string(common.EventSendMsgToPeers), p2p.ConfirmReq, bs.Block, bs.MsgFrom)
-			}
-
-			if dps.isResultValid(result) {
-				dps.localRepVote(bs)
-			}
-		}
-	case consensus.MsgConfirmAck:
-		dps.logger.Infof("dps recv confirmAck block[%s]", hash)
-		ack := bs.Para.(*protos.ConfirmAckBlock)
-		dps.saveOnlineRep(ack.Account)
-
-		//retransmit if the block has not reached a consensus or seq is not 0(for finding reps)
-		dps.eb.Publish(string(common.EventSendMsgToPeers), p2p.ConfirmAck, ack, bs.MsgFrom)
-
-		//cache the ack messages
-		if dps.voteCacheEn && dps.isResultGap(result) {
-			if dps.voteCache.Has(hash) {
-				v, err := dps.voteCache.Get(hash)
-				if err != nil {
-					dps.logger.Error("get vote cache err")
-					return
-				}
-
-				vc := v.(*sync.Map)
-				vc.Store(ack.Account, ack)
-			} else {
-				vc := new(sync.Map)
-				vc.Store(ack.Account, ack)
-				err := dps.voteCache.Set(hash, vc)
-				if err != nil {
-					dps.logger.Error("set vote cache err")
-					return
-				}
-			}
-		} else if dps.isResultValid(result) { //local send will be old
-			dps.acTrx.vote(ack)
-		}
-	case consensus.MsgSync:
-		if result == process.Progress {
-			dps.ConfirmBlock(bs.Block)
-		}
-	case consensus.MsgGenerateBlock:
-		if dps.getPovSyncState() != common.Syncdone {
-			dps.logger.Errorf("pov is syncing, can not send tx!")
-			return
-		}
-
-		dps.acTrx.updatePerfTime(hash, time.Now().UnixNano(), false)
-		//dps.acTrx.addToRoots(bs.Block)
-
-		if dps.isResultValid(result) {
-			dps.localRepVote(bs)
-		}
-	default:
-		//
-	}
-}
-
->>>>>>> 09b6ab65
 func (dps *DPoS) localRepVote(bs *consensus.BlockSource) {
 	localRepAccount.Range(func(key, value interface{}) bool {
 		address := key.(types.Address)
@@ -656,135 +348,6 @@
 	return has
 }
 
-<<<<<<< HEAD
-=======
-func (dps *DPoS) ConfirmBlock(blk *types.StateBlock) {
-	hash := blk.GetHash()
-	vk := getVoteKey(blk)
-
-	if v, ok := dps.acTrx.roots.Load(vk); ok {
-		el := v.(*Election)
-		dps.acTrx.roots.Delete(el.vote.id)
-		dps.acTrx.updatePerfTime(hash, time.Now().UnixNano(), true)
-
-		if el.status.winner.GetHash().String() != hash.String() {
-			dps.logger.Infof("hash:%s ...is loser", el.status.winner.GetHash().String())
-			el.status.loser = append(el.status.loser, el.status.winner)
-		}
-
-		el.status.winner = blk
-		el.confirmed = true
-
-		t := el.tally()
-		for _, value := range t {
-			if value.block.GetHash().String() != hash.String() {
-				el.status.loser = append(el.status.loser, value.block)
-			}
-		}
-
-		dps.acTrx.rollBack(el.status.loser)
-		dps.acTrx.addWinner2Ledger(blk)
-		dps.blocksAcked <- blk.GetHash()
-		dps.eb.Publish(string(common.EventConfirmedBlock), blk)
-	} else {
-		dps.acTrx.addWinner2Ledger(blk)
-		dps.blocksAcked <- blk.GetHash()
-		dps.eb.Publish(string(common.EventConfirmedBlock), blk)
-	}
-}
-
-func (dps *DPoS) ProcessResult(result process.ProcessResult, bs *consensus.BlockSource) {
-	blk := bs.Block
-	hash := blk.GetHash()
-
-	switch result {
-	case process.Progress:
-		if bs.BlockFrom == types.Synchronized {
-			dps.logger.Infof("Block %s from sync,no need consensus", hash)
-		} else if bs.BlockFrom == types.UnSynchronized {
-			dps.logger.Infof("Block %s basic info is correct,begin add it to roots", hash)
-			dps.acTrx.addToRoots(blk)
-		} else {
-			dps.logger.Errorf("Block %s UnKnow from", hash)
-		}
-	case process.BadSignature:
-		dps.logger.Errorf("Bad signature for block: %s", hash)
-	case process.BadWork:
-		dps.logger.Errorf("Bad work for block: %s", hash)
-	case process.BalanceMismatch:
-		dps.logger.Errorf("Balance mismatch for block: %s", hash)
-	case process.Old:
-		dps.logger.Debugf("Old for block: %s", hash)
-	case process.UnReceivable:
-		dps.logger.Errorf("UnReceivable for block: %s", hash)
-	case process.GapSmartContract:
-		dps.logger.Errorf("GapSmartContract for block: %s", hash)
-		//dps.processGapSmartContract(blk)
-	case process.InvalidData:
-		dps.logger.Errorf("InvalidData for block: %s", hash)
-	case process.Other:
-		dps.logger.Errorf("UnKnow process result for block: %s", hash)
-	case process.Fork:
-		dps.logger.Errorf("Fork for block: %s", hash)
-		dps.ProcessFork(blk)
-	case process.GapPrevious:
-		dps.logger.Infof("block:[%s] Gap previous:[%s]", hash, blk.Previous.String())
-		dps.enqueueUnchecked(result, bs)
-	case process.GapSource:
-		dps.logger.Infof("block:[%s] Gap source:[%s]", hash, blk.Link.String())
-		dps.enqueueUnchecked(result, bs)
-	}
-}
-
-func (dps *DPoS) ProcessFork(newBlock *types.StateBlock) {
-	confirmedBlock := dps.findAnotherForkedBlock(newBlock)
-	isRep := false
-
-	if dps.acTrx.addToRoots(confirmedBlock) {
-		localRepAccount.Range(func(key, value interface{}) bool {
-			address := key.(types.Address)
-			isRep = true
-
-			weight := dps.ledger.Weight(address)
-			if weight.Compare(minWeight) == types.BalanceCompSmaller {
-				return true
-			}
-
-			va, err := dps.voteGenerateWithSeq(confirmedBlock, address, value.(*types.Account))
-			if err != nil {
-				return true
-			}
-
-			dps.acTrx.vote(va)
-			dps.eb.Publish(string(common.EventBroadcast), p2p.ConfirmAck, va)
-			return true
-		})
-
-		if isRep == false {
-			dps.eb.Publish(string(common.EventBroadcast), p2p.ConfirmReq, confirmedBlock)
-		}
-	}
-}
-
-func (dps *DPoS) findAnotherForkedBlock(block *types.StateBlock) *types.StateBlock {
-	hash := block.Parent()
-
-	forkedHash, err := dps.ledger.GetChild(hash, block.Address)
-	if err != nil {
-		dps.logger.Error(err)
-		return block
-	}
-
-	forkedBlock, err := dps.ledger.GetStateBlock(forkedHash)
-	if err != nil {
-		dps.logger.Error(err)
-		return block
-	}
-
-	return forkedBlock
-}
-
->>>>>>> 09b6ab65
 func (dps *DPoS) voteGenerate(block *types.StateBlock, account types.Address, acc *types.Account) (*protos.ConfirmAckBlock, error) {
 	if dps.cfg.PoV.PovEnabled {
 		povHeader, err := dps.ledger.GetLatestPovHeader()
