package dpos

import (
	"errors"
	"github.com/bluele/gcache"
	"github.com/qlcchain/go-qlc/consensus"
	"github.com/qlcchain/go-qlc/ledger/process"
	"sync"
	"sync/atomic"
	"time"

	"github.com/qlcchain/go-qlc/common"
	"github.com/qlcchain/go-qlc/common/event"
	"github.com/qlcchain/go-qlc/common/types"
	"github.com/qlcchain/go-qlc/config"
	"github.com/qlcchain/go-qlc/ledger"
	"github.com/qlcchain/go-qlc/log"
	"github.com/qlcchain/go-qlc/p2p"
	"github.com/qlcchain/go-qlc/p2p/protos"
	"go.uber.org/zap"
)

const (
	targetTps             = 10
	repTimeout            = 5 * time.Minute
	uncheckedCacheSize    = targetTps * 5 * 60
	uncheckedTimeout      = 5 * time.Minute
	voteCacheSize         = targetTps * 5 * 60
	voteCacheTimeout      = 5 * time.Minute
	refreshPriInterval    = 1 * time.Minute
	findOnlineRepInterval = 2 * time.Minute
<<<<<<< HEAD
	maxBlocks             = 100
=======
	maxBlocks             = 10240
	maxCacheBlocks        = 102400
	povBlockNumDay        = 2880
>>>>>>> dda27e80
)

var (
	localRepAccount sync.Map
	povSyncState    atomic.Value
	minWeight       types.Balance
)

type DPoS struct {
	ledger         *ledger.Ledger
	acTrx          *ActiveTrx
	accounts       []*types.Account
	onlineReps     sync.Map
	logger         *zap.SugaredLogger
	cfg            *config.Config
	eb             event.EventBus
	lv             *process.LedgerVerifier
	uncheckedCache gcache.Cache //gap blocks
	voteCache      gcache.Cache //vote blocks
	voteCacheEn    bool
	quitCh         chan bool
	quitChProcess  chan bool
	blocks         chan *consensus.BlockSource
	cacheBlocks    chan *consensus.BlockSource
	blocksAcked    chan types.Hash
	povReady       chan bool
}

func NewDPoS(cfg *config.Config, accounts []*types.Account, eb event.EventBus) *DPoS {
	acTrx := NewActiveTrx()
	l := ledger.NewLedger(cfg.LedgerDir())

	dps := &DPoS{
<<<<<<< HEAD
		ledger:   l,
		acTrx:    acTrx,
		accounts: accounts,
		logger:   log.NewLogger("dpos"),
		cfg:      cfg,
		eb:       eb,
		lv:       process.NewLedgerVerifier(l),
		//uncheckedCache: gcache.New(uncheckedCacheSize).LRU().Expiration(uncheckedTimeout).Build(),
		//voteCache:      gcache.New(voteCacheSize).LRU().Expiration(voteCacheTimeout).Build(),
		voteCacheEn:	false,
		quitCh:        make(chan bool, 1),
		quitChProcess: make(chan bool, 1),
		blocks:        make(chan *consensus.BlockSource, maxBlocks),
		blocksAcked:   make(chan types.Hash, maxBlocks),
=======
		ledger:         l,
		acTrx:          acTrx,
		accounts:       accounts,
		logger:         log.NewLogger("dpos"),
		cfg:            cfg,
		eb:             eb,
		lv:             process.NewLedgerVerifier(l),
		uncheckedCache: gcache.New(uncheckedCacheSize).LRU().Expiration(uncheckedTimeout).Build(),
		voteCache:      gcache.New(voteCacheSize).LRU().Expiration(voteCacheTimeout).Build(),
		quitCh:         make(chan bool, 1),
		quitChProcess:  make(chan bool, 1),
		blocks:         make(chan *consensus.BlockSource, maxBlocks),
		cacheBlocks:    make(chan *consensus.BlockSource, maxCacheBlocks),
		blocksAcked:    make(chan types.Hash, maxBlocks),
		povReady:       make(chan bool, 1),
>>>>>>> dda27e80
	}

	dps.acTrx.SetDposService(dps)
	return dps
}

func (dps *DPoS) Init() {
	povSyncState.Store(common.SyncNotStart)
	supply := common.GenesisBlock().Balance
	minWeight, _ = supply.Div(common.VoteDivisor)

	err := dps.eb.SubscribeSync(string(common.EventPovSyncState), dps.onPovSyncState)
	if err != nil {
		dps.logger.Errorf("subscribe pov sync state event err")
	}

	if len(dps.accounts) != 0 {
		dps.refreshAccount()
	}
}

func (dps *DPoS) Start() {
	dps.logger.Info("DPOS service started!")

	go dps.acTrx.start()
	go dps.ProcessMsgLoop()

	timerFindOnlineRep := time.NewTicker(findOnlineRepInterval)
	timerRefreshPri := time.NewTicker(refreshPriInterval)
	//timerUpdateUncheckedNum := time.NewTicker(time.Minute)

	for {
		select {
		case <-dps.quitCh:
			dps.logger.Info("Stopped DPOS.")
			return
		case <-timerRefreshPri.C:
			dps.logger.Info("refresh pri info.")
			go dps.refreshAccount()
		//case <-timerUpdateUncheckedNum.C: //calibration
		//	consensus.GlobalUncheckedBlockNum.Store(uint64(dps.uncheckedCache.Len()))
		case <-timerFindOnlineRep.C:
			dps.logger.Info("begin Find Online Representatives.")
			go func() {
				err := dps.findOnlineRepresentatives()
				if err != nil {
					dps.logger.Error(err)
				}
				dps.cleanOnlineReps()
			}()
		}
	}
}

func (dps *DPoS) Stop() {
	dps.logger.Info("DPOS service stopped!")
	dps.quitCh <- true
	dps.quitChProcess <- true
	dps.acTrx.stop()
}

func (dps *DPoS) getPovSyncState() common.SyncState {
	state := povSyncState.Load()
	return state.(common.SyncState)
}

func (dps *DPoS) onPovSyncState(state common.SyncState) {
	povSyncState.Store(state)
	dps.logger.Infof("pov sync state to [%s]", state)

	if dps.getPovSyncState() == common.Syncdone {
		dps.povReady <- true
		close(dps.cacheBlocks)
	}
}

func (dps *DPoS) enqueueUnchecked(hash types.Hash, depHash types.Hash, bs *consensus.BlockSource) {
	if !dps.uncheckedCache.Has(depHash) {
		consensus.GlobalUncheckedBlockNum.Inc()
		blocks := new(sync.Map)
		blocks.Store(hash, bs)

		err := dps.uncheckedCache.Set(depHash, blocks)
		if err != nil {
			dps.logger.Errorf("Gap previous set cache err for block:%s", hash)
		}
	} else {
		c, err := dps.uncheckedCache.Get(depHash)
		if err != nil {
			dps.logger.Errorf("Gap previous get cache err for block:%s", hash)
		}

		blocks := c.(*sync.Map)
		blocks.Store(hash, bs)
	}
}

func (dps *DPoS) processUncheckedBlock(bs *consensus.BlockSource) {
	result, _ := dps.lv.BlockCheck(bs.Block)
	dps.ProcessResult(result, bs)

	if result == process.Progress || result == process.Old {
		if bs.BlockFrom == types.Synchronized {
			dps.ConfirmBlock(bs.Block)
		}
	}

	localRepAccount.Range(func(key, value interface{}) bool {
		address := key.(types.Address)
		dps.saveOnlineRep(address)

		va, err := dps.voteGenerate(bs.Block, address, value.(*types.Account))
		if err != nil {
			return true
		}

		dps.acTrx.vote(va)
		dps.eb.Publish(string(common.EventBroadcast), p2p.ConfirmAck, va)

		return true
	})
}

func (dps *DPoS) dequeueUnchecked(hash types.Hash) {
	//dps.dequeueUncheckedFromMem(hash)
	dps.dequeueUncheckedFromDb(hash)
}

func (dps *DPoS) dequeueUncheckedFromDb(hash types.Hash) {
	blkLink, bf, _ := dps.ledger.GetUncheckedBlock(hash, types.UncheckedKindLink)
	if blkLink != nil {
		bs := &consensus.BlockSource{
			Block:     blkLink,
			BlockFrom: bf,
		}

		dps.processUncheckedBlock(bs)

		err := dps.ledger.DeleteUncheckedBlock(hash, types.UncheckedKindLink)
		if err != nil {
			dps.logger.Errorf("Get err [%s] for hash: [%s] when delete UncheckedKindLink", err, blkLink.GetHash())
		}
	}

	blkPre, bf, _ := dps.ledger.GetUncheckedBlock(hash, types.UncheckedKindPrevious)
	if blkPre != nil {
		bs := &consensus.BlockSource{
			Block:     blkPre,
			BlockFrom: bf,
		}

		dps.processUncheckedBlock(bs)

		err := dps.ledger.DeleteUncheckedBlock(hash, types.UncheckedKindPrevious)
		if err != nil {
			dps.logger.Errorf("Get err [%s] for hash: [%s] when delete UncheckedKindPrevious", err, blkPre.GetHash())
		}
	}
}

func (dps *DPoS) dequeueUncheckedFromMem(hash types.Hash) {
	dps.logger.Infof("dequeue gap[%s]", hash.String())
	if !dps.uncheckedCache.Has(hash) {
		return
	}

	m, err := dps.uncheckedCache.Get(hash)
	if err != nil {
		dps.logger.Errorf("dequeue unchecked err [%s] for hash [%s]", err, hash)
		return
	}

	cm := m.(*sync.Map)
	cm.Range(func(key, value interface{}) bool {
		bs := value.(*consensus.BlockSource)
		dps.logger.Infof("dequeue gap[%s] block[%s]", hash.String(), bs.Block.GetHash().String())

		result, _ := dps.lv.BlockCheck(bs.Block)
		dps.ProcessResult(result, bs)

		if dps.isResultValid(result) {
			if bs.BlockFrom == types.Synchronized {
				dps.ConfirmBlock(bs.Block)
				return true
			}

			v, e := dps.voteCache.Get(bs.Block.GetHash())
			if e == nil {
				vc := v.(*sync.Map)
				vc.Range(func(key, value interface{}) bool {
					dps.acTrx.vote(value.(*protos.ConfirmAckBlock))
					return true
				})

				dps.voteCache.Remove(bs.Block.GetHash())
			}

			localRepAccount.Range(func(key, value interface{}) bool {
				address := key.(types.Address)

				va, err := dps.voteGenerate(bs.Block, address, value.(*types.Account))
				if err != nil {
					return true
				}

				dps.acTrx.vote(va)
				dps.eb.Publish(string(common.EventBroadcast), p2p.ConfirmAck, va)

				return true
			})
		}

		return true
	})

	r := dps.uncheckedCache.Remove(hash)
	if !r {
		dps.logger.Error("remove cache for unchecked fail")
	}

	if consensus.GlobalUncheckedBlockNum.Load() > 0 {
		consensus.GlobalUncheckedBlockNum.Dec()
	}
}

func (dps *DPoS) rollbackUnchecked(hash types.Hash) {
	//dps.rollbackUncheckedFromMem(hash)
	dps.rollbackUncheckedFromDb(hash)
}

func (dps *DPoS) rollbackUncheckedFromDb(hash types.Hash) {
	blkLink, _, _ := dps.ledger.GetUncheckedBlock(hash, types.UncheckedKindLink)
	blkPrevious, _, _ := dps.ledger.GetUncheckedBlock(hash, types.UncheckedKindPrevious)

	if blkLink == nil && blkPrevious == nil {
		return
	}
	if blkLink != nil {
		err := dps.ledger.DeleteUncheckedBlock(hash, types.UncheckedKindLink)
		if err != nil {
			dps.logger.Errorf("Get err [%s] for hash: [%s] when delete UncheckedKindLink", err, blkLink.GetHash())
		}
		dps.rollbackUncheckedFromDb(blkLink.GetHash())
	}
	if blkPrevious != nil {
		err := dps.ledger.DeleteUncheckedBlock(hash, types.UncheckedKindPrevious)
		if err != nil {
			dps.logger.Errorf("Get err [%s] for hash: [%s] when delete UncheckedKindPrevious", err, blkPrevious.GetHash())
		}
		dps.rollbackUncheckedFromDb(blkPrevious.GetHash())
	}
}

func (dps *DPoS) rollbackUncheckedFromMem(hash types.Hash) {
	if !dps.uncheckedCache.Has(hash) {
		return
	}

	m, err := dps.uncheckedCache.Get(hash)
	if err != nil {
		dps.logger.Errorf("dequeue unchecked err [%s] for hash [%s]", err, hash)
		return
	}

	cm := m.(*sync.Map)
	cm.Range(func(key, value interface{}) bool {
		bs := value.(*consensus.BlockSource)
		dps.rollbackUncheckedFromMem(bs.Block.GetHash())
		return true
	})

	r := dps.uncheckedCache.Remove(hash)
	if !r {
		dps.logger.Error("remove cache for unchecked fail")
	}

	dps.voteCache.Remove(hash)

	if consensus.GlobalUncheckedBlockNum.Load() > 0 {
		consensus.GlobalUncheckedBlockNum.Dec()
	}
}

func (dps *DPoS) ProcessMsgLoop() {
	for {
	DequeueOut:
		for {
			select {
			case <-dps.povReady:
				err := dps.eb.Unsubscribe(string(common.EventPovSyncState), dps.onPovSyncState)
				if err != nil {
					dps.logger.Errorf("unsubscribe pov sync state err %s", err)
				}

				for bs := range dps.cacheBlocks {
					dps.logger.Infof("process cache block %s", bs.Block.GetHash())
					dps.ProcessMsgDo(bs)
				}
			case hash := <-dps.blocksAcked:
				dps.dequeueUnchecked(hash)
			default:
				break DequeueOut
			}
		}

		select {
		case <-dps.quitChProcess:
			return
		case bs := <-dps.blocks:
			dps.ProcessMsgDo(bs)
		case <-time.After(1 * time.Millisecond):
			//
		}
	}
}

func (dps *DPoS) isResultValid(result process.ProcessResult) bool {
	if result == process.Progress || result == process.Old {
		return true
	} else {
		return false
	}
}

func (dps *DPoS) isResultGap(result process.ProcessResult) bool {
	if result == process.GapPrevious || result == process.GapSource {
		return true
	} else {
		return false
	}
}

func (dps *DPoS) ProcessMsg(bs *consensus.BlockSource) {
	if dps.getPovSyncState() == common.Syncdone || bs.BlockFrom == types.Synchronized {
		dps.blocks <- bs
	} else {
		if len(dps.cacheBlocks) < maxCacheBlocks {
			dps.cacheBlocks <- bs
		} else {
			dps.logger.Errorf("pov not ready! cache block too much, drop it!")
		}
	}
}

func (dps *DPoS) ProcessMsgDo(bs *consensus.BlockSource) {
	var result process.ProcessResult
	var err error

	//block has been checked
	if !dps.acTrx.isVoting(bs.Block) {
		result, err = dps.lv.BlockCheck(bs.Block)
		if err != nil {
			dps.logger.Infof("block[%s] check err[%s]", bs.Block.GetHash().String(), err.Error())
			return
		}

		dps.ProcessResult(result, bs)
	} else {
		result = process.Progress
	}

	hash := bs.Block.GetHash()

	switch bs.Type {
	case consensus.MsgPublishReq:
		dps.logger.Infof("dps recv publishReq block[%s]", hash)
		dps.eb.Publish(string(common.EventSendMsgToPeers), p2p.PublishReq, bs.Block, bs.MsgFrom)

		if dps.isResultValid(result) {
			dps.localRepVote(bs)
		}
	case consensus.MsgConfirmReq:
		dps.logger.Infof("dps recv confirmReq block[%s]", hash)
		dps.eb.Publish(string(common.EventSendMsgToPeers), p2p.ConfirmReq, bs.Block, bs.MsgFrom)

		if dps.isResultValid(result) {
			dps.localRepVote(bs)
		}
	case consensus.MsgConfirmAck:
		dps.logger.Infof("dps recv confirmAck block[%s]", hash)
		ack := bs.Para.(*protos.ConfirmAckBlock)
		dps.eb.Publish(string(common.EventSendMsgToPeers), p2p.ConfirmAck, ack, bs.MsgFrom)
		dps.saveOnlineRep(ack.Account)

		//cache the ack messages
<<<<<<< HEAD
		if dps.voteCacheEn && (result == process.GapPrevious || result == process.GapSource) {
=======
		if dps.isResultGap(result) {
>>>>>>> dda27e80
			if dps.voteCache.Has(hash) {
				v, err := dps.voteCache.Get(hash)
				if err != nil {
					dps.logger.Error("get vote cache err")
					return
				}

				vc := v.(*sync.Map)
				vc.Store(ack.Account, ack)
			} else {
				vc := new(sync.Map)
				vc.Store(ack.Account, ack)
				err := dps.voteCache.Set(hash, vc)
				if err != nil {
					dps.logger.Error("set vote cache err")
					return
				}
			}
		} else if result == process.Progress {
			dps.acTrx.vote(ack)
			dps.localRepVote(bs)
		} else if result == process.Old {
			dps.acTrx.vote(ack)
		}
	case consensus.MsgSync:
		if result == process.Progress {
			dps.ConfirmBlock(bs.Block)
		}
	case consensus.MsgGenerateBlock:
		if dps.getPovSyncState() != common.Syncdone {
			dps.logger.Errorf("pov is syncing, can not send tx!")
			return
		}

		dps.acTrx.updatePerfTime(hash, time.Now().UnixNano(), false)
		dps.acTrx.addToRoots(bs.Block)

		if dps.isResultValid(result) {
			dps.localRepVote(bs)
		}
	default:
		//
	}
}

func (dps *DPoS) localRepVote(bs *consensus.BlockSource) {
	localRepAccount.Range(func(key, value interface{}) bool {
		address := key.(types.Address)

		va, err := dps.voteGenerate(bs.Block, address, value.(*types.Account))
		if err != nil {
			return true
		}

		dps.acTrx.vote(va)
		dps.eb.Publish(string(common.EventBroadcast), p2p.ConfirmAck, va)
		return true
	})
}

func (dps *DPoS) ConfirmBlock(blk *types.StateBlock) {
	hash := blk.GetHash()
	vk := getVoteKey(blk)

	if v, ok := dps.acTrx.roots.Load(vk); ok {
		el := v.(*Election)
		dps.acTrx.roots.Delete(el.vote.id)
		dps.acTrx.updatePerfTime(hash, time.Now().UnixNano(), true)

		if el.status.winner.GetHash().String() != hash.String() {
			dps.logger.Infof("hash:%s ...is loser", el.status.winner.GetHash().String())
			el.status.loser = append(el.status.loser, el.status.winner)
		}

		el.status.winner = blk
		el.confirmed = true

		t := el.tally()
		for _, value := range t {
			if value.block.GetHash().String() != hash.String() {
				el.status.loser = append(el.status.loser, value.block)
			}
		}

		dps.acTrx.rollBack(el.status.loser)
		dps.acTrx.addWinner2Ledger(blk)
		dps.blocksAcked <- blk.GetHash()
		dps.eb.Publish(string(common.EventConfirmedBlock), blk)
	} else {
		dps.acTrx.addWinner2Ledger(blk)
		dps.blocksAcked <- blk.GetHash()
		dps.eb.Publish(string(common.EventConfirmedBlock), blk)
	}
}

func (dps *DPoS) ProcessResult(result process.ProcessResult, bs *consensus.BlockSource) {
	blk := bs.Block
	hash := blk.GetHash()

	switch result {
	case process.Progress:
		if bs.BlockFrom == types.Synchronized {
			dps.logger.Infof("Block %s from sync,no need consensus", hash)
			now := time.Now()
			dps.eb.Publish(string(common.EventSyncing), now)
		} else if bs.BlockFrom == types.UnSynchronized {
			dps.logger.Infof("Block %s basic info is correct,begin add it to roots", hash)
			dps.acTrx.addToRoots(blk)
		} else {
			dps.logger.Errorf("Block %s UnKnow from", hash)
		}
	case process.BadSignature:
		dps.logger.Errorf("Bad signature for block: %s", hash)
	case process.BadWork:
		dps.logger.Errorf("Bad work for block: %s", hash)
	case process.BalanceMismatch:
		dps.logger.Errorf("Balance mismatch for block: %s", hash)
	case process.Old:
		dps.logger.Debugf("Old for block: %s", hash)
	case process.UnReceivable:
		dps.logger.Errorf("UnReceivable for block: %s", hash)
	case process.GapSmartContract:
		dps.logger.Errorf("GapSmartContract for block: %s", hash)
		//dps.processGapSmartContract(blk)
	case process.InvalidData:
		dps.logger.Errorf("InvalidData for block: %s", hash)
	case process.Other:
		dps.logger.Errorf("UnKnow process result for block: %s", hash)
	case process.Fork:
		dps.logger.Errorf("Fork for block: %s", hash)
		dps.ProcessFork(blk)
	case process.GapPrevious:
		dps.logger.Infof("block:[%s] Gap previous:[%s]", hash, blk.Previous.String())
		//dps.enqueueUnchecked(hash, blk.Previous, bs)
		dps.ledger.AddUncheckedBlock(blk.Previous, blk, types.UncheckedKindPrevious, bs.BlockFrom)
	case process.GapSource:
		dps.logger.Infof("block:[%s] Gap source:[%s]", hash, blk.Link.String())
		//dps.enqueueUnchecked(hash, blk.Link, bs)
		dps.ledger.AddUncheckedBlock(blk.Link, blk, types.UncheckedKindLink, bs.BlockFrom)
	}
}

func (dps *DPoS) ProcessFork(newBlock *types.StateBlock) {
	confirmedBlock := dps.findAnotherForkedBlock(newBlock)

	if dps.acTrx.addToRoots(confirmedBlock) {
		localRepAccount.Range(func(key, value interface{}) bool {
			address := key.(types.Address)

			weight := dps.ledger.Weight(address)
			if weight.Compare(minWeight) == types.BalanceCompSmaller {
				return true
			}

			va, err := dps.voteGenerateWithSeq(confirmedBlock, address, value.(*types.Account))
			if err != nil {
				return true
			}

			dps.acTrx.vote(va)
			dps.eb.Publish(string(common.EventBroadcast), p2p.ConfirmAck, va)
			return true
		})
		dps.eb.Publish(string(common.EventBroadcast), p2p.ConfirmReq, confirmedBlock)
	}
}

func (dps *DPoS) findAnotherForkedBlock(block *types.StateBlock) *types.StateBlock {
	hash := block.Parent()

	forkedHash, err := dps.ledger.GetChild(hash, block.Address)
	if err != nil {
		dps.logger.Error(err)
		return block
	}

	forkedBlock, err := dps.ledger.GetStateBlock(forkedHash)
	if err != nil {
		dps.logger.Error(err)
		return block
	}

	return forkedBlock
}

func (dps *DPoS) voteGenerate(block *types.StateBlock, account types.Address, acc *types.Account) (*protos.ConfirmAckBlock, error) {
	povHeader, err := dps.ledger.GetLatestPovHeader()
	if err != nil {
		//return nil, errors.New("get pov header err")
	}

	if block.PoVHeight > povHeader.Height+povBlockNumDay || block.PoVHeight+povBlockNumDay < povHeader.Height {
		//dps.logger.Errorf("pov height invalid height:%d cur:%d", block.PoVHeight, povHeader.Height)
		//return nil, errors.New("pov height invalid")
	}

	weight := dps.ledger.Weight(account)
	if weight.Compare(minWeight) == types.BalanceCompSmaller {
		return nil, errors.New("too small weight")
	}

	va := &protos.ConfirmAckBlock{
		Sequence:  0,
		Blk:       block,
		Account:   account,
		Signature: acc.Sign(block.GetHash()),
	}
	return va, nil
}

func (dps *DPoS) voteGenerateWithSeq(block *types.StateBlock, account types.Address, acc *types.Account) (*protos.ConfirmAckBlock, error) {
	va := &protos.ConfirmAckBlock{
		Sequence:  uint32(time.Now().Unix()),
		Blk:       block,
		Account:   account,
		Signature: acc.Sign(block.GetHash()),
	}
	return va, nil
}

func (dps *DPoS) refreshAccount() {
	var b bool
	var addr types.Address

	for _, v := range dps.accounts {
		addr = v.Address()
		b = dps.isRepresentation(addr)
		if b {
			localRepAccount.Store(addr, v)
			dps.saveOnlineRep(addr)
		}
	}

	var count uint32
	localRepAccount.Range(func(key, value interface{}) bool {
		count++
		return true
	})

	dps.logger.Infof("there is %d local reps", count)
	if count > 1 {
		dps.logger.Error("it is very dangerous to run two or more representatives on one node")
	}
}

func (dps *DPoS) isRepresentation(address types.Address) bool {
	if _, err := dps.ledger.GetRepresentation(address); err != nil {
		return false
	}
	return true
}

func (dps *DPoS) saveOnlineRep(addr types.Address) {
	now := time.Now().Add(repTimeout).UTC().Unix()
	dps.onlineReps.Store(addr, now)
}

func (dps *DPoS) GetOnlineRepresentatives() []types.Address {
	var repAddresses []types.Address

	dps.onlineReps.Range(func(key, value interface{}) bool {
		addr := key.(types.Address)
		repAddresses = append(repAddresses, addr)
		return true
	})

	return repAddresses
}

func (dps *DPoS) findOnlineRepresentatives() error {
	blk, err := dps.ledger.GetRandomStateBlock()
	if err != nil {
		return err
	}

	localRepAccount.Range(func(key, value interface{}) bool {
		address := key.(types.Address)

		va, err := dps.voteGenerateWithSeq(blk, address, value.(*types.Account))
		if err != nil {
			return true
		}

		dps.acTrx.vote(va)
		dps.eb.Publish(string(common.EventBroadcast), p2p.ConfirmAck, va)

		return true
	})

	return nil
}

func (dps *DPoS) cleanOnlineReps() {
	var repAddresses []*types.Address
	now := time.Now().UTC().Unix()

	dps.onlineReps.Range(func(key, value interface{}) bool {
		addr := key.(types.Address)
		v := value.(int64)
		if v < now {
			dps.onlineReps.Delete(addr)
		} else {
			repAddresses = append(repAddresses, &addr)
		}
		return true
	})

	_ = dps.ledger.SetOnlineRepresentations(repAddresses)
}

func (dps *DPoS) calculateAckHash(va *protos.ConfirmAckBlock) (types.Hash, error) {
	data, err := protos.ConfirmAckBlockToProto(va)
	if err != nil {
		return types.ZeroHash, err
	}

	version := dps.cfg.Version
	message := p2p.NewQlcMessage(data, byte(version), p2p.ConfirmAck)
	hash, err := types.HashBytes(message)
	if err != nil {
		return types.ZeroHash, err
	}

	return hash, nil
}<|MERGE_RESOLUTION|>--- conflicted
+++ resolved
@@ -29,13 +29,9 @@
 	voteCacheTimeout      = 5 * time.Minute
 	refreshPriInterval    = 1 * time.Minute
 	findOnlineRepInterval = 2 * time.Minute
-<<<<<<< HEAD
 	maxBlocks             = 100
-=======
-	maxBlocks             = 10240
 	maxCacheBlocks        = 102400
 	povBlockNumDay        = 2880
->>>>>>> dda27e80
 )
 
 var (
@@ -69,22 +65,6 @@
 	l := ledger.NewLedger(cfg.LedgerDir())
 
 	dps := &DPoS{
-<<<<<<< HEAD
-		ledger:   l,
-		acTrx:    acTrx,
-		accounts: accounts,
-		logger:   log.NewLogger("dpos"),
-		cfg:      cfg,
-		eb:       eb,
-		lv:       process.NewLedgerVerifier(l),
-		//uncheckedCache: gcache.New(uncheckedCacheSize).LRU().Expiration(uncheckedTimeout).Build(),
-		//voteCache:      gcache.New(voteCacheSize).LRU().Expiration(voteCacheTimeout).Build(),
-		voteCacheEn:	false,
-		quitCh:        make(chan bool, 1),
-		quitChProcess: make(chan bool, 1),
-		blocks:        make(chan *consensus.BlockSource, maxBlocks),
-		blocksAcked:   make(chan types.Hash, maxBlocks),
-=======
 		ledger:         l,
 		acTrx:          acTrx,
 		accounts:       accounts,
@@ -92,15 +72,15 @@
 		cfg:            cfg,
 		eb:             eb,
 		lv:             process.NewLedgerVerifier(l),
-		uncheckedCache: gcache.New(uncheckedCacheSize).LRU().Expiration(uncheckedTimeout).Build(),
-		voteCache:      gcache.New(voteCacheSize).LRU().Expiration(voteCacheTimeout).Build(),
+		//uncheckedCache: gcache.New(uncheckedCacheSize).LRU().Expiration(uncheckedTimeout).Build(),
+		//voteCache:      gcache.New(voteCacheSize).LRU().Expiration(voteCacheTimeout).Build(),
+		voteCacheEn:    false,
 		quitCh:         make(chan bool, 1),
 		quitChProcess:  make(chan bool, 1),
 		blocks:         make(chan *consensus.BlockSource, maxBlocks),
 		cacheBlocks:    make(chan *consensus.BlockSource, maxCacheBlocks),
 		blocksAcked:    make(chan types.Hash, maxBlocks),
 		povReady:       make(chan bool, 1),
->>>>>>> dda27e80
 	}
 
 	dps.acTrx.SetDposService(dps)
@@ -486,11 +466,7 @@
 		dps.saveOnlineRep(ack.Account)
 
 		//cache the ack messages
-<<<<<<< HEAD
-		if dps.voteCacheEn && (result == process.GapPrevious || result == process.GapSource) {
-=======
-		if dps.isResultGap(result) {
->>>>>>> dda27e80
+		if dps.voteCacheEn && dps.isResultGap(result) {
 			if dps.voteCache.Has(hash) {
 				v, err := dps.voteCache.Get(hash)
 				if err != nil {
