package dpos

import (
	"sync"
	"time"

	"github.com/bluele/gcache"
	"github.com/qlcchain/go-qlc/common"
	"github.com/qlcchain/go-qlc/common/types"
	"github.com/qlcchain/go-qlc/consensus"
	"github.com/qlcchain/go-qlc/ledger"
	"github.com/qlcchain/go-qlc/ledger/process"
	"github.com/qlcchain/go-qlc/p2p"
	cabi "github.com/qlcchain/go-qlc/vm/contract/abi"
)

type syncCacheInfo struct {
	kind byte
	hash types.Hash
}

type Processor struct {
	index           int
	dps             *DPoS
	uncheckedCache  gcache.Cache //gap blocks
	quitCh          chan bool
	syncQuitCh      chan bool
	blocks          chan *consensus.BlockSource
	blocksAcked     chan types.Hash
	syncBlock       chan *types.StateBlock
	syncBlockAcked  chan types.Hash
	acks            chan *voteInfo
	frontiers       chan *types.StateBlock
	syncStateChange chan common.SyncState
	syncState       common.SyncState
	syncCache       chan *syncCacheInfo
}

func newProcessors(num int) []*Processor {
	processors := make([]*Processor, 0)

	for i := 0; i < num; i++ {
		p := &Processor{
			index:           i,
			quitCh:          make(chan bool, 1),
			syncQuitCh:      make(chan bool, 1),
			blocks:          make(chan *consensus.BlockSource, common.DPoSMaxBlocks),
			blocksAcked:     make(chan types.Hash, common.DPoSMaxBlocks),
			syncBlock:       make(chan *types.StateBlock, common.DPoSMaxBlocks),
			syncBlockAcked:  make(chan types.Hash, common.DPoSMaxBlocks),
			acks:            make(chan *voteInfo, common.DPoSMaxBlocks),
			frontiers:       make(chan *types.StateBlock, common.DPoSMaxBlocks),
			syncCache:       make(chan *syncCacheInfo, common.DPoSMaxBlocks),
			syncStateChange: make(chan common.SyncState, 1),
			syncState:       common.SyncNotStart,
		}
		processors = append(processors, p)
	}

	return processors
}

func (p *Processor) setDposService(dps *DPoS) {
	p.dps = dps
}

func (p *Processor) start() {
	go p.processMsg()
	go p.processSyncBlock()
}

func (p *Processor) stop() {
	p.quitCh <- true
	p.syncQuitCh <- true
}

func (p *Processor) processSyncBlock() {
	getTimeout := time.NewTicker(10 * time.Millisecond)

	for {
	PriorityOut:
		for {
			select {
			case p.syncState = <-p.syncStateChange:
				p.dps.syncStateNotifyWait.Done()
			case cache := <-p.syncCache:
				if cache.kind == common.SyncCacheUnconfirmed {
					_ = p.dps.ledger.DeleteUnconfirmedSyncBlock(cache.hash)
				} else {
					_ = p.dps.ledger.DeleteUncheckedSyncBlock(cache.hash)
				}
			case hash := <-p.syncBlockAcked:
				if p.dps.isConfirmedFrontier(hash) {
					p.dps.frontiersStatus.Store(hash, frontierChainConfirmed)
					p.confirmChain(hash)
				}

				if p.syncState == common.Syncing {
					p.dequeueUncheckedSync(hash)
				}
			default:
				break PriorityOut
			}
		}

		select {
		case <-p.syncQuitCh:
			return
		case block := <-p.syncBlock:
			if p.syncState == common.Syncing {
				p.syncBlockCheck(block)
			}
		case <-getTimeout.C:
			//
		}
	}
}

func (p *Processor) syncBlockCheck(block *types.StateBlock) {
	dps := p.dps
	hash := block.GetHash()
	checked := false

	if block.IsOpen() {
		checked = true
	} else {
		if has, _ := dps.ledger.HasUnconfirmedSyncBlock(block.Previous); has {
			checked = true
		} else {
			if has, _ := dps.ledger.HasStateBlockConfirmed(block.Previous); has {
				checked = true
			} else {
				p.enqueueUncheckedSync(block)
			}
		}
	}

	if checked {
		if err := dps.ledger.AddUnconfirmedSyncBlock(hash, block); err != nil {
			dps.logger.Errorf("add unconfirmed sync block err", err)
		}
		p.syncBlockAcked <- hash
	}
}

func (p *Processor) processMsg() {
	getTimeout := time.NewTicker(10 * time.Millisecond)

	for {
	PriorityOut:
		for {
			select {
			case hash := <-p.blocksAcked:
				p.dequeueUnchecked(hash)
			case ack := <-p.acks:
				p.processAck(ack)
			case frontier := <-p.frontiers:
				p.processFrontier(frontier)
			default:
				break PriorityOut
			}
		}

		select {
		case <-p.quitCh:
			return
		case bs := <-p.blocks:
			p.processMsgDo(bs)
		case <-getTimeout.C:
			//
		}
	}
}

func (p *Processor) processFrontier(block *types.StateBlock) {
	hash := block.GetHash()

	if has, _ := p.dps.ledger.HasStateBlockConfirmed(hash); has {
		return
	}

	p.dps.acTrx.addToRoots(block)
	if !p.dps.isReceivedFrontier(hash) {
		p.dps.subAckDo(p.index, hash)
		p.dps.frontiersStatus.Store(hash, frontierWaitingForVote)
		p.syncBlock <- block
	}
}

func (p *Processor) confirmChain(hash types.Hash) {
	dps := p.dps

	if block, err := dps.ledger.GetUnconfirmedSyncBlock(hash); err != nil {
		dps.logger.Debugf("get unconfirmed sync block err", err)
		return
	} else {
		bs := &consensus.BlockSource{
			Block:     block,
			BlockFrom: types.Synchronized,
			Type:      consensus.MsgSync,
		}
		p.blocks <- bs

		if err := dps.ledger.DeleteUnconfirmedSyncBlock(hash); err != nil {
			dps.logger.Errorf("delete unconfirmed sync block err", err)
		}

		if !block.IsOpen() {
			p.confirmChain(block.Previous)
		}
	}
}

func (p *Processor) processAck(vi *voteInfo) {
	dps := p.dps
	dps.logger.Infof("processor recv confirmAck block[%s]", vi.hash)

	if !p.dps.isWaitingFrontier(vi.hash) {
		dps.acTrx.vote(vi)
	} else {
		if dps.acTrx.voteFrontier(vi) {
			p.dps.frontiersStatus.Store(vi.hash, frontierConfirmed)
			dps.logger.Infof("frontier %s confirmed", vi.hash)
		}
	}
}

func (p *Processor) processMsgDo(bs *consensus.BlockSource) {
	dps := p.dps
	hash := bs.Block.GetHash()

	result, err := dps.lv.BlockCheck(bs.Block)
	if err != nil {
		dps.logger.Infof("block[%s] check err[%s]", hash, err.Error())
		return
	}
	p.processResult(result, bs)

	switch bs.Type {
	case consensus.MsgPublishReq:
		dps.logger.Infof("dps recv publishReq block[%s]", hash)
	case consensus.MsgConfirmReq:
		dps.logger.Infof("dps recv confirmReq block[%s]", hash)

		//vote if the result is progress and old
		if result == process.Progress {
			if el := dps.acTrx.getVoteInfo(bs.Block); el != nil {
				if el.voteHash == types.ZeroHash {
					dps.localRepVote(bs.Block)
				} else if hash == el.voteHash {
					dps.localRepVote(bs.Block)
				}
			}
		} else if result == process.Old {
			dps.localRepVote(bs.Block)
		}
	case consensus.MsgSync:
		if result == process.Progress {
			p.confirmBlock(bs.Block)
		}
	case consensus.MsgGenerateBlock:
		if dps.getPovSyncState() != common.SyncDone {
			dps.logger.Errorf("pov is syncing, can not send tx!")
			return
		}

		//cache fork
		if result == process.Progress {
			el := dps.acTrx.getVoteInfo(bs.Block)
<<<<<<< HEAD
			if el == nil || el.status.winner.GetHash() != hash {
=======
			if el != nil && el.status.winner.GetHash() != hash {
>>>>>>> 3b488cf5
				_ = dps.lv.Rollback(hash)
				return
			}
		}

		dps.acTrx.updatePerfTime(hash, time.Now().UnixNano(), false)
	default:
		//
	}
}

func (p *Processor) processResult(result process.ProcessResult, bs *consensus.BlockSource) {
	blk := bs.Block
	hash := blk.GetHash()
	dps := p.dps

	switch result {
	case process.Progress:
		if bs.BlockFrom == types.Synchronized {
			dps.logger.Infof("Block %s from sync", hash)
		} else if bs.BlockFrom == types.UnSynchronized {
			dps.logger.Infof("Add block %s to roots", hash)
			//make sure we only vote one of the forked blocks
			if dps.acTrx.addToRoots(blk) && bs.Type != consensus.MsgConfirmReq {
				dps.localRepVote(bs.Block)
			}
			dps.subAckDo(p.index, hash)
		} else {
			dps.logger.Errorf("Block %s UnKnow from", hash)
		}
	case process.BadSignature:
		dps.logger.Errorf("Bad signature for block: %s", hash)
	case process.BadWork:
		dps.logger.Errorf("Bad work for block: %s", hash)
	case process.BalanceMismatch:
		dps.logger.Errorf("Balance mismatch for block: %s", hash)
	case process.Old:
		dps.logger.Debugf("Old for block: %s", hash)
	case process.UnReceivable:
		dps.logger.Errorf("UnReceivable for block: %s", hash)
	case process.GapSmartContract:
		dps.logger.Errorf("GapSmartContract for block: %s", hash)
		//dps.processGapSmartContract(blk)
	case process.InvalidData:
		dps.logger.Errorf("InvalidData for block: %s", hash)
	case process.Other:
		dps.logger.Errorf("UnKnow process result for block: %s", hash)
	case process.Fork:
		dps.logger.Errorf("Fork for block: %s", hash)
		p.processFork(bs)
	case process.GapPrevious:
		dps.logger.Infof("block:[%s] Gap previous:[%s]", hash, blk.Previous.String())
		p.enqueueUnchecked(result, bs)
	case process.GapSource:
		dps.logger.Infof("block:[%s] Gap source:[%s]", hash, blk.Link.String())
		p.enqueueUnchecked(result, bs)
	case process.GapTokenInfo:
		dps.logger.Infof("block:[%s] Gap tokenInfo", hash)
		p.enqueueUnchecked(result, bs)
	}
}

func (p *Processor) confirmBlock(blk *types.StateBlock) {
	hash := blk.GetHash()
	vk := getVoteKey(blk)
	dps := p.dps

	if v, ok := dps.acTrx.roots.Load(vk); ok {
		el := v.(*Election)

		if !el.ifValidAndSetInvalid() {
			return
		}

		dps.acTrx.roots.Delete(el.vote.id)
		dps.acTrx.updatePerfTime(hash, time.Now().UnixNano(), true)

		if el.status.winner.GetHash() != hash {
			dps.logger.Infof("hash:%s ...is loser", el.status.winner.GetHash())
			el.status.loser = append(el.status.loser, el.status.winner)
		}

		t := el.tally()
		for _, value := range t {
			thash := value.block.GetHash()
			if thash != hash {
				el.status.loser = append(el.status.loser, value.block)
			}
		}

		el.cleanBlockInfo()
		dps.acTrx.rollBack(el.status.loser)
		dps.acTrx.addWinner2Ledger(blk)
		p.blocksAcked <- hash
		dps.dispatchAckedBlock(blk, hash, p.index)
		dps.eb.Publish(common.EventConfirmedBlock, blk)
	} else {
		dps.acTrx.addWinner2Ledger(blk)
		p.blocksAcked <- hash
		dps.dispatchAckedBlock(blk, hash, p.index)
		dps.eb.Publish(common.EventConfirmedBlock, blk)
	}
}

func (p *Processor) processFork(bs *consensus.BlockSource) {
	dps := p.dps
	newBlock := bs.Block
	confirmedBlock := p.findAnotherForkedBlock(newBlock)
	confirmedHash := confirmedBlock.GetHash()
	newHash := newBlock.GetHash()

	//cache block forked with confirmed block
	if bs.Type == consensus.MsgGenerateBlock {
		_ = dps.lv.Rollback(bs.Block.GetHash())
		dps.logger.Errorf("fork:[new:%s]--[local:%s]--cache forked", newHash, confirmedHash)
		return
	}

	// Block has been packed by pov, can not be rolled back
	if dps.ledger.HasPovTxLookup(confirmedHash) {
		dps.logger.Errorf("fork:[new:%s]--[local:%s]--pov packed", newHash, confirmedHash)
		return
	}

	dps.logger.Errorf("fork:[new:%s]--[local:%s]--pov not packed", newHash, confirmedHash)

	if bs.Type == consensus.MsgGenerateBlock {
		_ = dps.lv.Rollback(bs.Block.GetHash())
		return
	}

	if dps.acTrx.addToRoots(confirmedBlock) {
		confirmReqBlocks := make([]*types.StateBlock, 0)
		confirmReqBlocks = append(confirmReqBlocks, confirmedBlock)
		dps.eb.Publish(common.EventBroadcast, p2p.ConfirmReq, confirmReqBlocks)
		dps.subAckDo(p.index, confirmedBlock.GetHash())

		dps.subAckDo(p.index, newHash)
		if el := dps.acTrx.getVoteInfo(confirmedBlock); el != nil {
			el.blocks.Store(newHash, newBlock)
			dps.hash2el.Store(newHash, el)
		}

		dps.localRepVote(confirmedBlock)
	} else {
		dps.subAckDo(p.index, newHash)
		if el := dps.acTrx.getVoteInfo(confirmedBlock); el != nil {
			el.blocks.Store(newHash, newBlock)
			dps.hash2el.Store(newHash, el)
		}
	}
}

func (p *Processor) findAnotherForkedBlock(block *types.StateBlock) *types.StateBlock {
	dps := p.dps

	var forkedHash types.Hash
	if block.IsOpen() {
		tm, err := dps.ledger.GetTokenMeta(block.GetAddress(), block.GetToken())
		if err != nil {
			dps.logger.Error(err)
			return block
		}
		forkedHash = tm.OpenBlock
	} else {
		hash := block.Parent()
		var err error
		forkedHash, err = dps.ledger.GetChild(hash)
		if err != nil {
			dps.logger.Error(err)
			return block
		}
	}
	forkedBlock, err := dps.ledger.GetStateBlock(forkedHash)
	if err != nil {
		dps.logger.Error(err)
		return block
	}

	return forkedBlock
}

func (p *Processor) processUncheckedBlock(bs *consensus.BlockSource) {
	dps := p.dps
	result, _ := dps.lv.BlockCheck(bs.Block)
	p.processResult(result, bs)

	if p.isResultValid(result) && bs.BlockFrom == types.Synchronized {
		p.confirmBlock(bs.Block)
	}
}

func (p *Processor) enqueueUnchecked(result process.ProcessResult, bs *consensus.BlockSource) {
	p.enqueueUncheckedToDb(result, bs)
}

func (p *Processor) enqueueUncheckedToDb(result process.ProcessResult, bs *consensus.BlockSource) {
	blk := bs.Block
	dps := p.dps

	switch result {
	case process.GapPrevious:
		err := dps.ledger.AddUncheckedBlock(blk.Previous, blk, types.UncheckedKindPrevious, bs.BlockFrom)
		if err != nil && err != ledger.ErrUncheckedBlockExists {
			dps.logger.Errorf("add unchecked block to ledger err %s", err)
		}
	case process.GapSource:
		err := dps.ledger.AddUncheckedBlock(blk.Link, blk, types.UncheckedKindLink, bs.BlockFrom)
		if err != nil && err != ledger.ErrUncheckedBlockExists {
			dps.logger.Errorf("add unchecked block to ledger err %s", err)
		}
	case process.GapTokenInfo:
		input, err := dps.ledger.GetStateBlock(bs.Block.GetLink())
		if err != nil {
			dps.logger.Errorf("get contract send block err %s", err)
			return
		}

		tokenId := new(types.Hash)
		err = cabi.MintageABI.UnpackMethod(tokenId, cabi.MethodNameMintageWithdraw, input.GetData())
		if err != nil {
			dps.logger.Errorf("get token info err %s", err)
			return
		}
		err = dps.ledger.AddUncheckedBlock(*tokenId, blk, types.UncheckedKindTokenInfo, bs.BlockFrom)
		if err != nil && err != ledger.ErrUncheckedBlockExists {
			dps.logger.Errorf("add unchecked block to ledger err %s", err)
		}
	}
}

func (p *Processor) enqueueUncheckedToMem(hash types.Hash, depHash types.Hash, bs *consensus.BlockSource) {
	if !p.uncheckedCache.Has(depHash) {
		consensus.GlobalUncheckedBlockNum.Inc()
		blocks := new(sync.Map)
		blocks.Store(hash, bs)

		err := p.uncheckedCache.Set(depHash, blocks)
		if err != nil {
			p.dps.logger.Errorf("Gap previous set cache err for block:%s", hash)
		}
	} else {
		c, err := p.uncheckedCache.Get(depHash)
		if err != nil {
			p.dps.logger.Errorf("Gap previous get cache err for block:%s", hash)
		}

		blocks := c.(*sync.Map)
		blocks.Store(hash, bs)
	}
}

func (p *Processor) enqueueUncheckedSync(block *types.StateBlock) {
	p.enqueueUncheckedSyncToDb(block)
}

func (p *Processor) enqueueUncheckedSyncToDb(block *types.StateBlock) {
	if err := p.dps.ledger.AddUncheckedSyncBlock(block.Previous, block); err != nil {
		p.dps.logger.Errorf("add unchecked sync block to ledger err %s", err)
	}
}

func (p *Processor) dequeueUnchecked(hash types.Hash) {
	p.dequeueUncheckedFromDb(hash)
}

func (p *Processor) dequeueUncheckedFromDb(hash types.Hash) {
	dps := p.dps

	//hash is token id
	if blkToken, bf, _ := dps.ledger.GetUncheckedBlock(hash, types.UncheckedKindTokenInfo); blkToken != nil {
		if dps.getProcessorIndex(blkToken.Address) == p.index {
			dps.logger.Debugf("dequeue gap token info[%s] block[%s]", hash, blkToken.GetHash())
			bs := &consensus.BlockSource{
				Block:     blkToken,
				BlockFrom: bf,
			}

			p.processUncheckedBlock(bs)
			err := dps.ledger.DeleteUncheckedBlock(hash, types.UncheckedKindTokenInfo)
			if err != nil {
				dps.logger.Errorf("Get err [%s] for hash: [%s] when delete UncheckedKindTokenInfo", err, blkToken.GetHash())
			}
		}
		return
	}

	if blkLink, bf, _ := dps.ledger.GetUncheckedBlock(hash, types.UncheckedKindLink); blkLink != nil {
		if dps.getProcessorIndex(blkLink.Address) == p.index {
			dps.logger.Debugf("dequeue gap link[%s] block[%s]", hash, blkLink.GetHash())
			bs := &consensus.BlockSource{
				Block:     blkLink,
				BlockFrom: bf,
			}

			p.processUncheckedBlock(bs)

			err := dps.ledger.DeleteUncheckedBlock(hash, types.UncheckedKindLink)
			if err != nil {
				dps.logger.Errorf("Get err [%s] for hash: [%s] when delete UncheckedKindLink", err, blkLink.GetHash())
			}
		}
	}

	if blkPre, bf, _ := dps.ledger.GetUncheckedBlock(hash, types.UncheckedKindPrevious); blkPre != nil {
		if dps.getProcessorIndex(blkPre.Address) == p.index {
			dps.logger.Debugf("dequeue gap previous[%s] block[%s]", hash, blkPre.GetHash())
			bs := &consensus.BlockSource{
				Block:     blkPre,
				BlockFrom: bf,
			}

			p.processUncheckedBlock(bs)

			err := dps.ledger.DeleteUncheckedBlock(hash, types.UncheckedKindPrevious)
			if err != nil {
				dps.logger.Errorf("Get err [%s] for hash: [%s] when delete UncheckedKindPrevious", err, blkPre.GetHash())
			}
		}
	}
}

func (p *Processor) dequeueUncheckedFromMem(hash types.Hash) {
	dps := p.dps
	dps.logger.Debugf("dequeue gap[%s]", hash.String())

	if !p.uncheckedCache.Has(hash) {
		return
	}

	m, err := p.uncheckedCache.Get(hash)
	if err != nil {
		dps.logger.Errorf("dequeue unchecked err [%s] for hash [%s]", err, hash)
		return
	}

	cm := m.(*sync.Map)
	cm.Range(func(key, value interface{}) bool {
		bs := value.(*consensus.BlockSource)
		dps.logger.Debugf("dequeue gap[%s] block[%s]", hash, bs.Block.GetHash())

		result, _ := dps.lv.BlockCheck(bs.Block)
		p.processResult(result, bs)

		if p.isResultValid(result) {
			if bs.BlockFrom == types.Synchronized {
				p.confirmBlock(bs.Block)
				return true
			}

			dps.localRepVote(bs.Block)
		}

		return true
	})

	r := p.uncheckedCache.Remove(hash)
	if !r {
		dps.logger.Error("remove cache for unchecked fail")
	}

	if consensus.GlobalUncheckedBlockNum.Load() > 0 {
		consensus.GlobalUncheckedBlockNum.Dec()
	}
}

func (p *Processor) dequeueUncheckedSync(hash types.Hash) {
	p.dequeueUncheckedSyncFromDb(hash)
}

func (p *Processor) dequeueUncheckedSyncFromDb(hash types.Hash) {
	dps := p.dps

	if block, err := dps.ledger.GetUncheckedSyncBlock(hash); err != nil {
		return
	} else {
		confirmedHash := block.GetHash()
		if err := dps.ledger.AddUnconfirmedSyncBlock(confirmedHash, block); err != nil {
			dps.logger.Errorf("add unconfirmed sync block err", err)
		}
		p.syncBlockAcked <- confirmedHash

		if err := dps.ledger.DeleteUncheckedSyncBlock(hash); err != nil {
			dps.logger.Errorf("del uncheck sync block err", err)
		}
	}
}

func (p *Processor) rollbackUncheckedFromMem(hash types.Hash) {
	if !p.uncheckedCache.Has(hash) {
		return
	}

	_, err := p.uncheckedCache.Get(hash)
	if err != nil {
		p.dps.logger.Errorf("dequeue unchecked err [%s] for hash [%s]", err, hash)
		return
	}

	r := p.uncheckedCache.Remove(hash)
	if !r {
		p.dps.logger.Error("remove cache for unchecked fail")
	}

	if consensus.GlobalUncheckedBlockNum.Load() > 0 {
		consensus.GlobalUncheckedBlockNum.Dec()
	}
}

func (p *Processor) isResultValid(result process.ProcessResult) bool {
	if result == process.Progress || result == process.Old {
		return true
	} else {
		return false
	}
}

func (p *Processor) isResultGap(result process.ProcessResult) bool {
	if result == process.GapPrevious || result == process.GapSource || result == process.GapTokenInfo {
		return true
	} else {
		return false
	}
}<|MERGE_RESOLUTION|>--- conflicted
+++ resolved
@@ -267,11 +267,7 @@
 		//cache fork
 		if result == process.Progress {
 			el := dps.acTrx.getVoteInfo(bs.Block)
-<<<<<<< HEAD
-			if el == nil || el.status.winner.GetHash() != hash {
-=======
 			if el != nil && el.status.winner.GetHash() != hash {
->>>>>>> 3b488cf5
 				_ = dps.lv.Rollback(hash)
 				return
 			}
