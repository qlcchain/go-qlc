package pov

import (
	"errors"
	"fmt"
	"math/big"
	"sync"
	"time"

	"github.com/qlcchain/go-qlc/common"
	"github.com/qlcchain/go-qlc/common/types"
	"github.com/qlcchain/go-qlc/log"
	"go.uber.org/zap"
)

type ConsensusPow struct {
	chainR        PovConsensusChainReader
	logger        *zap.SugaredLogger
	mineWorkerNum int
}

func NewConsensusPow(chainR PovConsensusChainReader) *ConsensusPow {
	consPow := &ConsensusPow{chainR: chainR}
	consPow.logger = log.NewLogger("pov_cs_pow")
	return consPow
}

func (c *ConsensusPow) Init() error {
	/*
		cpuNum := runtime.NumCPU()
		if cpuNum >= 4 {
			c.mineWorkerNum = cpuNum / 2
		} else {
			c.mineWorkerNum = 1
		}
	*/
	c.mineWorkerNum = 1
	return nil
}

func (c *ConsensusPow) Start() error {
	return nil
}

func (c *ConsensusPow) Stop() error {
	return nil
}

func (c *ConsensusPow) PrepareHeader(header *types.PovHeader) error {
	prevHeader := c.chainR.GetHeaderByHash(header.GetPrevious())
	if prevHeader == nil {
		return fmt.Errorf("failed to get previous header %s", header.GetPrevious())
	}

	target, err := c.calcNextRequiredTarget(prevHeader, header)
	if err != nil {
		return err
	}

	header.BasHdr.Bits = target
	return nil
}

func (c *ConsensusPow) FinalizeHeader(header *types.PovHeader) error {
	return nil
}

func (c *ConsensusPow) VerifyHeader(header *types.PovHeader) error {
	var err error

	err = c.verifyTarget(header)
	if err != nil {
		return err
	}

	err = c.verifyProducer(header)
	if err != nil {
		return err
	}

	return nil
}

func (c *ConsensusPow) verifyProducer(header *types.PovHeader) error {
	if header.GetHeight() < common.PovMinerVerifyHeightStart {
		return nil
	}

	prevHeader := c.chainR.GetHeaderByHash(header.GetPrevious())
	if prevHeader == nil {
		return errors.New("failed to get previous header")
	}

	prevStateHash := prevHeader.GetStateHash()
	prevTrie := c.chainR.GetStateTrie(&prevStateHash)
	if prevTrie == nil {
		return errors.New("failed to get previous state tire")
	}

	asBytes := prevTrie.GetValue(prevHeader.GetCoinBase().Bytes())
	if len(asBytes) <= 0 {
		return errors.New("failed to get account state value")
	}

	as := new(types.PovAccountState)
	err := as.Deserialize(asBytes)
	if err != nil {
		return errors.New("failed to deserialize account state value")
	}

	if as.RepState == nil {
		return errors.New("account rep state is nil")
	}
	rs := as.RepState

	if rs.Vote.Compare(common.PovMinerPledgeAmountMin) == types.BalanceCompSmaller {
		return errors.New("coinbase pledge amount not enough")
	}

	return nil
}

func (c *ConsensusPow) verifyTarget(header *types.PovHeader) error {
	prevHeader := c.chainR.GetHeaderByHash(header.GetPrevious())
	if prevHeader == nil {
		return errors.New("failed to get previous header")
	}

	expectedTarget, err := c.calcNextRequiredTarget(prevHeader, header)
	if err != nil {
		return err
	}
	if expectedTarget != header.GetBits() {
		return errors.New("target not equal next required target")
	}

	powHash := header.ComputePowHash()
	powInt := powHash.ToBigInt()

	targetInt := header.GetTargetInt()

	if powInt.Cmp(targetInt) > 0 {
		return errors.New("target greater than vote signature")
	}

	return nil
}

func (c *ConsensusPow) SealHeader(header *types.PovHeader, cbAccount *types.Account, quitCh chan struct{}, resultCh chan<- *types.PovHeader) error {
	var wgMine sync.WaitGroup

	abortCh := make(chan struct{})
	localCh := make(chan *types.PovHeader)

	for id := 1; id <= c.mineWorkerNum; id++ {
		wgMine.Add(1)
		go func(id int, gap int) {
			defer wgMine.Done()
			c.mineWorker(id, gap, header, cbAccount, abortCh, localCh)
		}(id, int(c.mineWorkerNum))
	}

	go func() {
		select {
		case <-quitCh:
			close(abortCh)
		case result := <-localCh:
			select {
			case resultCh <- result:
			default:
				// there's no hash
				c.logger.Warnf("failed to send sealing result to miner")
			}
			close(abortCh)
		}
		wgMine.Wait()
	}()

	return nil
}

func (c *ConsensusPow) mineWorker(id int, gap int, header *types.PovHeader, cbAccount *types.Account, abortCh chan struct{}, localCh chan *types.PovHeader) {
	copyHdr := header.Copy()
	targetInt := copyHdr.GetTargetInt()

	tryCnt := 0
	for nonce := uint32(gap); nonce < common.PovMaxNonce; nonce += uint32(gap) {
		tryCnt++
		if tryCnt >= 100 {
			tryCnt = 0
			select {
			case <-abortCh:
				c.logger.Debugf("mine worker %d abort search nonce", id)
				localCh <- nil
				return
			default:
				//Non-blocking select to fall through
			}
		}

		copyHdr.BasHdr.Nonce = nonce

		powHash := copyHdr.ComputePowHash()
		powInt := powHash.ToBigInt()
		if powInt.Cmp(targetInt) <= 0 {
			c.logger.Debugf("mine worker %d found nonce %d", id, nonce)
			localCh <- copyHdr
			return
		}
	}

	c.logger.Debugf("mine worker %d exhaust nonce", id)
	localCh <- nil
}

<<<<<<< HEAD
func (c *ConsensusPow) calcNextRequiredTarget(prevHeader *types.PovHeader) (uint32, error) {
=======
func (c *ConsensusPow) calcNextRequiredTarget(prevHeader *types.PovHeader, curHeader *types.PovHeader) (types.Signature, error) {
	return c.calcNextRequiredTargetByDGW(prevHeader, curHeader)
}

func (c *ConsensusPow) calcNextRequiredTargetByBTC(prevHeader *types.PovHeader, curHeader *types.PovHeader) (types.Signature, error) {
>>>>>>> 7cb275c0
	if (prevHeader.GetHeight()+1)%uint64(common.PovChainTargetCycle) != 0 {
		return prevHeader.GetBits(), nil
	}

	// nextTarget = prevTarget * (lastBlock.Timestamp - firstBlock.Timestamp) / (blockInterval * targetCycle)

	distance := uint64(common.PovChainTargetCycle - 1)
	firstHeader := c.chainR.RelativeAncestor(prevHeader, distance)
	if firstHeader == nil {
		c.logger.Errorf("failed to get relative ancestor at height %d distance %d", prevHeader.GetHeight(), distance)
		return 0, ErrPovUnknownAncestor
	}

	targetTimeSpan := uint32(common.PovChainRetargetTimespan)
	minRetargetTimespan := uint32(common.PovChainMinRetargetTimespan)
	maxRetargetTimespan := uint32(common.PovChainMaxRetargetTimespan)

	actualTimespan := prevHeader.GetTimestamp() - firstHeader.GetTimestamp()
	if actualTimespan < minRetargetTimespan {
		actualTimespan = minRetargetTimespan
	} else if actualTimespan > maxRetargetTimespan {
		actualTimespan = maxRetargetTimespan
	}

	oldTargetInt := prevHeader.GetTargetInt()
	nextTargetInt := new(big.Int).Set(oldTargetInt)
	nextTargetInt.Mul(oldTargetInt, big.NewInt(int64(actualTimespan)))
	nextTargetInt.Div(nextTargetInt, big.NewInt(int64(targetTimeSpan)))

	nextTargetBits := types.BigToCompact(nextTargetInt)

	c.logger.Infof("Difficulty target at block height %d", prevHeader.GetHeight()+1)
	c.logger.Infof("Old target %d (%s)", oldTargetInt.BitLen(), oldTargetInt.Text(16))
	c.logger.Infof("New target %d (%s)", nextTargetInt.BitLen(), nextTargetInt.Text(16))
	c.logger.Infof("Actual timespan %v, target timespan %v",
		time.Duration(actualTimespan)*time.Second, time.Duration(targetTimeSpan)*time.Second)

<<<<<<< HEAD
	return nextTargetBits, nil
=======
	return nextTarget, nil
}

func (c *ConsensusPow) calcNextRequiredTargetByDGW(prevHeader *types.PovHeader, curHeader *types.PovHeader) (types.Signature, error) {
	var nextTargetInt *big.Int

	oldTargetInt := prevHeader.Target.ToBigInt()
	pastBlockCount := common.PovChainTargetCycle
	targetTimeSpan := int64(common.PovChainBlockInterval * pastBlockCount)
	actualTimespan := curHeader.GetTimestamp() - prevHeader.GetTimestamp()

	// Tesetnet ???
	/*
		 else if curHeader.GetTimestamp() > prevHeader.GetTimestamp()+2*60*60 {
			nextTargetInt = common.PovGenesisTargetInt
			c.logger.Debugf("recent block is more than 2 hours old")
		} else if curHeader.GetTimestamp() > prevHeader.GetTimestamp()+10*60 {
			nextTargetInt = common.PovGenesisTargetInt
			c.logger.Debugf("recent block is more than 10 minutes old")
		}
	*/

	if prevHeader.Height < uint64(pastBlockCount) {
		nextTargetInt = common.PovGenesisTargetInt
	} else {
		// nextTarget = prevAvgTarget * (lastBlock.Timestamp - firstBlock.Timestamp) / (pastBlockCount * targetCycle)

		pastSumTargetInt := big.NewInt(0)
		firstHeader := prevHeader
		for blockCount := 0; blockCount < pastBlockCount; blockCount++ {
			scanTargetInt := firstHeader.Target.ToBigInt()

			pastSumTargetInt = new(big.Int).Add(pastSumTargetInt, scanTargetInt)

			firstHeader = c.chainR.GetHeaderByHash(firstHeader.GetPrevious())
			if firstHeader == nil {
				c.logger.Errorf("failed to get previous %s", prevHeader.GetPrevious())
				return types.ZeroSignature, ErrPovInvalidPrevious
			}
		}

		pastAvgTargetInt := new(big.Int).Div(pastSumTargetInt, big.NewInt(int64(pastBlockCount)))

		minRetargetTimespan := int64(targetTimeSpan / 3)
		maxRetargetTimespan := int64(targetTimeSpan * 3)

		actualTimespan = prevHeader.Timestamp - firstHeader.Timestamp
		if actualTimespan < minRetargetTimespan {
			actualTimespan = minRetargetTimespan
		} else if actualTimespan > maxRetargetTimespan {
			actualTimespan = maxRetargetTimespan
		}

		nextTargetInt = new(big.Int).Set(pastAvgTargetInt)
		nextTargetInt.Mul(oldTargetInt, big.NewInt(actualTimespan))
		nextTargetInt.Div(nextTargetInt, big.NewInt(targetTimeSpan))
	}

	var nextTarget types.Signature
	err := nextTarget.FromBigInt(nextTargetInt)
	if err != nil {
		return types.ZeroSignature, err
	}

	if (curHeader.GetHeight()+1)%uint64(pastBlockCount) == 0 {
		c.logger.Infof("Difficulty target at block height %d", prevHeader.GetHeight()+1)
		c.logger.Infof("Old target %d (%s)", oldTargetInt.BitLen(), oldTargetInt.Text(16))
		c.logger.Infof("New target %d (%s)", nextTargetInt.BitLen(), nextTargetInt.Text(16))
		c.logger.Infof("actual timespan %s, target timespan %s",
			time.Duration(actualTimespan)*time.Second, time.Duration(targetTimeSpan)*time.Second)
	}

	return nextTarget, nil
>>>>>>> 7cb275c0
}<|MERGE_RESOLUTION|>--- conflicted
+++ resolved
@@ -213,25 +213,21 @@
 	localCh <- nil
 }
 
-<<<<<<< HEAD
-func (c *ConsensusPow) calcNextRequiredTarget(prevHeader *types.PovHeader) (uint32, error) {
-=======
-func (c *ConsensusPow) calcNextRequiredTarget(prevHeader *types.PovHeader, curHeader *types.PovHeader) (types.Signature, error) {
-	return c.calcNextRequiredTargetByDGW(prevHeader, curHeader)
-}
-
-func (c *ConsensusPow) calcNextRequiredTargetByBTC(prevHeader *types.PovHeader, curHeader *types.PovHeader) (types.Signature, error) {
->>>>>>> 7cb275c0
-	if (prevHeader.GetHeight()+1)%uint64(common.PovChainTargetCycle) != 0 {
-		return prevHeader.GetBits(), nil
+func (c *ConsensusPow) calcNextRequiredTarget(lastHeader *types.PovHeader, curHeader *types.PovHeader) (uint32, error) {
+	return c.calcNextRequiredTargetByDGW(lastHeader, curHeader)
+}
+
+func (c *ConsensusPow) calcNextRequiredTargetByBTC(lastHeader *types.PovHeader, curHeader *types.PovHeader) (uint32, error) {
+	if (lastHeader.GetHeight()+1)%uint64(common.PovChainTargetCycle) != 0 {
+		return lastHeader.GetBits(), nil
 	}
 
 	// nextTarget = prevTarget * (lastBlock.Timestamp - firstBlock.Timestamp) / (blockInterval * targetCycle)
 
 	distance := uint64(common.PovChainTargetCycle - 1)
-	firstHeader := c.chainR.RelativeAncestor(prevHeader, distance)
+	firstHeader := c.chainR.RelativeAncestor(lastHeader, distance)
 	if firstHeader == nil {
-		c.logger.Errorf("failed to get relative ancestor at height %d distance %d", prevHeader.GetHeight(), distance)
+		c.logger.Errorf("failed to get relative ancestor at height %d distance %d", lastHeader.GetHeight(), distance)
 		return 0, ErrPovUnknownAncestor
 	}
 
@@ -239,39 +235,39 @@
 	minRetargetTimespan := uint32(common.PovChainMinRetargetTimespan)
 	maxRetargetTimespan := uint32(common.PovChainMaxRetargetTimespan)
 
-	actualTimespan := prevHeader.GetTimestamp() - firstHeader.GetTimestamp()
+	actualTimespan := uint32(1)
+	if lastHeader.GetTimestamp() > firstHeader.GetTimestamp() {
+		actualTimespan = lastHeader.GetTimestamp() - firstHeader.GetTimestamp()
+	}
 	if actualTimespan < minRetargetTimespan {
 		actualTimespan = minRetargetTimespan
 	} else if actualTimespan > maxRetargetTimespan {
 		actualTimespan = maxRetargetTimespan
 	}
 
-	oldTargetInt := prevHeader.GetTargetInt()
+	oldTargetInt := lastHeader.GetTargetInt()
 	nextTargetInt := new(big.Int).Set(oldTargetInt)
 	nextTargetInt.Mul(oldTargetInt, big.NewInt(int64(actualTimespan)))
 	nextTargetInt.Div(nextTargetInt, big.NewInt(int64(targetTimeSpan)))
 
 	nextTargetBits := types.BigToCompact(nextTargetInt)
 
-	c.logger.Infof("Difficulty target at block height %d", prevHeader.GetHeight()+1)
+	c.logger.Infof("Difficulty target at block height %d", lastHeader.GetHeight()+1)
 	c.logger.Infof("Old target %d (%s)", oldTargetInt.BitLen(), oldTargetInt.Text(16))
 	c.logger.Infof("New target %d (%s)", nextTargetInt.BitLen(), nextTargetInt.Text(16))
 	c.logger.Infof("Actual timespan %v, target timespan %v",
 		time.Duration(actualTimespan)*time.Second, time.Duration(targetTimeSpan)*time.Second)
 
-<<<<<<< HEAD
 	return nextTargetBits, nil
-=======
-	return nextTarget, nil
-}
-
-func (c *ConsensusPow) calcNextRequiredTargetByDGW(prevHeader *types.PovHeader, curHeader *types.PovHeader) (types.Signature, error) {
+}
+
+func (c *ConsensusPow) calcNextRequiredTargetByDGW(lastHeader *types.PovHeader, curHeader *types.PovHeader) (uint32, error) {
 	var nextTargetInt *big.Int
 
-	oldTargetInt := prevHeader.Target.ToBigInt()
+	oldTargetInt := lastHeader.GetTargetInt()
 	pastBlockCount := common.PovChainTargetCycle
 	targetTimeSpan := int64(common.PovChainBlockInterval * pastBlockCount)
-	actualTimespan := curHeader.GetTimestamp() - prevHeader.GetTimestamp()
+	actualTimespan := curHeader.GetTimestamp() - lastHeader.GetTimestamp()
 
 	// Tesetnet ???
 	/*
@@ -284,31 +280,35 @@
 		}
 	*/
 
-	if prevHeader.Height < uint64(pastBlockCount) {
-		nextTargetInt = common.PovGenesisTargetInt
+	if lastHeader.GetHeight() < uint64(pastBlockCount) {
+		nextTargetInt = common.PovGenesisPowInt
 	} else {
-		// nextTarget = prevAvgTarget * (lastBlock.Timestamp - firstBlock.Timestamp) / (pastBlockCount * targetCycle)
+		// nextTarget = prevAvgTarget * (lastBlock.Timestamp - firstBlock.Timestamp) / (pastBlockCount * blockInterval)
 
 		pastSumTargetInt := big.NewInt(0)
-		firstHeader := prevHeader
+		firstHeader := lastHeader
 		for blockCount := 0; blockCount < pastBlockCount; blockCount++ {
-			scanTargetInt := firstHeader.Target.ToBigInt()
+			scanTargetInt := firstHeader.GetTargetInt()
 
 			pastSumTargetInt = new(big.Int).Add(pastSumTargetInt, scanTargetInt)
 
 			firstHeader = c.chainR.GetHeaderByHash(firstHeader.GetPrevious())
 			if firstHeader == nil {
-				c.logger.Errorf("failed to get previous %s", prevHeader.GetPrevious())
-				return types.ZeroSignature, ErrPovInvalidPrevious
+				c.logger.Errorf("failed to get previous %s", lastHeader.GetPrevious())
+				return 0, ErrPovInvalidPrevious
 			}
 		}
 
 		pastAvgTargetInt := new(big.Int).Div(pastSumTargetInt, big.NewInt(int64(pastBlockCount)))
 
-		minRetargetTimespan := int64(targetTimeSpan / 3)
-		maxRetargetTimespan := int64(targetTimeSpan * 3)
-
-		actualTimespan = prevHeader.Timestamp - firstHeader.Timestamp
+		minRetargetTimespan := uint32(targetTimeSpan / 2)
+		maxRetargetTimespan := uint32(targetTimeSpan * 2)
+
+		if lastHeader.GetTimestamp() > firstHeader.GetTimestamp() {
+			actualTimespan = lastHeader.GetTimestamp() - firstHeader.GetTimestamp()
+		} else {
+			actualTimespan = 1
+		}
 		if actualTimespan < minRetargetTimespan {
 			actualTimespan = minRetargetTimespan
 		} else if actualTimespan > maxRetargetTimespan {
@@ -316,24 +316,22 @@
 		}
 
 		nextTargetInt = new(big.Int).Set(pastAvgTargetInt)
-		nextTargetInt.Mul(oldTargetInt, big.NewInt(actualTimespan))
+		nextTargetInt.Mul(nextTargetInt, big.NewInt(int64(actualTimespan)))
 		nextTargetInt.Div(nextTargetInt, big.NewInt(targetTimeSpan))
 	}
 
-	var nextTarget types.Signature
-	err := nextTarget.FromBigInt(nextTargetInt)
-	if err != nil {
-		return types.ZeroSignature, err
-	}
+	if nextTargetInt.Cmp(common.PovPowLimitInt) > 0 {
+		nextTargetInt = common.PovPowLimitInt
+	}
+	nextTargetBits := types.BigToCompact(nextTargetInt)
 
 	if (curHeader.GetHeight()+1)%uint64(pastBlockCount) == 0 {
-		c.logger.Infof("Difficulty target at block height %d", prevHeader.GetHeight()+1)
+		c.logger.Infof("Difficulty target at block height %d", lastHeader.GetHeight()+1)
 		c.logger.Infof("Old target %d (%s)", oldTargetInt.BitLen(), oldTargetInt.Text(16))
 		c.logger.Infof("New target %d (%s)", nextTargetInt.BitLen(), nextTargetInt.Text(16))
 		c.logger.Infof("actual timespan %s, target timespan %s",
 			time.Duration(actualTimespan)*time.Second, time.Duration(targetTimeSpan)*time.Second)
 	}
 
-	return nextTarget, nil
->>>>>>> 7cb275c0
+	return nextTargetBits, nil
 }