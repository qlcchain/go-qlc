--- conflicted
+++ resolved
@@ -2,11 +2,8 @@
 
 import (
 	"fmt"
-<<<<<<< HEAD
-=======
 	"time"
 
->>>>>>> 621dce2b
 	"github.com/bluele/gcache"
 	"github.com/qlcchain/go-qlc/common"
 	"github.com/qlcchain/go-qlc/common/event"
@@ -187,15 +184,9 @@
 		return nil
 	}
 	_ = pov.blkRecvCache.Set(blockHash, struct{}{})
-<<<<<<< HEAD
 
 	pov.logger.Infof("receive block %d/%s from %s", block.GetHeight(), blockHash, msgPeer)
 
-=======
-
-	pov.logger.Infof("receive block %d/%s from %s", block.GetHeight(), blockHash, msgPeer)
-
->>>>>>> 621dce2b
 	err := pov.AddBlock(block, types.PovBlockFromRemoteBroadcast)
 	if err == nil {
 		pov.eb.Publish(string(common.EventSendMsgToPeers), p2p.PovPublishReq, block, msgPeer)
