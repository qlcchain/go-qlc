/*
 * Copyright (c) 2019 QLC Chain Team
 *
 * This software is released under the MIT License.
 * https://opensource.org/licenses/MIT
 */

package context

import (
	"errors"
	"fmt"
	"path"
	"sync"
	"time"

	"github.com/AsynkronIT/protoactor-go/actor"
	"go.uber.org/atomic"

	"github.com/qlcchain/go-qlc/common/topic"

	"github.com/qlcchain/go-qlc/log"

	"github.com/qlcchain/go-qlc/common"
	"github.com/qlcchain/go-qlc/common/event"
	"github.com/qlcchain/go-qlc/common/hashmap"
	"github.com/qlcchain/go-qlc/common/types"
	"github.com/qlcchain/go-qlc/config"
)

var cache = hashmap.New(10)

var ErrPoVNotFinish = errors.New("pov sync is not finished, please check it")

const (
<<<<<<< HEAD
	LedgerService      = "ledgerService"
	WalletService      = "walletService"
	P2PService         = "P2PService"
	ConsensusService   = "consensusService"
	RPCService         = "rpcService"
	PovService         = "povService"
	MinerService       = "minerService"
	AutoReceiveService = "autoReceiveService"
	MetricsService     = "metricsService"
	ChainManageService = "chainManageService"
	LogService         = "logService"
	ResendBlockService = "resendBlockService"
=======
	LedgerService       = "ledgerService"
	WalletService       = "walletService"
	BootNodeHttpService = "bootNodeHttpService"
	P2PService          = "P2PService"
	ConsensusService    = "consensusService"
	RPCService          = "rpcService"
	IndexService        = "indexService"
	PovService          = "povService"
	MinerService        = "minerService"
	AutoReceiveService  = "autoReceiveService"
	MetricsService      = "metricsService"
	ChainManageService  = "chainManageService"
	LogService          = "logService"
	ResendBlockService  = "resendBlockService"
>>>>>>> ab9928b0
)

type serviceManager interface {
	common.Service
	Register(name string, service common.Service) error
	UnRegister(name string) error
	AllServices() ([]common.Service, error)
	Service(name string) (common.Service, error)
	HasService(name string) bool
	//Control
	ReloadService(name string) error
	RestartAll() error
	// config
	ConfigManager() (*config.CfgManager, error)
	Config() (*config.Config, error)
	EventBus() event.EventBus
}

type Option func(cm *config.CfgManager) error

func NewChainContext(cfgFile string) *ChainContext {
	var dataDir string
	if len(cfgFile) == 0 {
		dataDir = config.DefaultDataDir()
		cfgFile = path.Join(dataDir, config.QlcConfigFile)
	} else {
		cm := config.NewCfgManagerWithFile(cfgFile)
		dataDir, _ = cm.ParseDataDir()
	}
	id := types.HashData([]byte(dataDir)).String()
	if v, ok := cache.GetStringKey(id); ok {
		return v.(*ChainContext)
	} else {
		sr := &ChainContext{
			services:         newServiceContainer(),
			cfgFile:          cfgFile,
			chainID:          id,
			connectPeersPool: new(sync.Map),
			bandwidthStats:   new(topic.EventBandwidthStats),
		}
		sr.povSyncState.Store(topic.SyncNotStart)
		sr.p2pSyncState.Store(topic.SyncNotStart)
		cache.Set(id, sr)
		return sr
	}
}

func NewChainContextFromOriginal(cc *ChainContext) *ChainContext {
	cfgFile := cc.cfgFile
	ctx := NewChainContext(cfgFile)
	cfg, err := cc.Config()
	if err != nil {
		log.Root.Error(err)
	}
	ctx.accounts = cc.accounts
	ctx.cm = config.NewCfgManagerWithConfig(cfgFile, cfg)
	return ctx
}

type ChainContext struct {
	common.ServiceLifecycle
	services         *serviceContainer
	cm               *config.CfgManager
	cfgFile          string
	chainID          string
	locker           sync.RWMutex
	accounts         []*types.Account
	povSyncState     atomic.Value
	p2pSyncState     atomic.Value
	subscriber       *event.ActorSubscriber
	connectPeersPool *sync.Map
	connectPeersInfo []*types.PeerInfo
	onlinePeersInfo  []*types.PeerInfo
	bandwidthStats   *topic.EventBandwidthStats
}

func (cc *ChainContext) EventBus() event.EventBus {
	return event.GetEventBus(cc.Id())
}

func (cc *ChainContext) FeedEventBus() *event.FeedEventBus {
	return event.GetFeedEventBus(cc.Id())
}

func (cc *ChainContext) PoVState() topic.SyncState {
	return cc.povSyncState.Load().(topic.SyncState)
}

func (cc *ChainContext) IsPoVDone() bool {
	return cc.povSyncState.Load().(topic.SyncState) == topic.SyncDone
}

func (cc *ChainContext) P2PSyncState() topic.SyncState {
	return cc.p2pSyncState.Load().(topic.SyncState)
}

func (cc *ChainContext) GetPeersPool() map[string]string {
	p := make(map[string]string)
	cc.connectPeersPool.Range(func(key, value interface{}) bool {
		peerId := key.(string)
		addr := value.(string)
		p[peerId] = addr
		return true
	})
	return p
}

func (cc *ChainContext) GetConnectPeersInfo() []*types.PeerInfo {
	return cc.connectPeersInfo
}

func (cc *ChainContext) GetOnlinePeersInfo() []*types.PeerInfo {
	return cc.onlinePeersInfo
}

func (cc *ChainContext) GetBandwidthStats() *topic.EventBandwidthStats {
	return cc.bandwidthStats
}

func (cc *ChainContext) ConfigFile() string {
	return cc.cfgFile
}

func (cc *ChainContext) Init(fn func() error) error {
	if !cc.PreInit() {
		return errors.New("pre init fail")
	}
	defer cc.PostInit()

	if fn != nil {
		err := fn()
		if err != nil {
			return err
		}
	}

	err := cc.services.IterWithPredicate(func(name string, service common.Service) error {
		err := service.Init()
		if err != nil {
			return err
		}
		log.Root.Infof("%s init successfully", name)
		return nil
	}, func(name string) bool {
		return name != LogService
	})
	if err != nil {
		return err
	}

	cc.subscriber = event.NewActorSubscriber(event.Spawn(func(c actor.Context) {
		switch msg := c.Message().(type) {
		case topic.SyncState:
			cc.povSyncState.Store(msg)
		case *topic.EventP2PSyncStateMsg:
			cc.p2pSyncState.Store(msg.P2pSyncState)
		case *topic.EventAddP2PStreamMsg:
			if _, ok := cc.connectPeersPool.Load(msg.PeerID); ok {
				cc.connectPeersPool.Delete(msg.PeerID)
			}
			cc.connectPeersPool.Store(msg.PeerID, msg.PeerInfo)
		case *topic.EventDeleteP2PStreamMsg:
			if _, ok := cc.connectPeersPool.Load(msg.PeerID); ok {
				cc.connectPeersPool.Delete(msg.PeerID)
			}
		case *topic.EventBandwidthStats:
			cc.bandwidthStats = msg
		case *topic.EventP2PConnectPeersMsg:
			cc.connectPeersInfo = msg.PeersInfo
		case *topic.EventP2POnlinePeersMsg:
			cc.onlinePeersInfo = msg.PeersInfo
		}
	}), cc.EventBus())

	return cc.subscriber.Subscribe(topic.EventOnlinePeersInfo, topic.EventPeersInfo, topic.EventPovSyncState, topic.EventAddP2PStream, topic.EventDeleteP2PStream, topic.EventSyncStateChange, topic.EventConsensusSyncFinished, topic.EventGetBandwidthStats)
}

func (cc *ChainContext) Start() error {
	if !cc.PreStart() {
		return errors.New("pre start fail")
	}
	defer cc.PostStart()

	cc.services.Iter(func(name string, service common.Service) error {
		err := service.Start()
		if err != nil {
			return fmt.Errorf("%s, %s", name, err)
		}
		log.Root.Infof("%s start successfully", name)
		return nil
	})

	return nil
}

func (cc *ChainContext) Stop() error {
	if !cc.PreStop() {
		return errors.New("pre stop fail")
	}
	defer cc.PostStop()

	cc.services.ReverseIter(func(name string, service common.Service) error {
		err := service.Stop()
		if err != nil {
			return err
		}
		log.Root.Infof("%s stop successfully", name)
		return nil
	})

	if cc.subscriber != nil {
		return cc.subscriber.UnsubscribeAll()
	}

	return nil
}

func (cc *ChainContext) Status() int32 {
	return cc.State()
}

func (cc *ChainContext) SetAccounts(accounts []*types.Account) {
	cc.locker.Lock()
	defer cc.locker.Unlock()
	cc.accounts = accounts
}

func (cc *ChainContext) Accounts() []*types.Account {
	cc.locker.RLock()
	defer cc.locker.RUnlock()
	return cc.accounts
}

func (cc *ChainContext) Id() string {
	return cc.chainID
}

func (cc *ChainContext) Register(name string, service common.Service) error {
	return cc.services.Register(name, service)
}

func (cc *ChainContext) HasService(name string) bool {
	return cc.services.HasService(name)
}

func (cc *ChainContext) UnRegister(name string) error {
	return cc.services.UnRegister(name)
}

func (cc *ChainContext) AllServices() ([]common.Service, error) {
	var services []common.Service
	cc.services.Iter(func(name string, service common.Service) error {
		services = append(services, service)
		return nil
	})
	return services, nil
}

func (cc *ChainContext) WaitForever() {
	count := len(cc.services.services)
	for {
		counter := 0
		cc.services.Iter(func(name string, service common.Service) error {
			if service.Status() == int32(common.Started) {
				counter++
			} else {
				fmt.Println(name, service.Status())
			}
			// return fmt.Errorf("%s, %d", name, service.Status())
			return nil
		})
		if counter == count {
			return
		}
		time.Sleep(time.Duration(50) * time.Millisecond)
	}
}

func (cc *ChainContext) Service(name string) (common.Service, error) {
	return cc.services.Get(name)
}

func (cc *ChainContext) ReloadService(name string) error {
	service, err := cc.Service(name)
	if err != nil {
		return err
	}

	return reloadService(service)
}

func (*ChainContext) RestartAll() error {
	panic("implement me")
}

func (cc *ChainContext) Destroy() error {
	err := cc.Stop()
	if err != nil {
		return err
	}

	id := cc.Id()
	if _, ok := cache.GetStringKey(id); ok {
		cache.Del(id)
	}

	return nil
}

func (cc *ChainContext) ConfigManager(opts ...Option) (*config.CfgManager, error) {
	cc.locker.Lock()
	defer cc.locker.Unlock()
	if cc.cm == nil {
		cc.cm = config.NewCfgManagerWithFile(cc.cfgFile)
		_, err := cc.cm.Load(config.NewMigrationV1ToV2(), config.NewMigrationV2ToV3(), config.NewMigrationV3ToV4(),
			config.NewMigrationV4ToV5(), config.NewMigrationV5ToV6())
		if err != nil {
			return nil, err
		}
	}

	for _, opt := range opts {
		_ = opt(cc.cm)
	}

	return cc.cm, nil
}

func (cc *ChainContext) Config() (*config.Config, error) {
	cm, err := cc.ConfigManager()
	if err != nil {
		return nil, err
	}
	return cm.Config()
}

func reloadService(s common.Service) error {
	err := s.Stop()
	if err != nil {
		return err
	}

	err = s.Init()
	if err != nil {
		return err
	}

	err = s.Start()
	if err != nil {
		return err
	}
	return nil
}

type serviceContainer struct {
	locker   sync.RWMutex
	services map[string]common.Service
	names    []string
}

func newServiceContainer() *serviceContainer {
	return &serviceContainer{
		locker:   sync.RWMutex{},
		services: make(map[string]common.Service),
		names:    []string{},
	}
}

func (sc *serviceContainer) Register(name string, s common.Service) error {
	sc.locker.Lock()
	defer sc.locker.Unlock()

	if _, ok := sc.services[name]; ok {
		return fmt.Errorf("service[%s] already exist", name)
	} else {
		sc.services[name] = s
		sc.names = append(sc.names, name)
		return nil
	}
}

func (sc *serviceContainer) UnRegister(name string) error {
	sc.locker.Lock()
	defer sc.locker.Unlock()

	if v, ok := sc.services[name]; ok {
		_ = v.Stop()
		delete(sc.services, name)
		for idx, n := range sc.names {
			if n == name {
				sc.names = append(sc.names[:idx], sc.names[idx+1:]...)
				break
			}
		}
		return nil
	} else {
		return fmt.Errorf("service[%s] not exist", name)
	}
}

func (sc *serviceContainer) Get(name string) (common.Service, error) {
	sc.locker.RLock()
	defer sc.locker.RUnlock()

	if v, ok := sc.services[name]; ok {
		return v, nil
	} else {
		return nil, fmt.Errorf("service[%s] not exist", name)
	}
}

func (sc *serviceContainer) HasService(name string) bool {
	sc.locker.RLock()
	defer sc.locker.RUnlock()

	if _, ok := sc.services[name]; ok {
		return true
	}

	return false
}

func (sc *serviceContainer) Iter(fn func(name string, service common.Service) error) {
	_ = sc.IterWithPredicate(fn, func(name string) bool {
		return true
	})
}

func (sc *serviceContainer) IterWithPredicate(fn func(name string, service common.Service) error,
	predicate func(name string) bool) error {
	sc.locker.RLock()
	defer sc.locker.RUnlock()
	for idx := range sc.names {
		name := sc.names[idx]
		if service, ok := sc.services[name]; ok && predicate(name) {
			err := fn(name, service)
			if err != nil {
				return err
			}
		}
	}
	return nil
}

func (sc *serviceContainer) ReverseIter(fn func(name string, service common.Service) error) {
	sc.locker.RLock()
	defer sc.locker.RUnlock()

	for i := len(sc.names) - 1; i >= 0; i-- {
		name := sc.names[i]
		if service, ok := sc.services[name]; ok {
			err := fn(name, service)
			if err != nil {
				break
			}
		}
	}
}<|MERGE_RESOLUTION|>--- conflicted
+++ resolved
@@ -33,27 +33,12 @@
 var ErrPoVNotFinish = errors.New("pov sync is not finished, please check it")
 
 const (
-<<<<<<< HEAD
-	LedgerService      = "ledgerService"
-	WalletService      = "walletService"
-	P2PService         = "P2PService"
-	ConsensusService   = "consensusService"
-	RPCService         = "rpcService"
-	PovService         = "povService"
-	MinerService       = "minerService"
-	AutoReceiveService = "autoReceiveService"
-	MetricsService     = "metricsService"
-	ChainManageService = "chainManageService"
-	LogService         = "logService"
-	ResendBlockService = "resendBlockService"
-=======
 	LedgerService       = "ledgerService"
 	WalletService       = "walletService"
 	BootNodeHttpService = "bootNodeHttpService"
 	P2PService          = "P2PService"
 	ConsensusService    = "consensusService"
 	RPCService          = "rpcService"
-	IndexService        = "indexService"
 	PovService          = "povService"
 	MinerService        = "minerService"
 	AutoReceiveService  = "autoReceiveService"
@@ -61,7 +46,6 @@
 	ChainManageService  = "chainManageService"
 	LogService          = "logService"
 	ResendBlockService  = "resendBlockService"
->>>>>>> ab9928b0
 )
 
 type serviceManager interface {
