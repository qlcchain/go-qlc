/*
 * Copyright (c) 2019 QLC Chain Team
 *
 * This software is released under the MIT License.
 * https://opensource.org/licenses/MIT
 */

package commands

import (
	"bytes"
	"encoding/hex"
	"encoding/json"
	"errors"
	"fmt"
	"log"
	"net/http"
	_ "net/http/pprof"
	"os"
	"os/signal"
	"path/filepath"
	"runtime"
	"runtime/debug"
	"runtime/pprof"
	"runtime/debug"
	"strings"
	"syscall"
	"time"

	"github.com/abiosoft/ishell"
	"github.com/abiosoft/readline"
	ss "github.com/qlcchain/go-qlc/chain/services"
	cmdutil "github.com/qlcchain/go-qlc/cmd/util"
	"github.com/qlcchain/go-qlc/common"
	"github.com/qlcchain/go-qlc/common/types"
	"github.com/qlcchain/go-qlc/common/util"
	"github.com/qlcchain/go-qlc/config"
	"github.com/qlcchain/go-qlc/ledger"
	qlclog "github.com/qlcchain/go-qlc/log"
	"github.com/spf13/cobra"
	"github.com/spf13/viper"
)

var (
	shell       *ishell.Shell
	rootCmd     *cobra.Command
	interactive bool
)

var (
	seedP         string
	privateKeyP   string
	accountP      string
	passwordP     string
	cfgPathP      string
	isProfileP    bool
	noBootstrapP  bool
	configParamsP []string

	privateKey   cmdutil.Flag
	account      cmdutil.Flag
	password     cmdutil.Flag
	seed         cmdutil.Flag
	cfgPath      cmdutil.Flag
	isProfile    cmdutil.Flag
	noBootstrap  cmdutil.Flag
	configParams cmdutil.Flag
	//ctx            *chain.QlcContext
	ledgerService    *ss.LedgerService
	walletService    *ss.WalletService
	netService       *ss.P2PService
	consensusService *ss.ConsensusService
	rPCService       *ss.RPCService
	sqliteService    *ss.SqliteService
	povService       *ss.PoVService
	minerService     *ss.MinerService
	services         []common.Service
	maxAccountSize   = 100
	logger           = qlclog.NewLogger("config_detail")
)

// Execute adds all child commands to the root command and sets flags appropriately.
// This is called by main.main(). It only needs to happen once to the rootCmd.
func Execute(osArgs []string) {
	if len(osArgs) == 2 && osArgs[1] == "-i" {
		interactive = true
	}
	if interactive {
		shell = ishell.NewWithConfig(
			&readline.Config{
				Prompt:      fmt.Sprintf("%c[1;0;32m%s%c[0m", 0x1B, ">> ", 0x1B),
				HistoryFile: "/tmp/readline.tmp",
				//AutoComplete:      completer,
				InterruptPrompt:   "^C",
				EOFPrompt:         "exit",
				HistorySearchFold: true,
				//FuncFilterInputRune: filterInput,
			})
		shell.Println("QLC Chain Server")
		addCommand()
		shell.Run()
	} else {
		rootCmd = &cobra.Command{
			Use:   "gqlc",
			Short: "CLI for QLCChain Server",
			Long:  `QLC Chain is the next generation public block chain designed for the NaaS.`,
			Run: func(cmd *cobra.Command, args []string) {
				err := start()
				if err != nil {
					cmd.Println(err)
				}

			},
		}
		rootCmd.PersistentFlags().StringVar(&cfgPathP, "config", "", "config file")
		rootCmd.PersistentFlags().StringVar(&accountP, "account", "", "wallet address, if is nil,just run a node")
		rootCmd.PersistentFlags().StringVar(&passwordP, "password", "", "password for wallet")
		rootCmd.PersistentFlags().StringVar(&seedP, "seed", "", "seed for accounts")
		rootCmd.PersistentFlags().StringVar(&privateKeyP, "privateKey", "", "seed for accounts")
		rootCmd.PersistentFlags().BoolVar(&isProfileP, "profile", false, "enable profile")
		rootCmd.PersistentFlags().BoolVar(&noBootstrapP, "nobootnode", false, "disable bootstrap node")
		rootCmd.PersistentFlags().StringSliceVar(&configParamsP, "configParams", []string{}, "parameter set that needs to be changed")
		addCommand()
		if err := rootCmd.Execute(); err != nil {
			fmt.Println(err)
			os.Exit(1)
		}
	}
}

func addCommand() {
	if interactive {
		run()
	}
	walletimport()
	version()
}

func start() error {
	var accounts []*types.Account
	cfg, err := cmdutil.GetConfig(cfgPathP)
	if err != nil {
		return err
	}

	debug.SetGCPercent(10)

	if len(configParamsP) > 0 {
		fmt.Println("need set parameter")
		err = updateConfig(cfg, cfgPathP)
		if err != nil {
			return err
		}
	}
	if len(seedP) > 0 {
		fmt.Println("run node SEED mode")
		sByte, _ := hex.DecodeString(seedP)
		tmp, err := seedToAccounts(sByte)
		if err != nil {
			return err
		}
		accounts = append(accounts, tmp...)
	} else if len(privateKeyP) > 0 {
		fmt.Println("run node PRIVATE KEY mode")
		bytes, err := hex.DecodeString(privateKeyP)
		if err != nil {
			return err
		}
		account := types.NewAccount(bytes)
		accounts = append(accounts, account)
	} else if len(accountP) > 0 {
		fmt.Println("run node WALLET mode")
		address, err := types.HexToAddress(accountP)
		if err != nil {
			return err
		}

		w := ss.NewWalletService(cfg).Wallet
		ledger.CloseLedger()
		session := w.NewSession(address)
		defer func() {
			err := w.Close()
			if err != nil {
				fmt.Println(err)
			}
		}()

		if b, err := session.VerifyPassword(passwordP); b && err == nil {
			bytes, err := session.GetSeed()
			tmp, err := seedToAccounts(bytes)
			if err != nil {
				return err
			}
			accounts = append(accounts, tmp...)
		} else {
			return fmt.Errorf("invalid wallet password of %s", accountP)
		}
	} else {
		fmt.Println("run node without account")
	}

	if isProfileP {
		profDir := filepath.Join(cfg.DataDir, "pprof", time.Now().Format("2006-01-02T15-04"))
		_ = util.CreateDirIfNotExist(profDir)
		//CPU profile
		cpuProfile, err := os.Create(filepath.Join(profDir, "cpu.prof"))
		if err != nil {
			log.Fatal("could not create CPU profile: ", err)
		} else {
			log.Println("create CPU profile: ", cpuProfile.Name())
		}

		runtime.SetCPUProfileRate(500)
		if err := pprof.StartCPUProfile(cpuProfile); err != nil {
			log.Fatal("could not start CPU profile: ", err)
		} else {
			log.Println("start CPU profile")
		}
		defer func() {
			_ = cpuProfile.Close()
			pprof.StopCPUProfile()
		}()

		//MEM profile
		memProfile, err := os.Create(filepath.Join(profDir, "mem.prof"))
		if err != nil {
			log.Fatal("could not create memory profile: ", err)
		} else {
			log.Println("create MEM profile: ", memProfile.Name())
		}
		runtime.GC()
		if err := pprof.WriteHeapProfile(memProfile); err != nil {
			log.Fatal("could not write memory profile: ", err)
		} else {
			log.Println("start MEM profile")
		}
		defer func() {
			_ = memProfile.Close()
		}()

		go func() {
			//view result in http://localhost:6060/debug/pprof/
			log.Println(http.ListenAndServe(":6060", nil))
		}()
	}

	if noBootstrapP {
		//remove all p2p bootstrap node
		cfg.P2P.BootNodes = []string{}
	}
<<<<<<< HEAD

	configDetails := util.ToIndentString(cfg)
	log.Printf("%s\n", configDetails)
	
	go func() {
		cleanMem := time.NewTicker(30 * time.Second)
		for {
			select {
			case <-cleanMem.C:
				debug.FreeOSMemory()
			}
		}
	}()

=======
	configDetails := util.ToIndentString(cfg)
	logger.Debugf("%s", configDetails)
>>>>>>> dda27e80
	err = runNode(accounts, cfg)
	if err != nil {
		return err
	}
	trapSignal()
	return nil
}

func trapSignal() {
	c := make(chan os.Signal, 1)
	signal.Notify(c, os.Interrupt, syscall.SIGTERM, syscall.SIGKILL)
	<-c

	sers := make([]common.Service, 0)
	for i := len(services) - 1; i >= 0; i-- {
		sers = append(sers, services[i])
	}
	stopNode(sers)
	fmt.Println("qlc node closed successfully")

	//bus := event.GetEventBus(cfg.LedgerDir())
	//if err := bus.Close(); err != nil {
	//	fmt.Println(err)
	//}
}

func seedToAccounts(data []byte) ([]*types.Account, error) {
	seed, err := types.BytesToSeed(data)
	if err != nil {
		return nil, err
	}
	var accounts []*types.Account
	for i := 0; i < maxAccountSize; i++ {
		account, _ := seed.Account(uint32(i))
		accounts = append(accounts, account)
	}

	return accounts, nil
}

func run() {
	account = cmdutil.Flag{
		Name:  "account",
		Must:  false,
		Usage: "wallet address,if is nil,just run a node",
		Value: "",
	}
	password = cmdutil.Flag{
		Name:  "password",
		Must:  false,
		Usage: "password for wallet",
		Value: "",
	}
	seed = cmdutil.Flag{
		Name:  "seed",
		Must:  false,
		Usage: "seed for wallet,if is nil,just run a node",
		Value: "",
	}
	privateKey = cmdutil.Flag{
		Name:  "privateKey",
		Must:  false,
		Usage: "account private key",
		Value: "",
	}
	cfgPath = cmdutil.Flag{
		Name:  "config",
		Must:  false,
		Usage: "config file path",
		Value: "",
	}

	isProfile = cmdutil.Flag{
		Name:  "profile",
		Must:  false,
		Usage: "enable profile",
		Value: false,
	}

	noBootstrap = cmdutil.Flag{
		Name:  "nobootstrap",
		Must:  false,
		Usage: "disable p2p bootstrap node",
		Value: false,
	}

	configParams = cmdutil.Flag{
		Name:  "configParam",
		Must:  false,
		Usage: "parameter set that needs to be changed",
		Value: []string{},
	}

	s := &ishell.Cmd{
		Name: "run",
		Help: "start qlc server",
		Func: func(c *ishell.Context) {
			args := []cmdutil.Flag{seed, cfgPath, isProfile, noBootstrap}
			if cmdutil.HelpText(c, args) {
				return
			}
			if err := cmdutil.CheckArgs(c, args); err != nil {
				cmdutil.Warn(err)
				return
			}
			accountP = cmdutil.StringVar(c.Args, account)
			passwordP = cmdutil.StringVar(c.Args, password)
			privateKeyP = cmdutil.StringVar(c.Args, privateKey)
			seedP = cmdutil.StringVar(c.Args, seed)
			cfgPathP = cmdutil.StringVar(c.Args, cfgPath)
			isProfileP = cmdutil.BoolVar(c.Args, isProfile)
			noBootstrapP = cmdutil.BoolVar(c.Args, noBootstrap)
			configParamsP = cmdutil.StringSliceVar(c.Args, configParams)

			err := start()
			if err != nil {
				cmdutil.Warn(err)
			}
		},
	}
	shell.AddCmd(s)
}

func updateConfig(cfg *config.Config, cfgPathP string) error {
	var s []string
	if cfgPathP == "" {
		s = strings.Split(config.QlcConfigFile, ".")
	} else {
		s = strings.Split(filepath.Base(cfgPathP), ".")
	}
	if len(s) != 2 {
		return errors.New("split error")
	}
	viper.SetConfigName(s[0])
	viper.AddConfigPath(cfg.DataDir)
	b, err := json.Marshal(cfg)
	if err != nil {
		return err
	}
	r := bytes.NewReader(b)
	err = viper.ReadConfig(r)
	if err != nil {
		return err
	}

	for _, cp := range configParamsP {
		k := strings.Split(cp, "=")
		if len(k) != 2 || len(k[0]) == 0 || len(k[1]) == 0 {
			continue
		}
		if oldValue := viper.Get(k[0]); oldValue != nil {
			viper.Set(k[0], k[1])
		}
	}
	err = viper.Unmarshal(&cfg)
	if err != nil {
		return err
	}
	return nil
}<|MERGE_RESOLUTION|>--- conflicted
+++ resolved
@@ -248,7 +248,6 @@
 		//remove all p2p bootstrap node
 		cfg.P2P.BootNodes = []string{}
 	}
-<<<<<<< HEAD
 
 	configDetails := util.ToIndentString(cfg)
 	log.Printf("%s\n", configDetails)
@@ -263,10 +262,7 @@
 		}
 	}()
 
-=======
-	configDetails := util.ToIndentString(cfg)
-	logger.Debugf("%s", configDetails)
->>>>>>> dda27e80
+	
 	err = runNode(accounts, cfg)
 	if err != nil {
 		return err
