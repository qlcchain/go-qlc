--- conflicted
+++ resolved
@@ -112,15 +112,9 @@
 	}
 
 	if len(cfg.P2P.BootNodes) == 0 {
-<<<<<<< HEAD
-		services = []common.Service{sqliteService, ledgerService, walletService, dPosService, dPosService, povService, rPCService}
+		services = []common.Service{sqliteService, ledgerService, walletService, consensusService, povService, minerService, rPCService}
 	} else {
-		services = []common.Service{sqliteService, ledgerService, netService, walletService, dPosService, povService, minerService, rPCService}
-=======
-		services = []common.Service{sqliteService, ledgerService, walletService, consensusService, rPCService}
-	} else {
-		services = []common.Service{sqliteService, ledgerService, netService, walletService, consensusService, rPCService}
->>>>>>> ceaf616d
+		services = []common.Service{sqliteService, ledgerService, netService, walletService, consensusService, povService, minerService, rPCService}
 	}
 
 	return nil
