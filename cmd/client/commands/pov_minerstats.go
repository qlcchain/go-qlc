--- conflicted
+++ resolved
@@ -57,13 +57,6 @@
 		return err
 	}
 
-<<<<<<< HEAD
-	fmt.Printf("TotalBlockNum: %d, LatestBlockHeight: %d\n", rspInfo.TotalBlockNum, rspInfo.LatestBlockHeight)
-	fmt.Printf("TotalMinerCount: %d, LastDayOnlineCount: %d, LastHourOnlineCount: %d\n", rspInfo.MinerCount, rspInfo.DayOnlineCount, rspInfo.HourOnlineCount)
-
-	fmt.Printf("%-64s %-6s %-10s %-13s %-10s %-10s\n", "Address", "Online", "MBlocks", "MRewards", "FirstH", "LastH")
-	for minerAddr, minerItem := range rspInfo.MinerStats {
-=======
 	var sortMiners []*api.PovMinerStatItem
 	for _, miner := range rspInfo.MinerStats {
 		sortMiners = append(sortMiners, miner)
@@ -84,7 +77,6 @@
 
 	fmt.Printf("%-64s %-6s %-10s %-13s %-10s %-10s\n", "Address", "Online", "MBlocks", "MRewards", "FirstH", "LastH")
 	for _, minerItem := range sortMiners {
->>>>>>> f617096a
 		isDayInt := 0
 		isHourInt := 0
 		if minerItem.IsDayOnline {
