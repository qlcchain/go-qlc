--- conflicted
+++ resolved
@@ -20,14 +20,9 @@
           GITHUB_TOKEN: ${{ secrets.GH_TOKEN }}
           GIT_CHGLOG_VERION: 0.9.1
         run: |
-<<<<<<< HEAD
-          wget -O /usr/bin/git-chglog https://github.com/git-chglog/git-chglog/releases/download/${GIT_CHGLOG_VERION}/git-chglog_linux_amd64
-          chmod +x /usr/bin/git-chglog
-=======
           sudo wget -O /usr/local/bin/git-chglog https://github.com/git-chglog/git-chglog/releases/download/${GIT_CHGLOG_VERION}/git-chglog_linux_amd64
           sudo chmod +x /usr/local/bin/git-chglog
           export PATH=$PATH:/usr/local/bin
->>>>>>> 681e6bca
           export TAG=${GITHUB_REF/refs\/tags\//}
           make VERSION=${TAG} release
       - name: Publish the Docker image to DockerHub
