--- conflicted
+++ resolved
@@ -9,7 +9,6 @@
 
 import (
 	"encoding/hex"
-	"errors"
 	"fmt"
 	"math/big"
 
@@ -32,7 +31,16 @@
 // Signature of block
 type Signature [SignatureSize]byte
 
-<<<<<<< HEAD
+func BytesToSignature(b []byte) (Signature, error) {
+	var sign Signature
+	if len(b) != ed25519.SignatureSize {
+		return ZeroSignature, fmt.Errorf("invalid signature size[%d]", len(b))
+	}
+	copy(sign[:], b)
+
+	return sign, nil
+}
+
 func NewSignature(hexStr string) (Signature, error) {
 	s := Signature{}
 	err := s.Of(hexStr)
@@ -40,16 +48,6 @@
 		return s, err
 	}
 	return s, nil
-}
-
-func BytesToSignature(data []byte) (Signature, error) {
-	if len(data) != SignatureSize {
-		return ZeroSignature, errors.New("invalid Signature size")
-	}
-
-	var signature [SignatureSize]byte
-	copy(signature[:], data)
-	return signature, nil
 }
 
 //IsZero check signature is zero
@@ -60,16 +58,6 @@
 		}
 	}
 	return true
-=======
-func BytesToSignature(b []byte) (Signature, error) {
-	var sign Signature
-	if len(b) != ed25519.SignatureSize {
-		return ZeroSignature, fmt.Errorf("invalid signature size[%d]", len(b))
-	}
-	copy(sign[:], b)
-
-	return sign, nil
->>>>>>> 5667dd11
 }
 
 // String implements the fmt.Stringer interface.
