--- conflicted
+++ resolved
@@ -42,27 +42,6 @@
 	// ZeroAddress
 	ZeroAddress = Address{}
 
-<<<<<<< HEAD
-	MintageAddress, _    = HexToAddress("qlc_3qjky1ptg9qkzm8iertdzrnx9btjbaea33snh1w4g395xqqczye4kgcfyfs1")
-	NEP5PledgeAddress, _ = HexToAddress("qlc_3fwi6r1fzjwmiys819pw8jxrcmcottsj4iq56kkgcmzi3b87596jwskwqrr5")
-	RewardsAddress, _    = HexToAddress("qlc_3oinqggowa7f1rsjfmib476ggz6s4fp8578odjzerzztkrifqkqdz5zjztb3")
-
-	// Builtin contract addresses without private key hold by anyone
-	MinerAddress, _              = GenerateBuiltinContractAddress(21)
-	BlackHoleAddress, _          = GenerateBuiltinContractAddress(22)
-	RepAddress, _                = GenerateBuiltinContractAddress(23)
-	PubKeyDistributionAddress, _ = GenerateBuiltinContractAddress(24)
-	SettlementAddress, _         = GenerateBuiltinContractAddress(25)
-	PermissionAddress, _         = GenerateBuiltinContractAddress(26)
-	PrivacyDemoKVAddress, _      = GenerateBuiltinContractAddress(27)
-
-	ChainContractAddressList = []Address{NEP5PledgeAddress, MintageAddress, RewardsAddress, MinerAddress,
-		BlackHoleAddress, RepAddress, PubKeyDistributionAddress, SettlementAddress, PermissionAddress,
-		PrivacyDemoKVAddress}
-	RewardContractAddressList = []Address{MinerAddress, RepAddress}
-
-=======
->>>>>>> 0e185dee
 	// AddressEncoding is a base32 encoding using addressEncodingAlphabet as its
 	// alphabet.
 	AddressEncoding = base32.NewEncoding(addressEncodingAlphabet)
