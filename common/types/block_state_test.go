--- conflicted
+++ resolved
@@ -257,30 +257,6 @@
 
 	blkBytes, _ := json.Marshal(&b2)
 	t.Log(string(blkBytes))
-<<<<<<< HEAD
-}
-
-func TestStateBlock_TableSchema(t *testing.T) {
-	b := StateBlock{}
-	err := json.Unmarshal([]byte(testBlk), &b)
-	if err != nil {
-		t.Fatal(err)
-	}
-
-	fields, key := b.TableSchema()
-	t.Log(fields, key)
-	if len(fields) != 4 {
-		t.Fatal()
-	}
-	if b.TableName() != "BLOCKHASH" {
-		t.Fatal()
-	}
-	if r := b.SetRelation(); len(r) != 4 {
-		t.Fatal()
-	}
-	if r := b.RemoveRelation(); len(r) != 1 {
-		t.Fatal()
-	}
 }
 
 func TestStateBlock_PrivateHash(t *testing.T) {
@@ -304,6 +280,4 @@
 	if h1 == h3 {
 		t.Fatal("private GetHash == GetHashNotUsed")
 	}
-=======
->>>>>>> 0e185dee
 }