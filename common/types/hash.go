--- conflicted
+++ resolved
@@ -266,16 +266,15 @@
 	return result
 }
 
-<<<<<<< HEAD
 func Sha256HashData(data []byte) (Hash, error) {
 	h := sha256.New()
 	h.Write(data)
 	return BytesToHash(h.Sum(nil))
-=======
+}
+
 func HybridHashData(data []byte) Hash {
 	res1 := Sha256DHashData(data)
 	res2 := ScryptHashData(res1.Bytes())
 	res3 := X11HashData(res2.Bytes())
 	return res3
->>>>>>> 0cf18917
 }