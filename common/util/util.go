/*
 * Copyright (c) 2018 QLC Chain Team
 *
 * This software is released under the MIT License.
 * https://opensource.org/licenses/MIT
 */

package util

import (
	"encoding/hex"
	"encoding/json"
	"math/big"
	"math/rand"
	"os"
	"strings"
	"time"

	"golang.org/x/crypto/blake2b"
)

func ReverseBytes(str []byte) (result []byte) {
	for i := len(str) - 1; i >= 0; i-- {
		result = append(result, str[i])
	}
	return result
}

func HexToBytes(s string) []byte {
	bytes, err := hex.DecodeString(s)
	if err != nil {
		panic(err)
	}
	return bytes
}

func Hex32ToBytes(s string) [32]byte {
	var res [32]byte
	bytes := HexToBytes(s)
	copy(res[:], bytes)
	return res
}

func Hex64ToBytes(s string) [64]byte {
	var res [64]byte
	bytes := HexToBytes(s)
	copy(res[:], bytes)
	return res
}

func Hash256(data ...[]byte) []byte {
	d, _ := blake2b.New256(nil)
	for _, item := range data {
		d.Write(item)
	}
	return d.Sum(nil)
}

func Hash(size int, data ...[]byte) []byte {
	d, _ := blake2b.New(size, nil)
	for _, item := range data {
		d.Write(item)
	}
	return d.Sum(nil)
}

// TrimQuotes trim quotes of string if quotes exist
func TrimQuotes(s string) string {
<<<<<<< HEAD
	if len(s) >= 2 {
		if s[0] == '"' && s[len(s)-1] == '"' {
			return string([]byte(s[1 : len(s)-1]))
		}
=======
	l := len(s)
	if l >= 2 && s[0] == '"' && s[l-1] == '"' {
		var b strings.Builder
		b.WriteString(s[1 : l-1])
		return b.String()
>>>>>>> 621dce2b
	}
	return s
}

//CreateDirIfNotExist create given folder
func CreateDirIfNotExist(dir string) error {
	if _, err := os.Stat(dir); os.IsNotExist(err) {
		err = os.MkdirAll(dir, 0700)
		return err
	}
	return nil
}

func ToString(v interface{}) string {
	bytes, err := json.Marshal(v)
	if err != nil {
		return ""
	}
	return string(bytes)
}

func ToIndentString(v interface{}) string {
	b, err := json.MarshalIndent(&v, "", "\t")
	if err != nil {
		return ""
	}
	return string(b)
}

//trim the '\00' byte
func TrimBuffToString(bytes []byte) string {
	for i, b := range bytes {
		if b == 0 {
			return string(bytes[:i])
		}
	}
	return string(bytes)

}

const (
	MaxUint64 = uint64(1<<64 - 1)

	// number of bits in a big.Word
	WordBits = 32 << (uint64(^big.Word(0)) >> 63)
	// number of bytes in a big.Word
	WordBytes = WordBits / 8
	// number of bytes in a vm word
	WordSize = 32
)

var (
	Big0   = big.NewInt(0)
	Big1   = big.NewInt(1)
	Big2   = big.NewInt(2)
	Big10  = big.NewInt(10)
	Big31  = big.NewInt(31)
	Big32  = big.NewInt(32)
	Big256 = big.NewInt(256)
	Big257 = big.NewInt(257)

	Tt255   = BigPow(2, 255)
	Tt256   = BigPow(2, 256)
	Tt256m1 = new(big.Int).Sub(Tt256, big.NewInt(1))

	chars = []rune("abcdefghijklmnopqrstuvwxyzABCDEFGHIJKLMNOPQRSTUVWXYZ0123456789")
)

// ToWordSize returns the ceiled word size required for memory expansion.
func ToWordSize(size uint64) uint64 {
	if size > MaxUint64-WordSize+1 {
		return MaxUint64/WordSize + 1
	}

	return (size + WordSize - 1) / WordSize
}

// BigUint64 returns the integer casted to a uint64 and returns whether it
// overflowed in the process.
func BigUint64(v *big.Int) (uint64, bool) {
	return v.Uint64(), v.BitLen() > 64
}

func BytesToString(data []byte) string {
	for i, b := range data {
		if b == 0 {
			return string(data[:i])
		}
	}
	return string(data)
}

func AllZero(b []byte) bool {
	for _, byte := range b {
		if byte != 0 {
			return false
		}
	}
	return true
}

func JoinBytes(data ...[]byte) []byte {
	newData := []byte{}
	for _, d := range data {
		newData = append(newData, d...)
	}
	return newData
}

func RandomFixedString(length int) string {
	if length == 0 {
		return ""
	}
	rand.Seed(time.Now().UnixNano())

	b := make([]rune, length)
	for i := range b {
		b[i] = chars[rand.Intn(len(chars))]
	}

	return string(b)
}<|MERGE_RESOLUTION|>--- conflicted
+++ resolved
@@ -66,18 +66,11 @@
 
 // TrimQuotes trim quotes of string if quotes exist
 func TrimQuotes(s string) string {
-<<<<<<< HEAD
-	if len(s) >= 2 {
-		if s[0] == '"' && s[len(s)-1] == '"' {
-			return string([]byte(s[1 : len(s)-1]))
-		}
-=======
 	l := len(s)
 	if l >= 2 && s[0] == '"' && s[l-1] == '"' {
 		var b strings.Builder
 		b.WriteString(s[1 : l-1])
 		return b.String()
->>>>>>> 621dce2b
 	}
 	return s
 }
