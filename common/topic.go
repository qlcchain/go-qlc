package common

type TopicType string

//Topic type
const (
	EventPublish        TopicType = "publish"
	EventConfirmReq     TopicType = "confirmReq"
	EventConfirmAck     TopicType = "confirmAck"
	EventSyncBlock      TopicType = "syncBlock"
	EventConfirmedBlock TopicType = "confirmedBlock"
	EventBroadcast      TopicType = "broadcast"
	EventSendMsgToPeers TopicType = "sendMsgToPeers"
	EventPeersInfo      TopicType = "peersInfo"
	EventSyncing        TopicType = "syncing"
	EventAddRelation    TopicType = "addRelation"
	EventDeleteRelation TopicType = "deleteRelation"
<<<<<<< HEAD

	EventSendMsgToPeer   TopicType = "sendMsgToPeer"
	EventAddP2PStream    TopicType = "addP2PStream"
	EventDeleteP2PStream TopicType = "deleteP2PStream"
	EventPovPeerStatus   TopicType = "povPeerStatus"
	EventPovRecvBlock    TopicType = "povRecvBlock"
	EventPovBulkPullReq  TopicType = "povBulkPullReq"
	EventPovBulkPullRsp  TopicType = "povBulkPullRsp"
	EventPovSyncState    TopicType = "povSyncState"
)

// Sync state
type SyncState uint

const (
	SyncNotStart SyncState = iota
	Syncing
	Syncdone
	Syncerr
)

var syncStatus = [...]string{
	SyncNotStart: "Sync Not Start",
	Syncing:      "Synchronising",
	Syncdone:     "Sync done",
	Syncerr:      "Sync error",
}

func (s SyncState) String() string {
	if s > Syncerr {
		return "unknown sync state"
	}
	return syncStatus[s]
}

func (s SyncState) IsSyncExited() bool {
	if s == Syncdone || s == Syncerr {
		return true
	}

	return false
}
=======
	EventGenerateBlock  TopicType = "generateBlock"
)
>>>>>>> ceaf616d
<|MERGE_RESOLUTION|>--- conflicted
+++ resolved
@@ -15,7 +15,7 @@
 	EventSyncing        TopicType = "syncing"
 	EventAddRelation    TopicType = "addRelation"
 	EventDeleteRelation TopicType = "deleteRelation"
-<<<<<<< HEAD
+	EventGenerateBlock  TopicType = "generateBlock"
 
 	EventSendMsgToPeer   TopicType = "sendMsgToPeer"
 	EventAddP2PStream    TopicType = "addP2PStream"
@@ -57,8 +57,4 @@
 	}
 
 	return false
-}
-=======
-	EventGenerateBlock  TopicType = "generateBlock"
-)
->>>>>>> ceaf616d
+}