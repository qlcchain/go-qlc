--- conflicted
+++ resolved
@@ -75,13 +75,8 @@
 		return fmt.Errorf("serialize trie node failed, error is %s", err)
 	} else {
 		h := node.Hash()
-<<<<<<< HEAD
-		k := trie.encodeKey(h[:])
-		//trie.log.Debugf("save node %s, %s", hex.EncodeToString(k), node.String())
-=======
 		k := encodeKey(h[:])
-		trie.log.Debugf("save %s, %s", hex.EncodeToString(k), node.String())
->>>>>>> d786c1d3
+		//trie.log.Debugf("save %s, %s", hex.EncodeToString(k), node.String())
 		err := txn.Set(k, data)
 		if err != nil {
 			return err
@@ -106,13 +101,8 @@
 
 func (trie *Trie) saveRefValueMap(txn db.StoreTxn) {
 	for key, value := range trie.unSavedRefValueMap {
-<<<<<<< HEAD
-		k := trie.encodeKey(key[:])
-		err := txn.Set(k, value)
-=======
 		encodeKey := encodeKey(key[:])
 		err := txn.Set(encodeKey[:], value)
->>>>>>> d786c1d3
 		if err != nil {
 			trie.log.Errorf("save %s, error %s", key.String(), err)
 		}
@@ -138,11 +128,7 @@
 		txn.Discard()
 	}()
 
-<<<<<<< HEAD
-	k := trie.encodeKey(key[:])
-=======
 	k := encodeKey(key)
->>>>>>> d786c1d3
 	var result []byte
 	if err = txn.Get(k, func(i []byte, b byte) error {
 		result = make([]byte, len(i))
