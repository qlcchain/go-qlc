package ledger

import (
	"encoding/binary"
	"encoding/json"
	"errors"
	"fmt"
	"io"
	"math/rand"
	"sort"
	"strings"
	"sync"
	"sync/atomic"
	"time"

	"github.com/dgraph-io/badger"
	"github.com/dgraph-io/badger/pb"
	"github.com/qlcchain/go-qlc/common"
	"github.com/qlcchain/go-qlc/common/event"
	"github.com/qlcchain/go-qlc/common/sync/hashmap"
	"github.com/qlcchain/go-qlc/common/sync/spinlock"
	"github.com/qlcchain/go-qlc/common/types"
	"github.com/qlcchain/go-qlc/common/util"
	"github.com/qlcchain/go-qlc/crypto/ed25519"
	"github.com/qlcchain/go-qlc/ledger/db"
	"github.com/qlcchain/go-qlc/log"
	"go.uber.org/zap"
)

type Ledger struct {
	io.Closer
	Store          db.Store
	dir            string
	EB             event.EventBus
	representation *hashmap.HashMap
	representLock  *hashmap.HashMap
	cacheRound     *int64
	cacheOrder     *int64
	logger         *zap.SugaredLogger
}

var (
	ErrStoreEmpty             = errors.New("the store is empty")
	ErrBlockExists            = errors.New("block already exists")
	ErrBlockNotFound          = errors.New("block not found")
	ErrUncheckedBlockExists   = errors.New("unchecked block already exists")
	ErrUncheckedBlockNotFound = errors.New("unchecked block not found")
	ErrAccountExists          = errors.New("account already exists")
	ErrAccountNotFound        = errors.New("account not found")
	ErrTokenExists            = errors.New("token already exists")
	ErrTokenNotFound          = errors.New("token not found")
	//ErrTokenInfoExists        = errors.New("token info already exists")
	//ErrTokenInfoNotFound      = errors.New("token info not found")
	ErrPendingExists          = errors.New("pending transaction already exists")
	ErrPendingNotFound        = errors.New("pending transaction not found")
	ErrFrontierExists         = errors.New("frontier already exists")
	ErrFrontierNotFound       = errors.New("frontier not found")
	ErrRepresentationNotFound = errors.New("representation not found")
	ErrPerformanceNotFound    = errors.New("performance not found")
	//ErrChildExists            = errors.New("child already exists")
	//ErrChildNotFound          = errors.New("child not found")
	ErrVersionNotFound = errors.New("version not found")
	ErrLinkNotFound    = errors.New("link not found")
)

const (
	idPrefixBlock byte = iota
	idPrefixSmartContractBlock
	idPrefixUncheckedBlockPrevious
	idPrefixUncheckedBlockLink
	idPrefixAccount
	//idPrefixToken
	idPrefixFrontier
	idPrefixPending
	idPrefixRepresentation
	idPrefixPerformance
	idPrefixChild
	idPrefixVersion
	idPrefixStorage
	idPrefixToken    //discard
	idPrefixSender   //discard
	idPrefixReceiver //discard
	idPrefixMessage  //discard
	idPrefixMessageInfo
	idPrefixOnlineReps
	idPrefixPovHeader   // prefix + height + hash => header
	idPrefixPovBody     // prefix + height + hash => body
	idPrefixPovHeight   // prefix + hash => height (uint64)
	idPrefixPovTxLookup // prefix + txHash => TxLookup
	idPrefixPovBestHash // prefix + height => hash
	idPrefixPovTD       // prefix + height + hash => total difficulty (big int)
	idPrefixLink
<<<<<<< HEAD
	idPrefixPovMinerStat // prefix + day index => miners of best blocks per day
=======
	idPrefixBlockCache //block store this table before consensus complete
	idPrefixRepresentationCache
	idPrefixUncheckedTokenInfo
	idPrefixBlockCacheAccount
>>>>>>> 14bce7e0
)

var (
	cache = make(map[string]*Ledger)
	lock  = sync.RWMutex{}
)

const version = 5

func NewLedger(dir string) *Ledger {
	lock.Lock()
	defer lock.Unlock()
	if _, ok := cache[dir]; !ok {
		store, err := db.NewBadgerStore(dir)
		if err != nil {
			fmt.Println(err.Error())
		}
		l := &Ledger{
			Store:          store,
			dir:            dir,
			EB:             event.GetEventBus(dir),
			representation: &hashmap.HashMap{},
			representLock:  &hashmap.HashMap{},
		}
		l.logger = log.NewLogger("ledger")

		if err := l.upgrade(); err != nil {
			l.logger.Error(err)
		}
		if err := l.init(); err != nil {
			l.logger.Error(err)
		}
		cache[dir] = l
	}
	//cache[dir].logger = log.NewLogger("ledger")
	return cache[dir]
}

//CloseLedger force release all ledger instance
func CloseLedger() {
	for k, v := range cache {
		if v != nil {
			v.Close()
			//logger.Debugf("release ledger from %s", k)
		}
		lock.Lock()
		delete(cache, k)
		lock.Unlock()
	}
}

func (l *Ledger) Close() error {
	lock.Lock()
	defer lock.Unlock()
	if _, ok := cache[l.dir]; ok {
		err := l.Store.Close()
		l.logger.Info("badger closed")
		delete(cache, l.dir)
		return err
	}
	return nil
}

func (l *Ledger) upgrade() error {
	return l.BatchUpdate(func(txn db.StoreTxn) error {
		_, err := getVersion(txn)
		if err != nil {
			if err == ErrVersionNotFound {
				if err := setVersion(version, txn); err != nil {
					return err
				}
			} else {
				return err
			}
		}
		ms := []db.Migration{new(MigrationV1ToV2), new(MigrationV2ToV3), new(MigrationV3ToV4), new(MigrationV4ToV5)}
		err = txn.Upgrade(ms)
		if err != nil {
			l.logger.Error(err)
		}
		return err
	})
}

func (l *Ledger) init() error {
	err := l.setCacheToDB(nil)
	if err != nil {
		l.logger.Error(err)
		return err
	}
	go func() {
		ticker := time.NewTicker(15 * time.Second)
		for {
			<-ticker.C
			l.processCache()
		}
	}()
	l.cacheRound = new(int64)
	l.cacheOrder = new(int64)
	return nil
}

func (l *Ledger) processCache() {
	lock.Lock()
	defer lock.Unlock()
	if _, ok := cache[l.dir]; ok {
		cacheRound := atomic.LoadInt64(l.cacheRound)
		atomic.StoreInt64(l.cacheOrder, 0)
		atomic.AddInt64(l.cacheRound, 1)
		l.setCacheToDB(&cacheRound)
	}
}

func (l *Ledger) setCacheToDB(cacheRound *int64) error {
	txn := l.Store.NewTransaction(true)
	defer txn.Commit(nil)

	var roundTemp int64
	beCacheArray := make(map[types.Address]*types.Benefit)
	beOrderArray := make(map[types.Address]int64)
	err := txn.Iterator(idPrefixRepresentationCache, func(cacheKey []byte, cacheVal []byte, b byte) error {
		addrCache, err := types.BytesToAddress(cacheKey[1 : 1+types.AddressSize])
		if err != nil {
			l.logger.Error(err)
			return err
		}
		var beCache types.Benefit
		if _, err := beCache.UnmarshalMsg(cacheVal); err != nil {
			l.logger.Error(err)
			return err
		}
		round := int64(util.BE_BytesToUint64(cacheKey[1+types.AddressSize : 1+types.AddressSize+8]))
		order := int64(util.BE_BytesToUint64(cacheKey[1+types.AddressSize+8:]))

		if cacheRound == nil {
			if round > roundTemp {
				roundTemp = round
				beOrderArray[addrCache] = order
				beCacheArray[addrCache] = &beCache
			} else {
				if _, ok := beCacheArray[addrCache]; ok {
					if order > beOrderArray[addrCache] {
						beOrderArray[addrCache] = order
						beCacheArray[addrCache] = &beCache
					}
				} else {
					beOrderArray[addrCache] = order
					beCacheArray[addrCache] = &beCache
				}
			}
		} else {
			if round == *cacheRound {
				if _, ok := beCacheArray[addrCache]; ok {
					if order > beOrderArray[addrCache] {
						beOrderArray[addrCache] = order
						beCacheArray[addrCache] = &beCache
					}
				} else {
					beOrderArray[addrCache] = order
					beCacheArray[addrCache] = &beCache
				}
				if err := txn.Delete(cacheKey); err != nil {
					l.logger.Error(err)
					return err
				}
			}
		}
		return nil
	})
	if err != nil {
		l.logger.Error(err)
		return err
	}
	for key, val := range beCacheArray {
		if err := l.updateRepresentation(key, val, txn); err != nil {
			l.logger.Error(err)
			return err
		}
	}

	if cacheRound == nil {
		if err := txn.Drop([]byte{idPrefixRepresentationCache}); err != nil {
			return err
		}
	}
	return nil
}

// Empty reports whether the database is empty or not.
func (l *Ledger) Empty(txns ...db.StoreTxn) (bool, error) {
	r := true
	txn, flag := l.getTxn(false, txns...)
	defer l.releaseTxn(txn, flag)

	err := txn.Iterator(idPrefixBlock, func(key []byte, val []byte, b byte) error {
		r = false
		return nil
	})
	if err != nil {
		return r, err
	}
	return r, nil
}

func (l *Ledger) DBStore() db.Store {
	return l.Store
}

func getKeyOfHash(hash types.Hash, t byte) []byte {
	var key [1 + types.HashSize]byte
	key[0] = t
	copy(key[1:], hash[:])
	return key[:]
}

func getKeyOfParts(t byte, partList ...interface{}) ([]byte, error) {
	var buffer = []byte{t}
	for _, part := range partList {
		var src []byte
		switch part.(type) {
		case int:
			src = util.BE_Uint64ToBytes(uint64(part.(int)))
		case int32:
			src = util.BE_Uint64ToBytes(uint64(part.(int32)))
		case uint32:
			src = util.BE_Uint64ToBytes(uint64(part.(uint32)))
		case int64:
			src = util.BE_Uint64ToBytes(uint64(part.(int64)))
		case uint64:
			src = util.BE_Uint64ToBytes(part.(uint64))
		case []byte:
			src = part.([]byte)
		case types.Hash:
			hash := part.(types.Hash)
			src = hash[:]
		case *types.Hash:
			hash := part.(*types.Hash)
			src = hash[:]
		case types.Address:
			hash := part.(types.Address)
			src = hash[:]
		default:
			return nil, errors.New("Key contains of invalid part.")
		}

		buffer = append(buffer, src...)
	}

	return buffer, nil
}

func (l *Ledger) AddStateBlock(blk *types.StateBlock, txns ...db.StoreTxn) error {
	key := getKeyOfHash(blk.GetHash(), idPrefixBlock)
	txn, flag := l.getTxn(true, txns...)

	//never overwrite implicitly
	err := txn.Get(key, func(bytes []byte, b byte) error {
		return nil
	})
	if err == nil {
		return ErrBlockExists
	} else if err != nil && err != badger.ErrKeyNotFound {
		return err
	}

	blockBytes, err := blk.Serialize()
	if err != nil {
		return fmt.Errorf("serialize block error: %s", err)
	}
	if err := txn.Set(key, blockBytes); err != nil {
		return err
	}
	if b, err := l.HasBlockCache(blk.GetHash()); b && err == nil {
		if err := l.DeleteBlockCache(blk.GetHash(), txn); err != nil {
			return fmt.Errorf("delete block cache error: %s", err)
		}
	}
	if err := addChild(blk, txn); err != nil {
		return fmt.Errorf("add block child error: %s", err)
	}
	if err := addLink(blk, txn); err != nil {
		return fmt.Errorf("add block link error: %s", err)
	}
	l.releaseTxn(txn, flag)
	l.logger.Debug("publish addRelation,", blk.GetHash())
	l.EB.Publish(common.EventAddRelation, blk)
	return nil
}

func addChild(cBlock *types.StateBlock, txn db.StoreTxn) error {
	pHash := cBlock.Parent()
	cHash := cBlock.GetHash()
	if !common.IsGenesisBlock(cBlock) && pHash != types.ZeroHash && !cBlock.IsOpen() {
		// is parent block existed
		err := txn.Get(getKeyOfHash(pHash, idPrefixBlockCache), func(val []byte, b byte) error {
			return nil
		})
		if err != nil {
			err := txn.Get(getKeyOfHash(pHash, idPrefixBlock), func(val []byte, b byte) error {
				return nil
			})
			if err != nil {
				return fmt.Errorf("%s can not find parent %s", cHash.String(), pHash.String())
			}
		}

		// is parent have used
		pKey := getKeyOfHash(pHash, idPrefixChild)
		err = txn.Get(pKey, func(val []byte, b byte) error {
			return nil
		})
		if err == nil {
			return fmt.Errorf("%s already have child ", pHash.String())
		}

		// add new relationship
		val, err := cHash.MarshalMsg(nil)
		if err != nil {
			return err
		}
		if err := txn.Set(pKey, val); err != nil {
			return err
		}
	}
	return nil
}

func addLink(block *types.StateBlock, txn db.StoreTxn) error {
	if block.GetType() == types.Open || block.GetType() == types.Receive || block.GetType() == types.ContractReward {
		key := getKeyOfHash(block.GetLink(), idPrefixLink)
		h := block.GetHash()
		val, err := h.MarshalMsg(nil)
		if err != nil {
			return err
		}
		if err := txn.Set(key, val); err != nil {
			return err
		}
	}
	return nil
}

func (l *Ledger) GetStateBlock(hash types.Hash, txns ...db.StoreTxn) (*types.StateBlock, error) {
	if blkCache, err := l.GetBlockCache(hash); err == nil {
		return blkCache, nil
	}
	key := getKeyOfHash(hash, idPrefixBlock)
	txn, flag := l.getTxn(false, txns...)
	defer l.releaseTxn(txn, flag)
	blk := new(types.StateBlock)
	err := txn.Get(key, func(val []byte, b byte) error {
		if err := blk.Deserialize(val); err != nil {
			return err
		}
		return nil
	})
	if err != nil {
		if err == badger.ErrKeyNotFound {
			return nil, ErrBlockNotFound
		}
		return nil, err
	}
	return blk, nil
}

func (l *Ledger) GetStateBlockConfirmed(hash types.Hash, txns ...db.StoreTxn) (*types.StateBlock, error) {
	key := getKeyOfHash(hash, idPrefixBlock)
	txn, flag := l.getTxn(false, txns...)
	defer l.releaseTxn(txn, flag)
	blk := new(types.StateBlock)
	err := txn.Get(key, func(val []byte, b byte) error {
		if err := blk.Deserialize(val); err != nil {
			return err
		}
		return nil
	})
	if err != nil {
		if err == badger.ErrKeyNotFound {
			return nil, ErrBlockNotFound
		}
		return nil, err
	}
	return blk, nil
}

func (l *Ledger) GetStateBlocks(fn func(*types.StateBlock) error, txns ...db.StoreTxn) error {
	txn, flag := l.getTxn(false, txns...)
	defer l.releaseTxn(txn, flag)

	errStr := make([]string, 0)
	err := txn.Iterator(idPrefixBlock, func(key []byte, val []byte, b byte) error {
		blk := new(types.StateBlock)
		if err := blk.Deserialize(val); err != nil {
			l.logger.Errorf("deserialize block error: %s", err)
			errStr = append(errStr, err.Error())
			return nil
		}
		if err := fn(blk); err != nil {
			l.logger.Errorf("process block error: %s", err)
			errStr = append(errStr, err.Error())
		}
		return nil
	})

	if err != nil {
		return err
	}
	if len(errStr) != 0 {
		return errors.New(strings.Join(errStr, ", "))
	}
	return nil
}

func (l *Ledger) DeleteStateBlock(hash types.Hash, txns ...db.StoreTxn) error {
	if b, err := l.HasBlockCache(hash); b && err == nil {
		if err = l.DeleteBlockCache(hash); err != nil {
			return fmt.Errorf("delete block cache fail(%s), hash(%s)", err, hash)
		}
		return nil
	}

	key := getKeyOfHash(hash, idPrefixBlock)
	txn, flag := l.getTxn(true, txns...)

	blk := new(types.StateBlock)
	err := txn.Get(key, func(val []byte, b byte) error {
		if err := blk.Deserialize(val); err != nil {
			return err
		}
		return nil
	})
	if err != nil && err != ErrBlockNotFound {
		return err
	}

	if err := txn.Delete(key); err != nil {
		return err
	}
	if err := l.deleteChild(blk, txn); err != nil {
		return fmt.Errorf("delete child error: %s", err)
	}
	if err := l.deleteLink(blk, txn); err != nil {
		return fmt.Errorf("delete link error: %s", err)
	}

	l.releaseTxn(txn, flag)
	l.logger.Info("publish deleteRelation,", hash.String())
	l.EB.Publish(common.EventDeleteRelation, hash)
	return nil
}

func (l *Ledger) deleteChild(blk *types.StateBlock, txn db.StoreTxn) error {
	pHash := blk.Parent()
	if !pHash.IsZero() {
		pKey := getKeyOfHash(pHash, idPrefixChild)
		if err := txn.Delete(pKey); err != nil {
			return err
		}
	}
	return nil
}

func (l *Ledger) deleteLink(blk *types.StateBlock, txn db.StoreTxn) error {
	pKey := getKeyOfHash(blk.GetLink(), idPrefixLink)
	if err := txn.Delete(pKey); err != nil {
		return err
	}
	return nil
}

func (l *Ledger) HasStateBlock(hash types.Hash, txns ...db.StoreTxn) (bool, error) {
	if exit, err := l.HasBlockCache(hash); err == nil && exit {
		return exit, nil
	}
	key := getKeyOfHash(hash, idPrefixBlock)
	txn, flag := l.getTxn(false, txns...)
	defer l.releaseTxn(txn, flag)

	err := txn.Get(key, func(val []byte, b byte) error {
		return nil
	})

	if err != nil {
		if err == badger.ErrKeyNotFound {
			return false, nil
		}
		return false, err
	}
	return true, nil
}

func (l *Ledger) HasStateBlockConfirmed(hash types.Hash, txns ...db.StoreTxn) (bool, error) {
	key := getKeyOfHash(hash, idPrefixBlock)
	txn, flag := l.getTxn(false, txns...)
	defer l.releaseTxn(txn, flag)

	err := txn.Get(key, func(val []byte, b byte) error {
		return nil
	})

	if err != nil {
		if err == badger.ErrKeyNotFound {
			return false, nil
		}
		return false, err
	}
	return true, nil
}

func (l *Ledger) CountStateBlocks(txns ...db.StoreTxn) (uint64, error) {
	txn, flag := l.getTxn(false, txns...)
	defer l.releaseTxn(txn, flag)

	return txn.Count([]byte{idPrefixBlock})
}

func (l *Ledger) GetRandomStateBlock(txns ...db.StoreTxn) (*types.StateBlock, error) {
	txn, flag := l.getTxn(false, txns...)
	defer l.releaseTxn(txn, flag)

	c, err := l.CountStateBlocks()
	if err != nil {
		return nil, err
	}
	if c == 0 {
		return nil, ErrStoreEmpty
	}
	blk := new(types.StateBlock)
	errFound := errors.New("state block found")

	for i := 0; i < 3; i++ {
		index := rand.Int63n(int64(c))
		var temp int64
		err = txn.Iterator(idPrefixBlock, func(key []byte, val []byte, b byte) error {
			if temp == index {
				var b = new(types.StateBlock)
				if err = b.Deserialize(val); err != nil {
					return err
				}
				if !common.IsGenesisBlock(b) {
					blk = b
					return errFound
				}
			}
			temp++
			return nil
		})
		if err != nil && err != errFound {
			return nil, err
		}
		if !blk.Token.IsZero() {
			break
		}
	}
	if blk.Token.IsZero() {
		return nil, errors.New("state block not found")
	}
	return blk, nil
}

func (l *Ledger) AddSmartContractBlock(blk *types.SmartContractBlock, txns ...db.StoreTxn) error {
	key := getKeyOfHash(blk.GetHash(), idPrefixSmartContractBlock)
	txn, flag := l.getTxn(true, txns...)
	defer l.releaseTxn(txn, flag)

	//never overwrite implicitly
	err := txn.Get(key, func(bytes []byte, b byte) error {
		return nil
	})
	if err == nil {
		return ErrBlockExists
	} else if err != nil && err != badger.ErrKeyNotFound {
		return err
	}

	blockBytes, err := blk.Serialize()
	if err != nil {
		return err
	}
	return txn.Set(key, blockBytes)
}

func (l *Ledger) GetSmartContractBlock(hash types.Hash, txns ...db.StoreTxn) (*types.SmartContractBlock, error) {
	key := getKeyOfHash(hash, idPrefixSmartContractBlock)
	txn, flag := l.getTxn(false, txns...)
	defer l.releaseTxn(txn, flag)
	blk := new(types.SmartContractBlock)
	err := txn.Get(key, func(val []byte, b byte) error {
		if err := blk.Deserialize(val); err != nil {
			return err
		}
		return nil
	})

	if err != nil {
		if err == badger.ErrKeyNotFound {
			return nil, ErrBlockNotFound
		}
		return nil, err
	}
	return blk, nil
}

func (l *Ledger) GetSmartContractBlocks(fn func(block *types.SmartContractBlock) error, txns ...db.StoreTxn) error {
	txn, flag := l.getTxn(false, txns...)
	defer l.releaseTxn(txn, flag)

	errStr := make([]string, 0)
	err := txn.Iterator(idPrefixSmartContractBlock, func(key []byte, val []byte, b byte) error {
		blk := new(types.SmartContractBlock)
		if err := blk.Deserialize(val); err != nil {
			errStr = append(errStr, err.Error())
			return nil
		}
		if err := fn(blk); err != nil {
			errStr = append(errStr, err.Error())
		}
		return nil
	})

	if err != nil {
		return err
	}
	if len(errStr) != 0 {
		return errors.New(strings.Join(errStr, ", "))
	}
	return nil
}

func (l *Ledger) HasSmartContractBlock(hash types.Hash, txns ...db.StoreTxn) (bool, error) {
	key := getKeyOfHash(hash, idPrefixSmartContractBlock)
	txn, flag := l.getTxn(false, txns...)
	defer l.releaseTxn(txn, flag)

	err := txn.Get(key, func(val []byte, b byte) error {
		return nil
	})

	if err != nil {
		if err == badger.ErrKeyNotFound {
			return false, nil
		}
		return false, err
	}
	return true, nil
}

func (l *Ledger) CountSmartContractBlocks(txns ...db.StoreTxn) (uint64, error) {
	txn, flag := l.getTxn(false, txns...)
	defer l.releaseTxn(txn, flag)
	return txn.Count([]byte{idPrefixSmartContractBlock})
}

func (l *Ledger) uncheckedKindToPrefix(kind types.UncheckedKind) byte {
	switch kind {
	case types.UncheckedKindPrevious:
		return idPrefixUncheckedBlockPrevious
	case types.UncheckedKindLink:
		return idPrefixUncheckedBlockLink
	case types.UncheckedKindTokenInfo:
		return idPrefixUncheckedTokenInfo
	default:
		panic("bad unchecked block kind")
	}
}

func (l *Ledger) getUncheckedBlockKey(hash types.Hash, kind types.UncheckedKind) []byte {
	var key [1 + types.HashSize]byte
	key[0] = l.uncheckedKindToPrefix(kind)
	copy(key[1:], hash[:])
	return key[:]
}

func (l *Ledger) AddUncheckedBlock(parentHash types.Hash, blk *types.StateBlock, kind types.UncheckedKind, sync types.SynchronizedKind, txns ...db.StoreTxn) error {
	blockBytes, err := blk.Serialize()
	if err != nil {
		return err
	}

	key := l.getUncheckedBlockKey(parentHash, kind)
	txn, flag := l.getTxn(true, txns...)
	defer l.releaseTxn(txn, flag)

	//never overwrite implicitly
	err = txn.Get(key, func(bytes []byte, b byte) error {
		return nil
	})
	if err == nil {
		return ErrUncheckedBlockExists
	} else if err != nil && err != badger.ErrKeyNotFound {
		return err
	}

	return txn.SetWithMeta(key, blockBytes, byte(sync))
}

func (l *Ledger) GetUncheckedBlock(parentHash types.Hash, kind types.UncheckedKind, txns ...db.StoreTxn) (*types.StateBlock, types.SynchronizedKind, error) {
	key := l.getUncheckedBlockKey(parentHash, kind)

	txn, flag := l.getTxn(false, txns...)
	defer l.releaseTxn(txn, flag)

	blk := new(types.StateBlock)
	var sync types.SynchronizedKind
	err := txn.Get(key, func(val []byte, b byte) (err error) {
		if err = blk.Deserialize(val); err != nil {
			return err
		}
		sync = types.SynchronizedKind(b)
		return nil
	})
	if err != nil {
		if err == badger.ErrKeyNotFound {
			return nil, 0, ErrUncheckedBlockNotFound
		}
		return nil, 0, err
	}
	return blk, sync, nil
}

func (l *Ledger) DeleteUncheckedBlock(parentHash types.Hash, kind types.UncheckedKind, txns ...db.StoreTxn) error {
	key := l.getUncheckedBlockKey(parentHash, kind)
	txn, flag := l.getTxn(true, txns...)
	defer l.releaseTxn(txn, flag)

	return txn.Delete(key)
}

func (l *Ledger) HasUncheckedBlock(hash types.Hash, kind types.UncheckedKind, txns ...db.StoreTxn) (bool, error) {
	key := l.getUncheckedBlockKey(hash, kind)
	txn, flag := l.getTxn(true, txns...)
	defer l.releaseTxn(txn, flag)

	err := txn.Get(key, func(val []byte, b byte) error {
		return nil
	})
	if err != nil {
		if err == badger.ErrKeyNotFound {
			return false, nil
		}
		return false, err
	}
	return true, nil
}

func (l *Ledger) walkUncheckedBlocks(kind types.UncheckedKind, visit types.UncheckedBlockWalkFunc, txns ...db.StoreTxn) error {
	txn, flag := l.getTxn(true, txns...)
	defer l.releaseTxn(txn, flag)

	errStr := make([]string, 0)
	prefix := l.uncheckedKindToPrefix(kind)
	err := txn.Iterator(prefix, func(key []byte, val []byte, b byte) error {
		blk := new(types.StateBlock)
		if err := blk.Deserialize(val); err != nil {
			errStr = append(errStr, err.Error())
			return nil
		}
		h, err := types.BytesToHash(key[1:])
		if err != nil {
			errStr = append(errStr, err.Error())
			return nil
		}
		if err := visit(blk, h, kind, types.SynchronizedKind(b)); err != nil {
			l.logger.Error("visit error %s", err)
			errStr = append(errStr, err.Error())
		}
		return nil
	})
	if err != nil {
		return err
	}
	if len(errStr) != 0 {
		return errors.New(strings.Join(errStr, ", "))
	}
	return nil
}

func (l *Ledger) WalkUncheckedBlocks(visit types.UncheckedBlockWalkFunc, txns ...db.StoreTxn) error {
	if err := l.walkUncheckedBlocks(types.UncheckedKindPrevious, visit, txns...); err != nil {
		return err
	}

	if err := l.walkUncheckedBlocks(types.UncheckedKindLink, visit, txns...); err != nil {
		return err
	}

	return l.walkUncheckedBlocks(types.UncheckedKindTokenInfo, visit, txns...)
}

func (l *Ledger) CountUncheckedBlocks(txns ...db.StoreTxn) (uint64, error) {
	var count uint64
	txn, flag := l.getTxn(true, txns...)
	defer l.releaseTxn(txn, flag)

	count, err := txn.Count([]byte{idPrefixUncheckedBlockLink})
	if err != nil {
		return 0, err
	}

	count2, err := txn.Count([]byte{idPrefixUncheckedBlockPrevious})
	if err != nil {
		return 0, err
	}

	return count + count2, nil
}

func getAccountMetaKey(address types.Address) []byte {
	var key [1 + types.AddressSize]byte
	key[0] = idPrefixAccount
	copy(key[1:], address[:])
	return key[:]
}

func (l *Ledger) AddAccountMeta(meta *types.AccountMeta, txns ...db.StoreTxn) error {
	metaBytes, err := meta.MarshalMsg(nil)
	if err != nil {
		return err
	}

	key := getAccountMetaKey(meta.Address)
	txn, flag := l.getTxn(true, txns...)
	defer l.releaseTxn(txn, flag)

	// never overwrite implicitly
	err = txn.Get(key, func(vals []byte, b byte) error {
		return nil
	})
	if err == nil {
		return ErrAccountExists
	} else if err != nil && err != badger.ErrKeyNotFound {
		return err
	}
	return txn.Set(key, metaBytes)
}

func (l *Ledger) GetAccountMeta(address types.Address, txns ...db.StoreTxn) (*types.AccountMeta, error) {
	am, err := l.GetAccountMetaCache(address)
	if am != nil && err == nil {
		return am, nil
	}
	var meta types.AccountMeta
	key := getAccountMetaKey(address)

	txn, flag := l.getTxn(false, txns...)
	defer l.releaseTxn(txn, flag)

	err = txn.Get(key, func(val []byte, b byte) (err error) {
		if _, err = meta.UnmarshalMsg(val); err != nil {
			return err
		}
		return nil
	})

	if err != nil {
		if err == badger.ErrKeyNotFound {
			return nil, ErrAccountNotFound
		}
		return nil, err
	}
	return &meta, nil
}

func (l *Ledger) GetAccountMetaConfirmed(address types.Address, txns ...db.StoreTxn) (*types.AccountMeta, error) {
	var meta types.AccountMeta
	key := getAccountMetaKey(address)

	txn, flag := l.getTxn(false, txns...)
	defer l.releaseTxn(txn, flag)

	err := txn.Get(key, func(val []byte, b byte) (err error) {
		if _, err = meta.UnmarshalMsg(val); err != nil {
			return err
		}
		return nil
	})

	if err != nil {
		if err == badger.ErrKeyNotFound {
			return nil, ErrAccountNotFound
		}
		return nil, err
	}
	return &meta, nil
}

func (l *Ledger) GetAccountMetas(fn func(am *types.AccountMeta) error, txns ...db.StoreTxn) error {
	txn, flag := l.getTxn(false, txns...)
	defer l.releaseTxn(txn, flag)

	err := txn.Iterator(idPrefixAccount, func(key []byte, val []byte, b byte) error {
		am := new(types.AccountMeta)
		_, err := am.UnmarshalMsg(val)
		if err != nil {
			return err
		}
		if err := fn(am); err != nil {
			return err
		}
		return nil
	})

	if err != nil {
		return err
	}
	return nil
}

func (l *Ledger) CountAccountMetas(txns ...db.StoreTxn) (uint64, error) {
	txn, flag := l.getTxn(false, txns...)
	defer l.releaseTxn(txn, flag)
	return txn.Count([]byte{idPrefixAccount})
}

func (l *Ledger) UpdateAccountMeta(meta *types.AccountMeta, txns ...db.StoreTxn) error {
	metaBytes, err := meta.MarshalMsg(nil)
	if err != nil {
		return err
	}
	key := getAccountMetaKey(meta.Address)

	txn, flag := l.getTxn(true, txns...)
	defer l.releaseTxn(txn, flag)

	err = txn.Get(key, func(vals []byte, b byte) error {
		return nil
	})
	if err != nil {
		if err == badger.ErrKeyNotFound {
			return ErrAccountNotFound
		}
		return err
	}
	return txn.Set(key, metaBytes)
}

func (l *Ledger) AddOrUpdateAccountMeta(meta *types.AccountMeta, txns ...db.StoreTxn) error {
	metaBytes, err := meta.MarshalMsg(nil)
	if err != nil {
		return err
	}
	key := getAccountMetaKey(meta.Address)
	txn, flag := l.getTxn(true, txns...)
	defer l.releaseTxn(txn, flag)

	return txn.Set(key, metaBytes)
}

func (l *Ledger) DeleteAccountMeta(address types.Address, txns ...db.StoreTxn) error {
	key := getAccountMetaKey(address)
	txn, flag := l.getTxn(true, txns...)
	defer l.releaseTxn(txn, flag)

	return txn.Delete(key)
}

func (l *Ledger) HasAccountMeta(address types.Address, txns ...db.StoreTxn) (bool, error) {
	key := getAccountMetaKey(address)
	txn, flag := l.getTxn(false, txns...)
	defer l.releaseTxn(txn, flag)

	err := txn.Get(key, func(val []byte, b byte) error {
		return nil
	})

	if err != nil {
		if err == badger.ErrKeyNotFound {
			return false, nil
		}
		return false, err
	}
	return true, nil
}

func (l *Ledger) AddTokenMeta(address types.Address, meta *types.TokenMeta, txns ...db.StoreTxn) error {
	am, err := l.GetAccountMeta(address, txns...)
	if err != nil {
		return err
	}

	if am.Token(meta.Type) != nil {
		return ErrTokenExists
	}

	am.Tokens = append(am.Tokens, meta)
	return l.UpdateAccountMeta(am, txns...)
}

func (l *Ledger) GetTokenMeta(address types.Address, tokenType types.Hash, txns ...db.StoreTxn) (*types.TokenMeta, error) {
	am, err := l.GetAccountMeta(address, txns...)
	if err != nil {
		return nil, err
	}

	tm := am.Token(tokenType)
	if tm == nil {
		return nil, ErrTokenNotFound
	}

	return tm, nil
}

func (l *Ledger) GetTokenMetaConfirmed(address types.Address, tokenType types.Hash, txns ...db.StoreTxn) (*types.TokenMeta, error) {
	am, err := l.GetAccountMetaConfirmed(address, txns...)
	if err != nil {
		return nil, err
	}

	tm := am.Token(tokenType)
	if tm == nil {
		return nil, ErrTokenNotFound
	}

	return tm, nil
}

func (l *Ledger) UpdateTokenMeta(address types.Address, meta *types.TokenMeta, txns ...db.StoreTxn) error {
	am, err := l.GetAccountMeta(address, txns...)
	if err != nil {
		return err
	}

	//tm := am.Token(meta.Type)
	//
	//if tm != nil {
	//	tm = meta
	//	return l.UpdateAccountMeta(am, txns...)
	//}
	//tokens := am.Tokens
	for index, token := range am.Tokens {
		if token.Type == meta.Type {
			//am.Tokens = append(tokens[:index], tokens[index+1:]...)
			//am.Tokens = append(am.Tokens, meta)
			am.Tokens[index] = meta
			return l.UpdateAccountMeta(am, txns...)
		}
	}
	return ErrTokenNotFound
}

func (l *Ledger) AddOrUpdateTokenMeta(address types.Address, meta *types.TokenMeta, txns ...db.StoreTxn) error {
	am, err := l.GetAccountMeta(address, txns...)
	if err != nil {
		return err
	}
	tokens := am.Tokens
	for index, token := range am.Tokens {
		if token.Type == meta.Type {
			am.Tokens = append(tokens[:index], tokens[index+1:]...)
			am.Tokens = append(am.Tokens, meta)
			return l.UpdateAccountMeta(am, txns...)
		}
	}

	am.Tokens = append(am.Tokens, meta)
	return l.UpdateAccountMeta(am, txns...)
}

func (l *Ledger) DeleteTokenMeta(address types.Address, tokenType types.Hash, txns ...db.StoreTxn) error {
	am, err := l.GetAccountMeta(address, txns...)
	if err != nil {
		return err
	}
	tokens := am.Tokens
	for index, token := range tokens {
		if token.Type == tokenType {
			am.Tokens = append(tokens[:index], tokens[index+1:]...)
		}
	}
	return l.UpdateAccountMeta(am, txns...)
}

func (l *Ledger) HasTokenMeta(address types.Address, tokenType types.Hash, txns ...db.StoreTxn) (bool, error) {
	am, err := l.GetAccountMeta(address, txns...)
	if err != nil {
		if err == ErrAccountNotFound {
			return false, nil
		}
		return false, err
	}
	for _, t := range am.Tokens {
		if t.Type == tokenType {
			return true, nil
		}
	}
	return false, nil
}

func (l *Ledger) AddRepresentation(address types.Address, diff *types.Benefit, txns ...db.StoreTxn) error {
	i, _ := l.representLock.GetOrInsert(address.String(), &spinlock.SpinLock{})
	spin, _ := i.(*spinlock.SpinLock)
	spin.Lock()
	defer spin.Unlock()

	benefit, err := l.GetRepresentation(address, txns...)
	if err != nil && err != ErrRepresentationNotFound {
		l.logger.Errorf("GetRepresentation error: %s ,address: %s", err, address)
		return err
	}

	benefit.Balance = benefit.Balance.Add(diff.Balance)
	benefit.Vote = benefit.Vote.Add(diff.Vote)
	benefit.Network = benefit.Network.Add(diff.Network)
	benefit.Oracle = benefit.Oracle.Add(diff.Oracle)
	benefit.Storage = benefit.Storage.Add(diff.Storage)
	benefit.Total = benefit.Total.Add(diff.Total)

	return l.updateRepresentationCache(address, benefit, txns...)
}

func (l *Ledger) SubRepresentation(address types.Address, diff *types.Benefit, txns ...db.StoreTxn) error {
	i, _ := l.representLock.GetOrInsert(address.String(), &spinlock.SpinLock{})
	spin, _ := i.(*spinlock.SpinLock)
	spin.Lock()
	defer spin.Unlock()

	benefit, err := l.GetRepresentation(address, txns...)
	if err != nil {
		l.logger.Errorf("GetRepresentation error: %s ,address: %s", err, address)
		return err
	}
	benefit.Balance = benefit.Balance.Sub(diff.Balance)
	benefit.Vote = benefit.Vote.Sub(diff.Vote)
	benefit.Network = benefit.Network.Sub(diff.Network)
	benefit.Oracle = benefit.Oracle.Sub(diff.Oracle)
	benefit.Storage = benefit.Storage.Sub(diff.Storage)
	benefit.Total = benefit.Total.Sub(diff.Total)

	return l.updateRepresentationCache(address, benefit, txns...)
}

func (l *Ledger) updateRepresentation(address types.Address, benefit *types.Benefit, txns ...db.StoreTxn) error {
	txn, flag := l.getTxn(true, txns...)
	defer l.releaseTxn(txn, flag)

	key, err := getKeyOfParts(idPrefixRepresentation, address)
	if err != nil {
		return err
	}
	val, err := benefit.MarshalMsg(nil)
	if err != nil {
		l.logger.Errorf("MarshalMsg benefit error: %s ,address: %s, val: %s", err, address, benefit)
		return err
	}
	return txn.Set(key, val)
}

func (l *Ledger) getRepresentation(address types.Address, txns ...db.StoreTxn) (*types.Benefit, error) {
	txn, flag := l.getTxn(false, txns...)
	defer l.releaseTxn(txn, flag)

	key, err := getKeyOfParts(idPrefixRepresentation, address)
	if err != nil {
		return nil, err
	}
	benefit := new(types.Benefit)
	err = txn.Get(key, func(val []byte, b byte) (err error) {
		if _, err = benefit.UnmarshalMsg(val); err != nil {
			l.logger.Errorf("Unmarshal benefit error: %s ,address: %s, val: %s", err, address, string(val))
			return err
		}
		return nil
	})
	if err != nil {
		if err == badger.ErrKeyNotFound {
			return &types.Benefit{
				Vote:    types.ZeroBalance,
				Network: types.ZeroBalance,
				Storage: types.ZeroBalance,
				Oracle:  types.ZeroBalance,
				Balance: types.ZeroBalance,
				Total:   types.ZeroBalance,
			}, ErrRepresentationNotFound
		}
		return nil, err
	}
	return benefit, nil
}

func (l *Ledger) updateRepresentationCache(address types.Address, benefit *types.Benefit, txns ...db.StoreTxn) error {
	l.representation.Set(address.String(), benefit)
	txn, flag := l.getTxn(true, txns...)
	defer l.releaseTxn(txn, flag)

	key, err := getKeyOfParts(idPrefixRepresentationCache, address, *l.cacheRound, atomic.AddInt64(l.cacheOrder, 1))
	if err != nil {
		return err
	}
	val, err := benefit.MarshalMsg(nil)
	if err != nil {
		l.logger.Errorf("MarshalMsg benefit error: %s ,address: %s, val: %s", err, address, benefit)
		return err
	}

	if err := txn.Set(key, val); err != nil {
		l.logger.Error(err)
		return err
	}
	return nil
}

func (l *Ledger) GetRepresentation(address types.Address, txns ...db.StoreTxn) (*types.Benefit, error) {
	if lr, ok := l.representation.Get(address.String()); ok {
		return lr.(*types.Benefit), nil
	}
	txn, flag := l.getTxn(false, txns...)
	defer l.releaseTxn(txn, flag)

	key, err := getKeyOfParts(idPrefixRepresentation, address)
	if err != nil {
		return nil, err
	}
	benefit := new(types.Benefit)
	err = txn.Get(key, func(val []byte, b byte) (err error) {
		if _, err = benefit.UnmarshalMsg(val); err != nil {
			l.logger.Errorf("Unmarshal benefit error: %s ,address: %s, val: %s", err, address, string(val))
			return err
		}
		return nil
	})
	if err != nil {
		if err == badger.ErrKeyNotFound {
			return &types.Benefit{
				Vote:    types.ZeroBalance,
				Network: types.ZeroBalance,
				Storage: types.ZeroBalance,
				Oracle:  types.ZeroBalance,
				Balance: types.ZeroBalance,
				Total:   types.ZeroBalance,
			}, ErrRepresentationNotFound
		}
		return nil, err
	}
	return benefit, nil
}

func (l *Ledger) GetRepresentations(fn func(types.Address, *types.Benefit) error, txns ...db.StoreTxn) error {
	for kv := range l.representation.Iter() {
		aStr := kv.Key.(string)
		address, err := types.HexToAddress(aStr)
		if err != nil {
			return err
		}
		benefit := kv.Value.(*types.Benefit)
		if err := fn(address, benefit); err != nil {
			return err
		}
	}

	txn, flag := l.getTxn(false, txns...)
	defer l.releaseTxn(txn, flag)
	err := txn.Iterator(idPrefixRepresentation, func(key []byte, val []byte, b byte) error {
		address, err := types.BytesToAddress(key[1:])
		if err != nil {
			return err
		}
		if _, ok := l.representation.Get(address.String()); !ok {
			benefit := new(types.Benefit)
			if _, err = benefit.UnmarshalMsg(val); err != nil {
				l.logger.Errorf("Unmarshal benefit error: %s ,val: %s", err, string(val))
				return err
			}
			if err := fn(address, benefit); err != nil {
				return err
			}
		}
		return nil
	})
	if err != nil {
		return err
	}
	return nil
}

func (l *Ledger) GetRepresentationsCache(address types.Address, fn func(address types.Address, am *types.Benefit, amCache *types.Benefit) error, txns ...db.StoreTxn) error {
	txn, flag := l.getTxn(false, txns...)
	defer l.releaseTxn(txn, flag)

	if !address.IsZero() {
		be, _ := l.getRepresentation(address)
		if v, ok := l.representation.Get(address.String()); ok {
			beCache := v.(*types.Benefit)
			if err := fn(address, be, beCache); err != nil {
				return err
			}
		} else {
			if err := fn(address, be, nil); err != nil {
				return err
			}
		}
		return nil
	}

	for kv := range l.representation.Iter() {
		s := kv.Key.(string)
		addr, err := types.HexToAddress(s)
		if err != nil {
			return err
		}
		beCache := kv.Value.(*types.Benefit)
		be, _ := l.getRepresentation(addr)
		if err := fn(addr, be, beCache); err != nil {
			return err
		}
	}

	err := txn.Iterator(idPrefixRepresentation, func(key []byte, val []byte, b byte) error {
		addr, err := types.BytesToAddress(key[1:])
		if err != nil {
			l.logger.Error(err)
			return err
		}
		be := new(types.Benefit)
		_, err = be.UnmarshalMsg(val)
		if err != nil {
			return err
		}
		if _, ok := l.representation.Get(addr.String()); !ok {
			if err := fn(addr, be, nil); err != nil {
				return err
			}
		}
		return nil
	})

	if err != nil {
		return err
	}
	return nil
}

func (l *Ledger) getPendingKey(pendingKey types.PendingKey) []byte {
	//key := []byte{idPrefixPending}
	//_, _ = pendingKey.MarshalMsg(key[1:])
	//return key[:]

	msg, _ := pendingKey.MarshalMsg(nil)
	key := make([]byte, 1+len(msg))
	key[0] = idPrefixPending
	copy(key[1:], msg)
	return key[:]

}

func (l *Ledger) AddPending(pendingKey *types.PendingKey, pending *types.PendingInfo, txns ...db.StoreTxn) error {
	pendingBytes, err := pending.MarshalMsg(nil)
	if err != nil {
		return err
	}
	key := l.getPendingKey(*pendingKey)
	txn, flag := l.getTxn(true, txns...)
	defer l.releaseTxn(txn, flag)

	//never overwrite implicitly
	err = txn.Get(key, func(bytes []byte, b byte) error {
		return nil
	})
	if err == nil {
		return ErrPendingExists
	} else if err != nil && err != badger.ErrKeyNotFound {
		return err
	}
	return txn.Set(key, pendingBytes)
}

func (l *Ledger) GetPending(pendingKey types.PendingKey, txns ...db.StoreTxn) (*types.PendingInfo, error) {
	key := l.getPendingKey(pendingKey)
	var pending types.PendingInfo
	txn, flag := l.getTxn(true, txns...)
	defer l.releaseTxn(txn, flag)

	err := txn.Get(key[:], func(val []byte, b byte) (err error) {
		if _, err = pending.UnmarshalMsg(val); err != nil {
			return err
		}
		return nil
	})
	if err != nil {
		if err == badger.ErrKeyNotFound {
			return nil, ErrPendingNotFound
		}
		return nil, err
	}
	return &pending, nil

}

func (l *Ledger) GetPendings(fn func(pendingKey *types.PendingKey, pendingInfo *types.PendingInfo) error, txns ...db.StoreTxn) error {
	txn, flag := l.getTxn(false, txns...)
	defer l.releaseTxn(txn, flag)

	errStr := make([]string, 0)
	err := txn.Iterator(idPrefixPending, func(key []byte, val []byte, b byte) error {
		pendingKey := new(types.PendingKey)
		if _, err := pendingKey.UnmarshalMsg(key[1:]); err != nil {
			errStr = append(errStr, err.Error())
			return nil
		}
		pendingInfo := new(types.PendingInfo)
		if _, err := pendingInfo.UnmarshalMsg(val); err != nil {
			errStr = append(errStr, err.Error())
			return nil
		}
		if err := fn(pendingKey, pendingInfo); err != nil {
			l.logger.Error("process pending error %s", err)
			errStr = append(errStr, err.Error())
		}
		return nil
	})
	if err != nil {
		return err
	}
	if len(errStr) != 0 {
		return errors.New(strings.Join(errStr, ", "))
	}
	return nil
}

func (l *Ledger) SearchPending(address types.Address, fn func(key *types.PendingKey, value *types.PendingInfo) error, txns ...db.StoreTxn) error {
	txn, flag := l.getTxn(false, txns...)
	defer l.releaseTxn(txn, flag)

	return txn.Stream([]byte{idPrefixPending}, func(item *badger.Item) bool {
		key := &types.PendingKey{}
		if _, err := key.UnmarshalMsg(item.Key()[1:]); err == nil {
			return key.Address == address
		} else {
			l.logger.Error(util.ToString(key), err)
		}
		return false
	}, func(list *pb.KVList) error {
		for _, v := range list.Kv {
			pk := &types.PendingKey{}
			pi := &types.PendingInfo{}

			if _, err := pk.UnmarshalMsg(v.Key[1:]); err != nil {
				continue
			}
			if _, err := pi.UnmarshalMsg(v.Value); err != nil {
				continue
			}
			err := fn(pk, pi)
			if err != nil {
				l.logger.Error(err)
			}
		}
		return nil
	})
}

func (l *Ledger) DeletePending(pendingKey *types.PendingKey, txns ...db.StoreTxn) error {
	key := l.getPendingKey(*pendingKey)
	txn, flag := l.getTxn(true, txns...)
	defer l.releaseTxn(txn, flag)

	return txn.Delete(key)
}

func (l *Ledger) AddFrontier(frontier *types.Frontier, txns ...db.StoreTxn) error {
	key := getKeyOfHash(frontier.HeaderBlock, idPrefixFrontier)
	txn, flag := l.getTxn(true, txns...)
	defer l.releaseTxn(txn, flag)

	// never overwrite implicitly
	err := txn.Get(key, func(bytes []byte, b byte) error {
		return nil
	})
	if err == nil {
		return ErrFrontierExists
	} else if err != nil && err != badger.ErrKeyNotFound {
		return err
	}
	return txn.Set(key, frontier.OpenBlock[:])
}

func (l *Ledger) GetFrontier(hash types.Hash, txns ...db.StoreTxn) (*types.Frontier, error) {
	key := getKeyOfHash(hash, idPrefixFrontier)
	frontier := types.Frontier{HeaderBlock: hash}
	txn, flag := l.getTxn(false, txns...)
	defer l.releaseTxn(txn, flag)

	err := txn.Get(key, func(val []byte, b byte) (err error) {
		copy(frontier.OpenBlock[:], val)
		return nil
	})
	if err != nil {
		if err == badger.ErrKeyNotFound {
			return nil, ErrFrontierNotFound
		}
		return nil, err
	}
	return &frontier, nil
}

func (l *Ledger) GetFrontiers(txns ...db.StoreTxn) ([]*types.Frontier, error) {
	var frontiers []*types.Frontier
	txn, flag := l.getTxn(false, txns...)
	defer l.releaseTxn(txn, flag)

	err := txn.Iterator(idPrefixFrontier, func(key []byte, val []byte, b byte) error {
		var frontier types.Frontier
		copy(frontier.HeaderBlock[:], key[1:])
		copy(frontier.OpenBlock[:], val)
		frontiers = append(frontiers, &frontier)
		return nil
	})
	if err != nil {
		return nil, err
	}
	sort.Sort(types.Frontiers(frontiers))
	return frontiers, nil
}

func (l *Ledger) DeleteFrontier(hash types.Hash, txns ...db.StoreTxn) error {
	key := getKeyOfHash(hash, idPrefixFrontier)
	txn, flag := l.getTxn(true, txns...)
	defer l.releaseTxn(txn, flag)

	return txn.Delete(key)
}

func (l *Ledger) CountFrontiers(txns ...db.StoreTxn) (uint64, error) {
	txn, flag := l.getTxn(false, txns...)
	defer l.releaseTxn(txn, flag)

	return txn.Count([]byte{idPrefixFrontier})
}

func (l *Ledger) GetChild(hash types.Hash, txns ...db.StoreTxn) (types.Hash, error) {
	txn, flag := l.getTxn(false, txns...)
	defer l.releaseTxn(txn, flag)

	key := getKeyOfHash(hash, idPrefixChild)
	var h types.Hash
	err := txn.Get(key, func(val []byte, b byte) error {
		if _, err := h.UnmarshalMsg(val); err != nil {
			return err
		}
		return nil
	})
	if err != nil {
		return types.ZeroHash, err
	}
	return h, nil
}

func (l *Ledger) GetLinkBlock(hash types.Hash, txns ...db.StoreTxn) (types.Hash, error) {
	txn, flag := l.getTxn(false, txns...)
	defer l.releaseTxn(txn, flag)

	key := getKeyOfHash(hash, idPrefixLink)
	h := new(types.Hash)
	err := txn.Get(key, func(val []byte, b byte) (err error) {
		if _, err := h.UnmarshalMsg(val); err != nil {
			return errors.New("unmarshal hash error")
		}
		return nil
	})
	if err != nil {
		if err == badger.ErrKeyNotFound {
			return types.ZeroHash, ErrLinkNotFound
		}
		return types.ZeroHash, fmt.Errorf("get link error: %s", err)
	}
	return *h, nil
}

func getVersionKey() []byte {
	return []byte{idPrefixVersion}
}

func setVersion(version int64, txn db.StoreTxn) error {
	key := getVersionKey()
	buf := make([]byte, binary.MaxVarintLen64)
	n := binary.PutVarint(buf, version)
	return txn.Set(key, buf[:n])
}

func getVersion(txn db.StoreTxn) (int64, error) {
	var i int64
	key := getVersionKey()
	err := txn.Get(key, func(val []byte, b byte) error {
		i, _ = binary.Varint(val)
		return nil
	})
	if err != nil {
		if err == badger.ErrKeyNotFound {
			return 0, ErrVersionNotFound
		}
		return i, err
	}
	return i, nil
}

//getTxn get txn by `update` mode
func (l *Ledger) getTxn(update bool, txns ...db.StoreTxn) (db.StoreTxn, bool) {
	if len(txns) > 0 {
		//logger.Debugf("getTxn %p", txns[0])
		return txns[0], false
	} else {
		txn := l.Store.NewTransaction(update)
		//logger.Debugf("getTxn new %p", txn)
		return txn, true
	}
}

// releaseTxn commit change and close txn
func (l *Ledger) releaseTxn(txn db.StoreTxn, flag bool) {
	if flag {
		err := txn.Commit(nil)
		if err != nil {
			l.logger.Error(err)
		}
		txn.Discard()
	}
}

// BatchUpdate MUST pass the same txn
func (l *Ledger) BatchUpdate(fn func(txn db.StoreTxn) error) error {
	txn := l.Store.NewTransaction(true)
	//logger.Debugf("BatchUpdate NewTransaction %p", txn)
	defer func() {
		//logger.Debugf("BatchUpdate Discard %p", txn)
		txn.Discard()
	}()

	if err := fn(txn); err != nil {
		return err
	}
	return txn.Commit(nil)
}

// BatchView MUST pass the same txn
func (l *Ledger) BatchView(fn func(txn db.StoreTxn) error) error {
	txn := l.Store.NewTransaction(false)
	//logger.Debugf("BatchView NewTransaction %p", txn)
	defer func() {
		//logger.Debugf("BatchView Discard %p", txn)
		txn.Discard()
	}()

	if err := fn(txn); err != nil {
		return err
	}
	return txn.Commit(nil)
}

func (l *Ledger) Latest(account types.Address, token types.Hash, txns ...db.StoreTxn) types.Hash {
	zero := types.Hash{}
	am, err := l.GetAccountMeta(account, txns...)
	if err != nil {
		return zero
	}
	tm := am.Token(token)
	if tm != nil {
		return tm.Header
	}
	return zero
}

func (l *Ledger) Account(hash types.Hash, txns ...db.StoreTxn) (*types.AccountMeta, error) {
	block, err := l.GetStateBlock(hash, txns...)
	if err != nil {
		return nil, err
	}
	addr := block.GetAddress()
	am, err := l.GetAccountMeta(addr, txns...)
	if err != nil {
		return nil, err
	}

	return am, nil
}

func (l *Ledger) Token(hash types.Hash, txns ...db.StoreTxn) (*types.TokenMeta, error) {
	block, err := l.GetStateBlock(hash, txns...)
	if err != nil {
		return nil, err
	}
	token := block.GetToken()
	addr := block.GetAddress()
	am, err := l.GetAccountMeta(addr, txns...)
	if err != nil {
		return nil, err
	}

	tm := am.Token(token)
	if tm != nil {
		return tm, nil
	}

	//TODO: hash to token name
	return nil, fmt.Errorf("can not find token %s", token)
}

func (l *Ledger) Pending(account types.Address, txns ...db.StoreTxn) ([]*types.PendingKey, error) {
	var cache []*types.PendingKey
	txn, flag := l.getTxn(false, txns...)
	defer l.releaseTxn(txn, flag)

	err := txn.Iterator(idPrefixPending, func(key []byte, val []byte, b byte) error {
		pendingKey := types.PendingKey{}
		_, err := pendingKey.UnmarshalMsg(key[1:])
		if err != nil {
			return err
		}
		if pendingKey.Address == account {
			cache = append(cache, &pendingKey)
		}
		return nil
	})

	if err != nil {
		return nil, err
	}

	return cache, nil
}

func (l *Ledger) Balance(account types.Address, txns ...db.StoreTxn) (map[types.Hash]types.Balance, error) {
	cache := make(map[types.Hash]types.Balance)
	am, err := l.GetAccountMeta(account, txns...)
	if err != nil {
		return cache, err
	}
	for _, tm := range am.Tokens {
		cache[tm.Type] = tm.Balance
	}

	if len(cache) == 0 {
		return nil, fmt.Errorf("can not find any token balance ")
	}

	return cache, nil
}

func (l *Ledger) TokenPending(account types.Address, token types.Hash, txns ...db.StoreTxn) ([]*types.PendingKey, error) {
	var cache []*types.PendingKey
	txn, flag := l.getTxn(false, txns...)
	defer l.releaseTxn(txn, flag)

	err := txn.Iterator(idPrefixPending, func(key []byte, val []byte, b byte) error {
		pendingKey := types.PendingKey{}
		_, err := pendingKey.UnmarshalMsg(key[1:])
		if err != nil {
			return nil
		}
		if pendingKey.Address == account {
			var pending types.PendingInfo
			_, err := pending.UnmarshalMsg(val)
			if err != nil {
				return err
			}
			if pending.Type == token {
				cache = append(cache, &pendingKey)
			}
		}
		return nil
	})

	if err != nil {
		return nil, err
	}

	return cache, nil
}

func (l *Ledger) TokenPendingInfo(account types.Address, token types.Hash, txns ...db.StoreTxn) ([]*types.PendingInfo, error) {
	var cache []*types.PendingInfo
	txn, flag := l.getTxn(false, txns...)
	defer l.releaseTxn(txn, flag)

	err := txn.Iterator(idPrefixPending, func(key []byte, val []byte, b byte) error {
		pendingKey := types.PendingKey{}
		_, err := pendingKey.UnmarshalMsg(key[1:])
		if err != nil {
			return nil
		}
		if pendingKey.Address == account {
			var pendingInfo types.PendingInfo
			_, err := pendingInfo.UnmarshalMsg(val)
			if err != nil {
				return err
			}
			if pendingInfo.Type == token {
				cache = append(cache, &pendingInfo)
			}
		}
		return nil
	})

	if err != nil {
		return nil, err
	}

	return cache, nil
}

func (l *Ledger) TokenBalance(account types.Address, token types.Hash, txns ...db.StoreTxn) (types.Balance, error) {
	am, err := l.GetAccountMeta(account, txns...)
	if err != nil {
		return types.ZeroBalance, err
	}
	tm := am.Token(token)
	if tm != nil {
		return tm.Balance, nil
	}

	return types.ZeroBalance, fmt.Errorf("can not find %s balance", token)
}

func (l *Ledger) Weight(account types.Address, txns ...db.StoreTxn) types.Balance {
	benefit, err := l.GetRepresentation(account, txns...)
	if err != nil {
		return types.ZeroBalance
	}
	return benefit.Total
}

func (l *Ledger) AddOrUpdatePerformance(p *types.PerformanceTime, txns ...db.StoreTxn) error {
	key := l.getPerformanceKey(p.Hash)
	bytes, err := json.Marshal(p)
	if err != nil {
		return err
	}
	txn, flag := l.getTxn(true, txns...)
	defer l.releaseTxn(txn, flag)

	return txn.Set(key, bytes)
}

func (l *Ledger) PerformanceTimes(fn func(*types.PerformanceTime), txns ...db.StoreTxn) error {
	txn, flag := l.getTxn(false, txns...)
	defer l.releaseTxn(txn, flag)

	err := txn.Iterator(idPrefixPerformance, func(key []byte, val []byte, b byte) error {
		pt := new(types.PerformanceTime)
		err := json.Unmarshal(val, pt)
		if err != nil {
			return err
		}
		fn(pt)
		return nil
	})

	if err != nil {
		return err
	}
	return nil
}

func (l *Ledger) GetPerformanceTime(hash types.Hash, txns ...db.StoreTxn) (*types.PerformanceTime, error) {
	txn, flag := l.getTxn(false, txns...)
	defer l.releaseTxn(txn, flag)

	key := l.getPerformanceKey(hash)
	pt := types.NewPerformanceTime()
	err := txn.Get(key, func(val []byte, b byte) (err error) {
		return json.Unmarshal(val, &pt)
	})

	if err != nil {
		if err == badger.ErrKeyNotFound {
			return nil, ErrPerformanceNotFound
		}
		return nil, err
	}
	return pt, nil
}

func (l *Ledger) getPerformanceKey(hash types.Hash) []byte {
	var key []byte
	key = append(key, idPrefixPerformance)
	key = append(key, hash[:]...)
	return key
}

func (l *Ledger) IsPerformanceTimeExist(hash types.Hash, txns ...db.StoreTxn) (bool, error) {
	txn, flag := l.getTxn(false, txns...)
	defer l.releaseTxn(txn, flag)

	if _, err := l.GetPerformanceTime(hash); err == nil {
		return true, nil
	} else {
		if err == ErrPerformanceNotFound {
			return false, nil
		} else {
			return false, err
		}
	}
}

func (l *Ledger) CalculateAmount(block *types.StateBlock, txns ...db.StoreTxn) (types.Balance, error) {
	txn, flag := l.getTxn(false, txns...)
	defer l.releaseTxn(txn, flag)

	var prev *types.StateBlock
	var err error
	switch block.GetType() {
	case types.Open:
		return block.TotalBalance(), err
	case types.Send:
		if prev, err = l.GetStateBlock(block.GetPrevious(), txn); err != nil {
			return types.ZeroBalance, err
		}
		return prev.TotalBalance().Sub(block.TotalBalance()), nil
	case types.Receive:
		if prev, err = l.GetStateBlock(block.GetPrevious(), txn); err != nil {
			return types.ZeroBalance, err
		}
		return block.TotalBalance().Sub(prev.TotalBalance()), nil
	case types.Change:
		return types.ZeroBalance, nil
	case types.ContractReward:
		prevHash := block.GetPrevious()
		if prevHash.IsZero() {
			return block.TotalBalance(), nil
		} else {
			if prev, err = l.GetStateBlock(prevHash, txn); err != nil {
				return types.ZeroBalance, err
			}
			return block.TotalBalance().Sub(prev.TotalBalance()), nil
		}
	case types.ContractSend:
		if common.IsGenesisBlock(block) {
			return block.GetBalance(), nil
		} else {
			if prev, err = l.GetStateBlock(block.GetPrevious(), txn); err != nil {
				return types.ZeroBalance, err
			}
			return prev.TotalBalance().Sub(block.TotalBalance()), nil
		}
	default:
		return types.ZeroBalance, errors.New("invalid block type")
	}
}

//func (l *Ledger) ListTokens(txns ...db.StoreTxn) ([]*types.TokenInfo, error) {
//	txn, flag := l.getTxn(false, txns...)
//	defer l.releaseTxn(txn, flag)
//
//	var tokens []*types.TokenInfo
//	err := txn.Iterator(idPrefixToken, func(key []byte, val []byte, b byte) error {
//		token := new(types.TokenInfo)
//		if err := json.Unmarshal(val, token); err != nil {
//			fmt.Println(err)
//			return err
//		}
//		tokens = append(tokens, token)
//		return nil
//	})
//	if err != nil {
//		return nil, err
//	}
//	return tokens, nil
//}
//
//func (l *Ledger) GetTokenById(tokenId types.Hash, txns ...db.StoreTxn) (*types.TokenInfo, error) {
//	txn, flag := l.getTxn(false, txns...)
//	defer l.releaseTxn(txn, flag)
//
//	key := getKeyOfHash(tokenId, idPrefixToken)
//	token := new(types.TokenInfo)
//	err := txn.Get(key, func(val []byte, b byte) (err error) {
//		if err := json.Unmarshal(val, token); err != nil {
//			return err
//		}
//		return nil
//	})
//	if err != nil {
//		if err == badger.ErrKeyNotFound {
//			return nil, ErrTokenInfoNotFound
//		}
//		return nil, err
//	}
//	return token, nil
//}
//
//func (l *Ledger) GetTokenByName(tokenName string, txns ...db.StoreTxn) (*types.TokenInfo, error) {
//	txn, flag := l.getTxn(false, txns...)
//	defer l.releaseTxn(txn, flag)
//
//	var token *types.TokenInfo
//	err := txn.Iterator(idPrefixToken, func(key []byte, val []byte, b byte) error {
//		t := new(types.TokenInfo)
//		if err := json.Unmarshal(val, t); err != nil {
//			return err
//		}
//		if t.TokenName == tokenName {
//			token = t
//		}
//		return nil
//	})
//	if err != nil {
//		return nil, err
//	}
//	if token == nil {
//		return nil, ErrTokenInfoNotFound
//	}
//	return token, nil
//}

func (l *Ledger) GetGenesis(txns ...db.StoreTxn) ([]*types.StateBlock, error) {
	txn, flag := l.getTxn(false, txns...)
	defer l.releaseTxn(txn, flag)

	var blocks []*types.StateBlock
	err := txn.Iterator(idPrefixToken, func(key []byte, val []byte, b byte) error {
		t := new(types.TokenInfo)
		if err := json.Unmarshal(val, t); err != nil {
			return err
		}
		tm, err := l.GetTokenMeta(t.Owner, t.TokenId, txn)
		if err != nil {
			return err
		}
		block, err := l.GetStateBlock(tm.OpenBlock, txn)
		if err != nil {
			return err
		}
		blocks = append(blocks, block)
		return nil
	})
	if err != nil {
		return nil, err
	}
	return blocks, nil
}

func (l *Ledger) generateWork(hash types.Hash) types.Work {
	var work types.Work
	worker, _ := types.NewWorker(work, hash)
	return worker.NewWork()
	//
	////cache to Store
	//_ = s.setWork(hash, work)
}

func (l *Ledger) GenerateSendBlock(block *types.StateBlock, amount types.Balance, prk ed25519.PrivateKey) (*types.StateBlock, error) {
	tm, err := l.GetTokenMeta(block.GetAddress(), block.GetToken())
	if err != nil {
		return nil, errors.New("token not found")
	}
	prev, err := l.GetStateBlock(tm.Header)
	if err != nil {
		return nil, err
	}
	if tm.Balance.Compare(amount) != types.BalanceCompSmaller {
		block.Type = types.Send
		block.Balance = tm.Balance.Sub(amount)
		block.Previous = tm.Header
		block.Representative = tm.Representative
		block.Timestamp = common.TimeNow().Unix()
		block.Vote = prev.GetVote()
		block.Network = prev.GetNetwork()
		block.Oracle = prev.GetOracle()
		block.Storage = prev.GetStorage()

		if prk != nil {
			acc := types.NewAccount(prk)
			addr := acc.Address()
			if addr.String() != block.Address.String() {
				return nil, fmt.Errorf("send address (%s) is mismatch privateKey (%s)", block.Address.String(), acc.Address().String())
			}
			block.Signature = acc.Sign(block.GetHash())
			block.Work = l.generateWork(block.Root())
		}
		return block, nil
	} else {
		return nil, fmt.Errorf("not enought balance(%s) of %s", tm.Balance, amount)
	}
}

func (l *Ledger) GenerateReceiveBlock(sendBlock *types.StateBlock, prk ed25519.PrivateKey) (*types.StateBlock, error) {
	hash := sendBlock.GetHash()
	var sb types.StateBlock
	var acc *types.Account
	if !sendBlock.GetType().Equal(types.Send) {
		return nil, fmt.Errorf("(%s) is not send block", hash.String())
	}
	if exist, err := l.HasStateBlock(hash); !exist || err != nil {
		return nil, fmt.Errorf("send block(%s) does not exist", hash.String())
	}
	if prk != nil {
		acc = types.NewAccount(prk)
		addr := acc.Address()
		if addr.ToHash().String() != sendBlock.Link.String() {
			return nil, fmt.Errorf("receive address (%s) is mismatch privateKey (%s)", types.Address(sendBlock.Link).String(), acc.Address().String())
		}
	}
	rxAccount := types.Address(sendBlock.Link)
	info, err := l.GetPending(types.PendingKey{Address: rxAccount, Hash: hash})
	if err != nil {
		return nil, err
	}
	has, err := l.HasTokenMeta(rxAccount, sendBlock.Token)
	if err != nil {
		return nil, err
	}
	if has {
		rxTm, err := l.GetTokenMeta(rxAccount, sendBlock.GetToken())
		if err != nil {
			return nil, err
		}
		prev, err := l.GetStateBlock(rxTm.Header)
		if err != nil {
			return nil, err
		}
		if rxTm != nil {
			sb = types.StateBlock{
				Type:           types.Receive,
				Address:        rxAccount,
				Balance:        rxTm.Balance.Add(info.Amount),
				Vote:           prev.GetVote(),
				Oracle:         prev.GetOracle(),
				Network:        prev.GetNetwork(),
				Storage:        prev.GetStorage(),
				Previous:       rxTm.Header,
				Link:           hash,
				Representative: rxTm.Representative,
				Token:          rxTm.Type,
				Extra:          types.ZeroHash,
				Timestamp:      common.TimeNow().Unix(),
			}
		}
	} else {
		sb = types.StateBlock{
			Type:           types.Open,
			Address:        rxAccount,
			Balance:        info.Amount,
			Vote:           types.ZeroBalance,
			Oracle:         types.ZeroBalance,
			Network:        types.ZeroBalance,
			Storage:        types.ZeroBalance,
			Previous:       types.ZeroHash,
			Link:           hash,
			Representative: sendBlock.GetRepresentative(), //Representative: genesis.Owner,
			Token:          sendBlock.GetToken(),
			Extra:          types.ZeroHash,
			Timestamp:      common.TimeNow().Unix(),
		}
	}

	if prk != nil {
		sb.Signature = acc.Sign(sb.GetHash())
		sb.Work = l.generateWork(sb.Root())
	}
	return &sb, nil
}

func (l *Ledger) GenerateChangeBlock(account types.Address, representative types.Address, prk ed25519.PrivateKey) (*types.StateBlock, error) {
	if _, err := l.GetAccountMeta(representative); err != nil {
		return nil, fmt.Errorf("invalid representative[%s]", representative.String())
	}

	am, err := l.GetAccountMeta(account)
	if err != nil {
		return nil, fmt.Errorf("account[%s] is not exist", account.String())
	}
	tm := am.Token(common.ChainToken())
	if tm == nil {
		return nil, fmt.Errorf("account[%s] has no chain token", account.String())
	}
	prev, err := l.GetStateBlock(tm.Header)
	if err != nil {
		return nil, fmt.Errorf("token header block not found")
	}

	sb := types.StateBlock{
		Type:           types.Change,
		Address:        account,
		Balance:        tm.Balance,
		Vote:           prev.GetVote(),
		Oracle:         prev.GetOracle(),
		Network:        prev.GetNetwork(),
		Storage:        prev.GetStorage(),
		Previous:       tm.Header,
		Link:           types.ZeroHash,
		Representative: representative,
		Token:          tm.Type,
		Extra:          types.ZeroHash,
		Timestamp:      common.TimeNow().Unix(),
	}
	if prk != nil {
		acc := types.NewAccount(prk)
		addr := acc.Address()
		if addr.String() != account.String() {
			return nil, fmt.Errorf("change address (%s) is mismatch privateKey (%s)", account.String(), acc.Address().String())
		}
		sb.Signature = acc.Sign(sb.GetHash())
		sb.Work = l.generateWork(sb.Root())
	}
	return &sb, nil
}

func (l *Ledger) GetOnlineRepresentations(txns ...db.StoreTxn) ([]types.Address, error) {
	key := []byte{idPrefixOnlineReps}
	txn, flag := l.getTxn(true, txns...)
	defer l.releaseTxn(txn, flag)
	var result []types.Address
	err := txn.Get(key, func(bytes []byte, b byte) error {
		if len(bytes) > 0 {
			return json.Unmarshal(bytes, &result)
		}
		return nil
	})

	return result, err
}

func (l *Ledger) SetOnlineRepresentations(addresses []*types.Address, txns ...db.StoreTxn) error {
	bytes, err := json.Marshal(addresses)
	if err != nil {
		return err
	}

	key := []byte{idPrefixOnlineReps}
	txn, flag := l.getTxn(true, txns...)
	defer l.releaseTxn(txn, flag)

	return txn.Set(key, bytes)
}

func (l *Ledger) AddMessageInfo(mHash types.Hash, message []byte, txns ...db.StoreTxn) error {
	txn, flag := l.getTxn(true, txns...)
	defer l.releaseTxn(txn, flag)

	key := getKeyOfHash(mHash, idPrefixMessageInfo)
	if err := txn.Set(key, message); err != nil {
		return err
	}
	return nil
}

func (l *Ledger) GetMessageInfo(mHash types.Hash, txns ...db.StoreTxn) ([]byte, error) {
	txn, flag := l.getTxn(false, txns...)
	defer l.releaseTxn(txn, flag)

	key := getKeyOfHash(mHash, idPrefixMessageInfo)
	var m []byte
	err := txn.Get(key, func(val []byte, b byte) error {
		m = val
		return nil
	})
	if err != nil {
		return nil, err
	}
	return m, nil
}

func (l *Ledger) AddBlockCache(blk *types.StateBlock, txns ...db.StoreTxn) error {
	key := getKeyOfHash(blk.GetHash(), idPrefixBlockCache)
	txn, flag := l.getTxn(true, txns...)

	//never overwrite implicitly
	err := txn.Get(key, func(bytes []byte, b byte) error {
		return nil
	})
	if err == nil {
		return ErrBlockExists
	} else if err != badger.ErrKeyNotFound {
		return err
	}

	blockBytes, err := blk.Serialize()
	if err != nil {
		return fmt.Errorf("serialize block error: %s", err)
	}
	if err := txn.Set(key, blockBytes); err != nil {
		return err
	}
	//if err := addChild(blk, txn); err != nil {
	//	return fmt.Errorf("add block child error: %s", err)
	//}
	//if err := addLink(blk, txn); err != nil {
	//	return fmt.Errorf("add block link error: %s", err)
	//}
	l.releaseTxn(txn, flag)
	return nil
}

func (l *Ledger) GetBlockCache(hash types.Hash, txns ...db.StoreTxn) (*types.StateBlock, error) {
	key := getKeyOfHash(hash, idPrefixBlockCache)
	txn, flag := l.getTxn(false, txns...)
	defer l.releaseTxn(txn, flag)
	blk := new(types.StateBlock)
	err := txn.Get(key, func(val []byte, b byte) error {
		if err := blk.Deserialize(val); err != nil {
			return err
		}
		return nil
	})

	if err != nil {
		if err == badger.ErrKeyNotFound {
			return nil, ErrBlockNotFound
		}
		return nil, err
	}
	return blk, nil
}

func (l *Ledger) HasBlockCache(hash types.Hash, txns ...db.StoreTxn) (bool, error) {
	key := getKeyOfHash(hash, idPrefixBlockCache)
	txn, flag := l.getTxn(false, txns...)
	defer l.releaseTxn(txn, flag)

	err := txn.Get(key, func(val []byte, b byte) error {
		return nil
	})

	if err != nil {
		if err == badger.ErrKeyNotFound {
			return false, nil
		}
		return false, err
	}
	return true, nil
}

func (l *Ledger) DeleteBlockCache(hash types.Hash, txns ...db.StoreTxn) error {
	key := getKeyOfHash(hash, idPrefixBlockCache)
	txn, flag := l.getTxn(true, txns...)

	blk := new(types.StateBlock)
	err := txn.Get(key, func(val []byte, b byte) error {
		if err := blk.Deserialize(val); err != nil {
			return err
		}
		return nil
	})
	if err != nil && err != ErrBlockNotFound {
		return err
	}

	if err := txn.Delete(key); err != nil {
		return err
	}
	//if err := l.deleteChild(blk, txn); err != nil {
	//	return fmt.Errorf("delete child error: %s", err)
	//}
	//if err := l.deleteLink(blk, txn); err != nil {
	//	return fmt.Errorf("delete link error: %s", err)
	//}
	l.releaseTxn(txn, flag)
	return nil
}

func (l *Ledger) CountBlockCache(txns ...db.StoreTxn) (uint64, error) {
	txn, flag := l.getTxn(false, txns...)
	defer l.releaseTxn(txn, flag)

	return txn.Count([]byte{idPrefixBlockCache})
}

func (l *Ledger) GetBlockCaches(fn func(*types.StateBlock) error, txns ...db.StoreTxn) error {
	txn, flag := l.getTxn(false, txns...)
	defer l.releaseTxn(txn, flag)

	errStr := make([]string, 0)
	err := txn.Iterator(idPrefixBlockCache, func(key []byte, val []byte, b byte) error {
		blk := new(types.StateBlock)
		if err := blk.Deserialize(val); err != nil {
			l.logger.Errorf("deserialize block error: %s", err)
			errStr = append(errStr, err.Error())
			return nil
		}
		if err := fn(blk); err != nil {
			l.logger.Errorf("process block error: %s", err)
			errStr = append(errStr, err.Error())
		}
		return nil
	})

	if err != nil {
		return err
	}
	if len(errStr) != 0 {
		return errors.New(strings.Join(errStr, ", "))
	}
	return nil
}

func (l *Ledger) getAccountMetaCacheKey(address types.Address) []byte {
	var key [1 + types.AddressSize]byte
	key[0] = idPrefixBlockCacheAccount
	copy(key[1:], address[:])
	return key[:]
}

func (l *Ledger) AddAccountMetaCache(meta *types.AccountMeta, txns ...db.StoreTxn) error {
	metaBytes, err := meta.MarshalMsg(nil)
	if err != nil {
		return err
	}

	key := l.getAccountMetaCacheKey(meta.Address)
	txn, flag := l.getTxn(true, txns...)
	defer l.releaseTxn(txn, flag)

	// never overwrite implicitly
	err = txn.Get(key, func(vals []byte, b byte) error {
		return nil
	})
	if err == nil {
		return ErrAccountExists
	} else if err != badger.ErrKeyNotFound {
		return err
	}
	return txn.Set(key, metaBytes)
}

func (l *Ledger) GetAccountMetaCache(address types.Address, txns ...db.StoreTxn) (*types.AccountMeta, error) {
	key := l.getAccountMetaCacheKey(address)
	var meta types.AccountMeta

	txn, flag := l.getTxn(false, txns...)
	defer l.releaseTxn(txn, flag)

	err := txn.Get(key, func(val []byte, b byte) (err error) {
		if _, err = meta.UnmarshalMsg(val); err != nil {
			return err
		}
		return nil
	})

	if err != nil {
		if err == badger.ErrKeyNotFound {
			return nil, ErrAccountNotFound
		}
		return nil, err
	}
	return &meta, nil
}

func (l *Ledger) AddOrUpdateAccountMetaCache(meta *types.AccountMeta, txns ...db.StoreTxn) error {
	metaBytes, err := meta.MarshalMsg(nil)
	if err != nil {
		return err
	}
	key := l.getAccountMetaCacheKey(meta.Address)
	txn, flag := l.getTxn(true, txns...)
	defer l.releaseTxn(txn, flag)

	return txn.Set(key, metaBytes)
}

func (l *Ledger) UpdateAccountMetaCache(meta *types.AccountMeta, txns ...db.StoreTxn) error {
	metaBytes, err := meta.MarshalMsg(nil)
	if err != nil {
		return err
	}
	key := l.getAccountMetaCacheKey(meta.Address)

	txn, flag := l.getTxn(true, txns...)
	defer l.releaseTxn(txn, flag)

	err = txn.Get(key, func(vals []byte, b byte) error {
		return nil
	})
	if err != nil {
		if err == badger.ErrKeyNotFound {
			return ErrAccountNotFound
		}
		return err
	}
	return txn.Set(key, metaBytes)
}

func (l *Ledger) DeleteAccountMetaCache(address types.Address, txns ...db.StoreTxn) error {
	key := l.getAccountMetaCacheKey(address)
	txn, flag := l.getTxn(true, txns...)
	defer l.releaseTxn(txn, flag)

	return txn.Delete(key)
}

func (l *Ledger) HasAccountMetaCache(address types.Address, txns ...db.StoreTxn) (bool, error) {
	key := l.getAccountMetaCacheKey(address)
	txn, flag := l.getTxn(false, txns...)
	defer l.releaseTxn(txn, flag)

	err := txn.Get(key, func(val []byte, b byte) error {
		return nil
	})

	if err != nil {
		if err == badger.ErrKeyNotFound {
			return false, nil
		}
		return false, err
	}
	return true, nil
}<|MERGE_RESOLUTION|>--- conflicted
+++ resolved
@@ -90,14 +90,11 @@
 	idPrefixPovBestHash // prefix + height => hash
 	idPrefixPovTD       // prefix + height + hash => total difficulty (big int)
 	idPrefixLink
-<<<<<<< HEAD
-	idPrefixPovMinerStat // prefix + day index => miners of best blocks per day
-=======
 	idPrefixBlockCache //block store this table before consensus complete
 	idPrefixRepresentationCache
 	idPrefixUncheckedTokenInfo
 	idPrefixBlockCacheAccount
->>>>>>> 14bce7e0
+  idPrefixPovMinerStat // prefix + day index => miners of best blocks per day
 )
 
 var (
