--- conflicted
+++ resolved
@@ -37,11 +37,8 @@
 	InvalidHeight
 	InvalidTxOrder
 	BadConsensus
-<<<<<<< HEAD
+	ReceiveRepeated
 	BadAuxHeader
-=======
-	ReceiveRepeated
->>>>>>> 78b2a416
 	Other
 )
 
@@ -93,13 +90,10 @@
 		return "InvalidTxOrder"
 	case BadConsensus:
 		return "BadConsensus"
-<<<<<<< HEAD
+	case ReceiveRepeated:
+		return "ReceiveRepeated"
 	case BadAuxHeader:
 		return "BadAuxHeader"
-=======
-	case ReceiveRepeated:
-		return "ReceiveRepeated"
->>>>>>> 78b2a416
 	default:
 		return "<invalid>"
 	}
