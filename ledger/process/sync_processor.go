package process

import (
	"errors"
	"fmt"
	"reflect"

	"github.com/qlcchain/go-qlc/common"
	"github.com/qlcchain/go-qlc/common/types"
	"github.com/qlcchain/go-qlc/ledger"
	"github.com/qlcchain/go-qlc/ledger/db"
	"github.com/qlcchain/go-qlc/vm/contract"
	"github.com/qlcchain/go-qlc/vm/vmstore"
)

func (lv *LedgerVerifier) BlockSyncCheck(block types.Block) (ProcessResult, error) {
	if b, ok := block.(*types.StateBlock); ok {
		lv.logger.Info("check sync block, ", b.GetHash())
		if fn, ok := lv.checkSyncBlockFns[b.Type]; ok {
			r, err := fn(lv, b)
			if err != nil {
				lv.logger.Error(fmt.Sprintf("error:%s, sync block:%s", err.Error(), b.GetHash().String()))
			}
			if r != Progress {
				lv.logger.Debugf(fmt.Sprintf("process result:%s, sync block:%s", r.String(), b.GetHash().String()))
			}
			return r, err
		} else {
			return Other, fmt.Errorf("unsupport block type %s", b.Type.String())
		}
	} else if _, ok := block.(*types.SmartContractBlock); ok {
		return Other, errors.New("smart contract block")
	}
	return Other, errors.New("invalid block")
}

func checkSyncStateBlock(lv *LedgerVerifier, block *types.StateBlock) (ProcessResult, error) {
	hash := block.GetHash()
	address := block.GetAddress()

	lv.logger.Debug("check block ", hash)
	blockExist, err := lv.l.HasStateBlockConfirmed(hash)
	if err != nil {
		return Other, err
	}

	if blockExist {
		return Old, nil
	}

	if block.GetType() == types.ContractSend {
		if block.GetLink() == types.Hash(types.RewardsAddress) {
			return Progress, nil
		}
	}
	if block.GetType() == types.ContractReward {
		//linkBlk, err := lv.l.GetStateBlockConfirmed(block.GetLink())
		//if err != nil {
		//	return GapSource, nil
		//}
		//if linkBlk.GetLink() == types.Hash(types.RewardsAddress) {
		//	return Progress, nil
		//}
		return Progress, nil
	}

	if !block.IsValid() {
		return BadWork, errors.New("bad work")
	}

	signature := block.GetSignature()
	if !address.Verify(hash[:], signature[:]) {
		return BadSignature, errors.New("bad signature")
	}

	return Progress, nil
}

func checkSyncReceiveBlock(lv *LedgerVerifier, block *types.StateBlock) (ProcessResult, error) {
	result, err := checkSyncStateBlock(lv, block)
	if err != nil || result != Progress {
		return result, err
	}

	// check previous
	if previous, err := lv.l.GetStateBlockConfirmed(block.Previous); err != nil {
		return GapPrevious, nil
	} else {
		//check fork
		if tm, err := lv.l.GetTokenMetaConfirmed(block.Address, block.GetToken()); err == nil && previous.GetHash() != tm.Header {
			return Fork, nil
		}
	}
	return Progress, nil
}

func checkSyncOpenBlock(lv *LedgerVerifier, block *types.StateBlock) (ProcessResult, error) {
	result, err := checkSyncStateBlock(lv, block)
	if err != nil || result != Progress {
		return result, err
	}

	//check previous
	if !block.Previous.IsZero() {
		return Other, fmt.Errorf("open block previous is not zero")
	}

	//check fork
	if _, err := lv.l.GetTokenMetaConfirmed(block.Address, block.Token); err == nil {
		return Fork, nil
	}
	return Progress, nil
}

func checkSyncContractReceiveBlock(lv *LedgerVerifier, block *types.StateBlock) (ProcessResult, error) {
	//ignore chain genesis block
	if common.IsGenesisBlock(block) {
		return Progress, nil
	}

	result, err := checkSyncStateBlock(lv, block)
	if err != nil || result != Progress {
		return result, err
	}
	// check previous
	if !block.IsOpen() {
		// check previous
		if previous, err := lv.l.GetStateBlockConfirmed(block.Previous); err != nil {
			return GapPrevious, nil
		} else {
			//check fork
			if tm, err := lv.l.GetTokenMetaConfirmed(block.Address, block.GetToken()); err == nil && previous.GetHash() != tm.Header {
				return Fork, nil
			}
		}
	} else {
		//check fork
		if _, err := lv.l.GetTokenMetaConfirmed(block.Address, block.Token); err == nil {
			return Fork, nil
		}
	}
	return Progress, nil
}

func (lv *LedgerVerifier) BlockSyncProcess(block types.Block) error {
	return lv.l.BatchUpdate(func(txn db.StoreTxn) error {
		if state, ok := block.(*types.StateBlock); ok {
			lv.logger.Info("process sync block, ", state.GetHash())
			err := lv.processSyncBlock(state, txn)
			if err != nil {
				lv.logger.Error(fmt.Sprintf("%s, sync block:%s", err.Error(), state.GetHash().String()))
				return err
			}
			return nil
		} else if _, ok := block.(*types.SmartContractBlock); ok {
			return errors.New("smart contract block")
		}
		return errors.New("invalid block")
	})
}

func (lv *LedgerVerifier) processSyncBlock(block *types.StateBlock, txn db.StoreTxn) error {
	if err := lv.l.AddSyncStateBlock(block, txn); err != nil {
		return err
	}
	am, err := lv.l.GetAccountMetaConfirmed(block.GetAddress(), txn)
	if err != nil && err != ledger.ErrAccountNotFound {
		return fmt.Errorf("get account meta error: %s", err)
	}
	tm, err := lv.l.GetTokenMetaConfirmed(block.GetAddress(), block.GetToken(), txn)
	if err != nil && err != ledger.ErrAccountNotFound && err != ledger.ErrTokenNotFound {
		return fmt.Errorf("get token meta error: %s", err)
	}
	if err := lv.l.AddSyncCacheBlock(block, txn); err != nil {
		return fmt.Errorf("add sync block error: %s", err)
	}
	if err := lv.updateRepresentative(block, am, tm, txn); err != nil {
		return fmt.Errorf("update representative error: %s", err)
	}
	if err := lv.updateFrontier(block, tm, txn); err != nil {
		return fmt.Errorf("update frontier error: %s", err)
	}
	if err := lv.updateAccountMeta(block, am, txn); err != nil {
		return fmt.Errorf("update account meta error: %s", err)
	}
	return nil
}

func (lv *LedgerVerifier) BlockSyncDoneProcess(block *types.StateBlock) error {
	txn := lv.l.Store.NewTransaction(true)
<<<<<<< HEAD
	if block.IsSendBlock() {
		if _, err := lv.l.GetLinkBlock(block.GetHash(), txn); err == ledger.ErrLinkNotFound {
			lv.logger.Info("sync done, process send block, ", block.GetHash())
			hash := block.GetHash()
			switch block.Type {
			case types.Send:
				preBlk, err := lv.l.GetStateBlockConfirmed(block.Previous, txn)
				if err != nil {
					return errors.New("previous block not found")
				}
				pending := types.PendingInfo{
					Source: block.GetAddress(),
					Type:   block.GetToken(),
					Amount: preBlk.Balance.Sub(block.GetBalance()),
				}
				pendingKey := types.PendingKey{
					Address: types.Address(block.GetLink()),
					Hash:    hash,
				}
				lv.logger.Info("sync done, add pending, ", pendingKey)
				if err := lv.l.AddPending(&pendingKey, &pending, txn); err != nil {
					return err
				}
			case types.ContractSend:
				if c, ok, err := contract.GetChainContract(types.Address(block.Link), block.Data); ok && err == nil {
					switch v := c.(type) {
					case contract.ChainContractV1:
						if pendingKey, pendingInfo, err := v.DoPending(block); err == nil && pendingKey != nil {
							lv.logger.Info("sync done, add pending contract1, ", pendingKey)
							if err := lv.l.AddPending(pendingKey, pendingInfo, txn); err != nil {
								return err
							}
						}
					case contract.ChainContractV2:
						vmCtx := vmstore.NewVMContext(lv.l)
						if pendingKey, pendingInfo, err := v.ProcessSend(vmCtx, block); err == nil && pendingKey != nil {
							lv.logger.Info("sync done, add pending contract2, ", pendingKey)
							if err := lv.l.AddPending(pendingKey, pendingInfo, txn); err != nil {
								return err
=======
	count := 0
	err := lv.l.GetSyncBlocks(func(block *types.StateBlock) error {
		if block.IsSendBlock() {
			if _, err := lv.l.GetLinkBlock(block.GetHash()); err != nil {
				hash := block.GetHash()
				switch block.Type {
				case types.Send:
					preBlk, err := lv.l.GetStateBlockConfirmed(block.Previous)
					if err != nil {
						return errors.New("previous block not found")
					}
					pending := types.PendingInfo{
						Source: block.GetAddress(),
						Type:   block.GetToken(),
						Amount: preBlk.Balance.Sub(block.GetBalance()),
					}
					pendingKey := types.PendingKey{
						Address: types.Address(block.GetLink()),
						Hash:    hash,
					}
					lv.logger.Debug("add pending, ", pendingKey)
					if err := lv.l.AddPending(&pendingKey, &pending, txn); err != nil {
						return err
					}
				case types.ContractSend:
					if c, ok, err := contract.GetChainContract(types.Address(block.Link), block.Data); ok && err == nil {
						switch v := c.(type) {
						case contract.ChainContractV1:
							if pendingKey, pendingInfo, err := v.DoPending(block); err == nil && pendingKey != nil {
								lv.logger.Debug("contractSend add sync pending , ", pendingKey)
								if err := lv.l.AddPending(pendingKey, pendingInfo, txn); err != nil {
									return err
								}
>>>>>>> 928e016b
							}
						case contract.ChainContractV2:
							vmCtx := vmstore.NewVMContext(lv.l)
							if pendingKey, pendingInfo, err := v.ProcessSend(vmCtx, block); err == nil && pendingKey != nil {
								lv.logger.Debug("contractSend add sync pending , ", pendingKey)
								if err := lv.l.AddPending(pendingKey, pendingInfo, txn); err != nil {
									return err
								}
							}
						default:
							return fmt.Errorf("unsupported chain contract %s", reflect.TypeOf(v))
						}
					default:
						return fmt.Errorf("unsupported chain contract %s", reflect.TypeOf(v))
					}
				}
			}
		} else {
			if err != nil {
				lv.logger.Info("sync done, process send block error, ", block.GetHash())
			}
		}
	}

	if block.IsReceiveBlock() {
		// if send block sync done in last time, it will create pending
		pendingKey := types.PendingKey{
			Address: block.GetAddress(),
			Hash:    block.GetLink(),
		}
		if pi, err := lv.l.GetPending(&pendingKey, txn); pi != nil && err == nil {
			lv.logger.Info("sync done, delete pending, ", pendingKey)
			if err := lv.l.DeletePending(&pendingKey, txn); err != nil {
				return err
			}
		}
		return nil
	}

	if block.IsContractBlock() {
		lv.logger.Info("sync done, process contract block, ", block.GetHash())
		if err := lv.updateContractData(block, txn); err != nil {
			return fmt.Errorf(" update contract data error(%s): %s", block.GetHash().String(), err)
		}
	}

	if err := lv.l.DeleteSyncCacheBlock(block.GetHash(), txn); err != nil {
		return fmt.Errorf("delete sync cache block error: %s ", err)
	}

	if err := txn.Commit(nil); err != nil {
		return fmt.Errorf("txn commit error: %s", err)
	}

	return nil
}<|MERGE_RESOLUTION|>--- conflicted
+++ resolved
@@ -188,7 +188,6 @@
 
 func (lv *LedgerVerifier) BlockSyncDoneProcess(block *types.StateBlock) error {
 	txn := lv.l.Store.NewTransaction(true)
-<<<<<<< HEAD
 	if block.IsSendBlock() {
 		if _, err := lv.l.GetLinkBlock(block.GetHash(), txn); err == ledger.ErrLinkNotFound {
 			lv.logger.Info("sync done, process send block, ", block.GetHash())
@@ -222,48 +221,6 @@
 								return err
 							}
 						}
-					case contract.ChainContractV2:
-						vmCtx := vmstore.NewVMContext(lv.l)
-						if pendingKey, pendingInfo, err := v.ProcessSend(vmCtx, block); err == nil && pendingKey != nil {
-							lv.logger.Info("sync done, add pending contract2, ", pendingKey)
-							if err := lv.l.AddPending(pendingKey, pendingInfo, txn); err != nil {
-								return err
-=======
-	count := 0
-	err := lv.l.GetSyncBlocks(func(block *types.StateBlock) error {
-		if block.IsSendBlock() {
-			if _, err := lv.l.GetLinkBlock(block.GetHash()); err != nil {
-				hash := block.GetHash()
-				switch block.Type {
-				case types.Send:
-					preBlk, err := lv.l.GetStateBlockConfirmed(block.Previous)
-					if err != nil {
-						return errors.New("previous block not found")
-					}
-					pending := types.PendingInfo{
-						Source: block.GetAddress(),
-						Type:   block.GetToken(),
-						Amount: preBlk.Balance.Sub(block.GetBalance()),
-					}
-					pendingKey := types.PendingKey{
-						Address: types.Address(block.GetLink()),
-						Hash:    hash,
-					}
-					lv.logger.Debug("add pending, ", pendingKey)
-					if err := lv.l.AddPending(&pendingKey, &pending, txn); err != nil {
-						return err
-					}
-				case types.ContractSend:
-					if c, ok, err := contract.GetChainContract(types.Address(block.Link), block.Data); ok && err == nil {
-						switch v := c.(type) {
-						case contract.ChainContractV1:
-							if pendingKey, pendingInfo, err := v.DoPending(block); err == nil && pendingKey != nil {
-								lv.logger.Debug("contractSend add sync pending , ", pendingKey)
-								if err := lv.l.AddPending(pendingKey, pendingInfo, txn); err != nil {
-									return err
-								}
->>>>>>> 928e016b
-							}
 						case contract.ChainContractV2:
 							vmCtx := vmstore.NewVMContext(lv.l)
 							if pendingKey, pendingInfo, err := v.ProcessSend(vmCtx, block); err == nil && pendingKey != nil {
@@ -272,9 +229,6 @@
 									return err
 								}
 							}
-						default:
-							return fmt.Errorf("unsupported chain contract %s", reflect.TypeOf(v))
-						}
 					default:
 						return fmt.Errorf("unsupported chain contract %s", reflect.TypeOf(v))
 					}
