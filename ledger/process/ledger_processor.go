--- conflicted
+++ resolved
@@ -330,16 +330,12 @@
 		lv.logger.Debug("delete pending, ", pendingKey)
 		return lv.l.DeletePending(&pendingKey, cache)
 	case types.ContractSend:
-<<<<<<< HEAD
 		// check private tx
 		if block.IsPrivate() && !block.IsRecipient() {
 			return nil
 		}
 
-		if c, ok, err := contract.GetChainContract(types.Address(block.Link), block.GetPayload()); ok && err == nil {
-=======
-		if c, ok, err := vmcontract.GetChainContract(types.Address(block.Link), block.Data); ok && err == nil {
->>>>>>> 0e185dee
+		if c, ok, err := vmcontract.GetChainContract(types.Address(block.Link), block.GetPayload()); ok && err == nil {
 			d := c.GetDescribe()
 			switch d.GetVersion() {
 			case vmcontract.SpecVer1:
@@ -519,11 +515,7 @@
 			}
 
 			address := types.Address(input.GetLink())
-<<<<<<< HEAD
-			c, ok, err := contract.GetChainContract(address, input.GetPayload())
-=======
-			c, ok, err := vmcontract.GetChainContract(address, input.Data)
->>>>>>> 0e185dee
+			c, ok, err := vmcontract.GetChainContract(address, input.GetPayload())
 			if !ok || err != nil {
 				return fmt.Errorf("invaild contract %s", err)
 			}
@@ -549,16 +541,12 @@
 			}
 			return errors.New("invalid contract data")
 		case types.ContractSend:
-<<<<<<< HEAD
 			// check private tx
 			if block.IsPrivate() && !block.IsRecipient() {
 				return nil
 			}
 
-			c, ok, err := contract.GetChainContract(types.Address(block.Link), block.GetPayload())
-=======
-			c, ok, err := vmcontract.GetChainContract(types.Address(block.Link), block.Data)
->>>>>>> 0e185dee
+			c, ok, err := vmcontract.GetChainContract(types.Address(block.Link), block.GetPayload())
 			if ok && err == nil {
 				d := c.GetDescribe()
 				switch d.GetVersion() {
