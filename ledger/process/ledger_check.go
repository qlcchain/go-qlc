package process

import (
	"bytes"
	"errors"
	"fmt"
<<<<<<< HEAD
	"github.com/qlcchain/go-qlc/common"
	"reflect"

=======
>>>>>>> 61edd118
	"github.com/qlcchain/go-qlc/common/types"
	"github.com/qlcchain/go-qlc/ledger"
	"github.com/qlcchain/go-qlc/vm/contract"
	"github.com/qlcchain/go-qlc/vm/contract/abi"
	"github.com/qlcchain/go-qlc/vm/vmstore"
)

// check block base info
type baseInfoCheck interface {
	baseInfo(lv *LedgerVerifier, block *types.StateBlock) (ProcessResult, error)
}

type blockBaseInfoCheck struct {
}

func (blockBaseInfoCheck) baseInfo(lv *LedgerVerifier, block *types.StateBlock) (ProcessResult, error) {
	hash := block.GetHash()
	address := block.GetAddress()

	lv.logger.Debug("check block ", hash)
	blockExist, err := lv.l.HasStateBlockConfirmed(hash)
	if err != nil {
		return Other, err
	}

	if blockExist {
		return Old, nil
	}

	if block.GetType() == types.ContractSend {
		if types.IsNoSignContractAddress(types.Address(block.GetLink())) {
			return Progress, nil
		}
	}
	if block.GetType() == types.ContractReward {
		linkBlk, err := lv.l.GetStateBlockConfirmed(block.GetLink())
		if err != nil {
			return GapSource, nil
		}
		if types.IsNoSignContractAddress(types.Address(linkBlk.GetLink())) {
			return Progress, nil
		}
	}

	if !block.IsValid() {
		return BadWork, errors.New("bad work")
	}

	signature := block.GetSignature()
	if !address.Verify(hash[:], signature[:]) {
		return BadSignature, errors.New("bad signature")
	}

	return Progress, nil
}

type cacheBlockBaseInfoCheck struct {
}

func (cacheBlockBaseInfoCheck) baseInfo(lv *LedgerVerifier, block *types.StateBlock) (ProcessResult, error) {
	hash := block.GetHash()
	address := block.GetAddress()

	lv.logger.Debug("check block ", hash)
	if err := checkReceiveBlockRepeat(lv, block); err != Progress {
		return err, nil
	}
	blockExist, err := lv.l.HasStateBlock(hash)
	if err != nil {
		return Other, err
	}

	if blockExist {
		return Old, nil
	}

	if block.GetType() == types.ContractSend {
		if types.IsNoSignContractAddress(types.Address(block.GetLink())) {
			return Progress, nil
		}
	}
	if block.GetType() == types.ContractReward {
		linkBlk, err := lv.l.GetStateBlock(block.GetLink())
		if err != nil {
			return GapSource, nil
		}
		if types.IsNoSignContractAddress(types.Address(linkBlk.GetLink())) {
			return Progress, nil
		}
	}

	if !block.IsValid() {
		return BadWork, errors.New("bad work")
	}

	signature := block.GetSignature()
	if !address.Verify(hash[:], signature[:]) {
		return BadSignature, errors.New("bad signature")
	}

	return Progress, nil
}

func checkReceiveBlockRepeat(lv *LedgerVerifier, block *types.StateBlock) ProcessResult {
	r := Progress
	if block.IsReceiveBlock() {
		var repeatedFound error
		err := lv.l.GetBlockCaches(func(b *types.StateBlock) error {
			if block.GetLink() == b.GetLink() && block.GetHash() != b.GetHash() {
				r = ReceiveRepeated
				return repeatedFound
			}
			return nil
		})
		if err != nil && err != repeatedFound {
			return Other
		}
	}
	return r
}

type syncBlockBaseInfoCheck struct {
}

func (syncBlockBaseInfoCheck) baseInfo(lv *LedgerVerifier, block *types.StateBlock) (ProcessResult, error) {
	hash := block.GetHash()
	address := block.GetAddress()

	lv.logger.Debug("check block ", hash)
	blockExist, err := lv.l.HasStateBlockConfirmed(hash)
	if err != nil {
		return Other, err
	}

	if blockExist {
		return Old, nil
	}

	if block.GetType() == types.ContractSend {
		if block.GetLink() == types.Hash(types.RewardsAddress) {
			return Progress, nil
		}
	}
	if block.GetType() == types.ContractReward {
		//linkBlk, err := lv.l.GetStateBlockConfirmed(block.GetLink())
		//if err != nil {
		//	return GapSource, nil
		//}
		//if linkBlk.GetLink() == types.Hash(types.RewardsAddress) {
		//	return Progress, nil
		//}
		return Progress, nil
	}

	if !block.IsValid() {
		return BadWork, errors.New("bad work")
	}

	signature := block.GetSignature()
	if !address.Verify(hash[:], signature[:]) {
		return BadSignature, errors.New("bad signature")
	}

	return Progress, nil
}

// check block fork
type forkCheck interface {
	fork(lv *LedgerVerifier, block *types.StateBlock) (ProcessResult, error)
}

type blockForkCheck struct {
}

func (blockForkCheck) fork(lv *LedgerVerifier, block *types.StateBlock) (ProcessResult, error) {
	switch block.GetType() {
	case types.Send, types.Receive, types.Change, types.Online, types.ContractSend:
		if previous, err := lv.l.GetStateBlockConfirmed(block.GetPrevious()); err != nil {
			return GapPrevious, nil
		} else {
			if tm, err := lv.l.GetTokenMetaConfirmed(block.GetAddress(), block.GetToken()); err == nil && previous.GetHash() != tm.Header {
				return Fork, nil
			}
		}
		return Progress, nil
	case types.Open:
		//check fork
		if _, err := lv.l.GetTokenMetaConfirmed(block.GetAddress(), block.GetToken()); err == nil {
			return Fork, nil
		}
		return Progress, nil
	case types.ContractReward:
		// check previous
		if !block.IsOpen() {
			// check previous
			if previous, err := lv.l.GetStateBlockConfirmed(block.GetPrevious()); err != nil {
				return GapPrevious, nil
			} else {
				//check fork
				if tm, err := lv.l.GetTokenMetaConfirmed(block.GetAddress(), block.GetToken()); err == nil && previous.GetHash() != tm.Header {
					return Fork, nil
				}
			}
		} else {
			//check fork
			if _, err := lv.l.GetTokenMetaConfirmed(block.GetAddress(), block.GetToken()); err == nil {
				return Fork, nil
			}
		}
		return Progress, nil
	default:
		return Other, invalidBlockType(block.GetType().String())
	}
}

type cacheBlockForkCheck struct {
}

func (cacheBlockForkCheck) fork(lv *LedgerVerifier, block *types.StateBlock) (ProcessResult, error) {
	switch block.GetType() {
	case types.Send, types.Receive, types.Change, types.Online, types.ContractSend:
		if previous, err := lv.l.GetStateBlock(block.Previous); err != nil {
			return GapPrevious, nil
		} else {
			//check fork
			if tm, err := lv.l.GetTokenMeta(block.Address, block.GetToken()); err == nil && previous.GetHash() != tm.Header {
				return Fork, nil
			}
		}
		return Progress, nil
	case types.Open:
		if _, err := lv.l.GetTokenMeta(block.Address, block.Token); err == nil {
			return Fork, nil
		}
		return Progress, nil
	case types.ContractReward:
		if !block.IsOpen() {
			if previous, err := lv.l.GetStateBlock(block.Previous); err != nil {
				return GapPrevious, nil
			} else {
				if tm, err := lv.l.GetTokenMeta(block.Address, block.GetToken()); err == nil && previous.GetHash() != tm.Header {
					return Fork, nil
				}
			}
		} else {
			if _, err := lv.l.GetTokenMeta(block.Address, block.Token); err == nil {
				return Fork, nil
			}
		}
		return Progress, nil
	default:
		return Other, invalidBlockType(block.GetType().String())
	}
}

// check block balance
type balanceCheck interface {
	balance(lv *LedgerVerifier, block *types.StateBlock) (ProcessResult, error)
}

type blockBalanceCheck struct {
}

func (blockBalanceCheck) balance(lv *LedgerVerifier, block *types.StateBlock) (ProcessResult, error) {
	switch block.GetType() {
	case types.Send:
		if previous, err := lv.l.GetStateBlockConfirmed(block.Previous); err != nil {
			return GapPrevious, nil
		} else {
			//check balance
			if !(previous.Balance.Compare(block.Balance) == types.BalanceCompBigger) {
				return BalanceMismatch, nil
			}
			//check vote,network,storage,oracle
			if previous.GetVote().Compare(block.GetVote()) != types.BalanceCompEqual ||
				previous.GetNetwork().Compare(block.GetNetwork()) != types.BalanceCompEqual ||
				previous.GetStorage().Compare(block.GetStorage()) != types.BalanceCompEqual ||
				previous.GetOracle().Compare(block.GetOracle()) != types.BalanceCompEqual {
				return BalanceMismatch, nil
			}
		}
		return Progress, nil
	case types.ContractSend:
		if previous, err := lv.l.GetStateBlockConfirmed(block.Previous); err != nil {
			return GapPrevious, nil
		} else {
			//check totalBalance
			if previous.TotalBalance().Compare(block.TotalBalance()) == types.BalanceCompSmaller {
				return BalanceMismatch, nil
			}
		}
		return Progress, nil
	case types.Change, types.Online:
		// check previous
		if previous, err := lv.l.GetStateBlockConfirmed(block.Previous); err != nil {
			return GapPrevious, nil
		} else {
			//check balance
			if block.Balance.Compare(previous.Balance) != types.BalanceCompEqual {
				return BalanceMismatch, nil
			}
			//check vote,network,storage,oracle
			if previous.GetVote().Compare(block.GetVote()) != types.BalanceCompEqual ||
				previous.GetNetwork().Compare(block.GetNetwork()) != types.BalanceCompEqual ||
				previous.GetStorage().Compare(block.GetStorage()) != types.BalanceCompEqual ||
				previous.GetOracle().Compare(block.GetOracle()) != types.BalanceCompEqual {
				return BalanceMismatch, nil
			}
		}
		return Progress, nil
	default:
		return Other, invalidBlockType(block.GetType().String())
	}
}

type cacheBlockBalanceCheck struct {
}

func (cacheBlockBalanceCheck) balance(lv *LedgerVerifier, block *types.StateBlock) (ProcessResult, error) {
	switch block.GetType() {
	case types.Send:
		// check previous
		if previous, err := lv.l.GetStateBlock(block.Previous); err != nil {
			return GapPrevious, nil
		} else {
			if !(previous.Balance.Compare(block.Balance) == types.BalanceCompBigger) {
				return BalanceMismatch, nil
			}
			//check vote,network,storage,oracle
			if previous.GetVote().Compare(block.GetVote()) != types.BalanceCompEqual ||
				previous.GetNetwork().Compare(block.GetNetwork()) != types.BalanceCompEqual ||
				previous.GetStorage().Compare(block.GetStorage()) != types.BalanceCompEqual ||
				previous.GetOracle().Compare(block.GetOracle()) != types.BalanceCompEqual {
				return BalanceMismatch, nil
			}
		}
		return Progress, nil
	case types.Change, types.Online:
		if previous, err := lv.l.GetStateBlock(block.Previous); err != nil {
			return GapPrevious, nil
		} else {
			//check balance
			if block.Balance.Compare(previous.Balance) != types.BalanceCompEqual {
				return BalanceMismatch, nil
			}
			//check vote,network,storage,oracle
			if previous.GetVote().Compare(block.GetVote()) != types.BalanceCompEqual ||
				previous.GetNetwork().Compare(block.GetNetwork()) != types.BalanceCompEqual ||
				previous.GetStorage().Compare(block.GetStorage()) != types.BalanceCompEqual ||
				previous.GetOracle().Compare(block.GetOracle()) != types.BalanceCompEqual {
				return BalanceMismatch, nil
			}
		}
		return Progress, nil
	case types.ContractSend:
		// check previous
		if previous, err := lv.l.GetStateBlock(block.Previous); err != nil {
			return GapPrevious, nil
		} else {
			//check totalBalance
			if previous.TotalBalance().Compare(block.TotalBalance()) == types.BalanceCompSmaller {
				return BalanceMismatch, nil
			}
		}
		return Progress, nil
	default:
		return Other, invalidBlockType(block.GetType().String())
	}
}

// check block pending
type pendingCheck interface {
	pending(lv *LedgerVerifier, block *types.StateBlock) (ProcessResult, error)
}

type blockPendingCheck struct {
}

func (blockPendingCheck) pending(lv *LedgerVerifier, block *types.StateBlock) (ProcessResult, error) {
	switch block.GetType() {
	case types.Receive:
		// check previous
		if previous, err := lv.l.GetStateBlockConfirmed(block.Previous); err != nil {
			return GapPrevious, nil
		} else {
			pendingKey := types.PendingKey{
				Address: block.Address,
				Hash:    block.Link,
			}
			//check pending
			if pending, err := lv.l.GetPending(&pendingKey); err == nil {
				if tm, err := lv.l.GetTokenMetaConfirmed(block.Address, block.Token); err == nil {
					transferAmount := block.GetBalance().Sub(tm.Balance)
					if !pending.Amount.Equal(transferAmount) || pending.Type != block.Token {
						return BalanceMismatch, nil
					}
					//check vote,network,storage,oracle
					if previous.GetVote().Compare(block.GetVote()) != types.BalanceCompEqual ||
						previous.GetNetwork().Compare(block.GetNetwork()) != types.BalanceCompEqual ||
						previous.GetStorage().Compare(block.GetStorage()) != types.BalanceCompEqual ||
						previous.GetOracle().Compare(block.GetOracle()) != types.BalanceCompEqual {
						return BalanceMismatch, nil
					}
				} else {
					return Other, err
				}
			} else if err == ledger.ErrPendingNotFound {
				return UnReceivable, nil
			} else {
				return Other, err
			}
		}
		return Progress, nil
	case types.Open:
		//check link
		pendingKey := types.PendingKey{
			Address: block.Address,
			Hash:    block.Link,
		}
		//check pending
		if pending, err := lv.l.GetPending(&pendingKey); err == nil {
			if !pending.Amount.Equal(block.Balance) || pending.Type != block.Token {
				return BalanceMismatch, nil
			}
			//check vote,network,storage,oracle
			vote := block.GetVote()
			network := block.GetNetwork()
			storage := block.GetStorage()
			oracle := block.GetOracle()
			if !vote.IsZero() || !network.IsZero() ||
				!storage.IsZero() || !oracle.IsZero() {
				return BalanceMismatch, nil
			}
		} else if err == ledger.ErrPendingNotFound {
			return UnReceivable, nil
		} else {
			return Other, err
		}
		return Progress, nil
	case types.ContractReward:
		return checkContractPending(lv, block)
	default:
		return Other, invalidBlockType(block.GetType().String())
	}
}

type cacheBlockPendingCheck struct {
}

func (cacheBlockPendingCheck) pending(lv *LedgerVerifier, block *types.StateBlock) (ProcessResult, error) {
	switch block.GetType() {
	case types.Receive:
		// check previous
		if previous, err := lv.l.GetStateBlock(block.Previous); err != nil {
			return GapPrevious, nil
		} else {
			pendingKey := types.PendingKey{
				Address: block.Address,
				Hash:    block.Link,
			}

			//check pending
			if pending, err := lv.l.GetPending(&pendingKey); err == nil {
				if tm, err := lv.l.GetTokenMeta(block.Address, block.Token); err == nil {
					transferAmount := block.GetBalance().Sub(tm.Balance)
					if !pending.Amount.Equal(transferAmount) || pending.Type != block.Token {
						return BalanceMismatch, nil
					}
					//check vote,network,storage,oracle
					if previous.GetVote().Compare(block.GetVote()) != types.BalanceCompEqual ||
						previous.GetNetwork().Compare(block.GetNetwork()) != types.BalanceCompEqual ||
						previous.GetStorage().Compare(block.GetStorage()) != types.BalanceCompEqual ||
						previous.GetOracle().Compare(block.GetOracle()) != types.BalanceCompEqual {
						return BalanceMismatch, nil
					}
				} else {
					return Other, err
				}
			} else if err == ledger.ErrPendingNotFound {
				return UnReceivable, nil
			} else {
				return Other, err
			}
		}
		return Progress, nil
	case types.Open:
		pendingKey := types.PendingKey{
			Address: block.Address,
			Hash:    block.Link,
		}
		//check pending
		if pending, err := lv.l.GetPending(&pendingKey); err == nil {
			if !pending.Amount.Equal(block.Balance) || pending.Type != block.Token {
				return BalanceMismatch, nil
			}
			//check vote,network,storage,oracle
			vote := block.GetVote()
			network := block.GetNetwork()
			storage := block.GetStorage()
			oracle := block.GetOracle()
			if !vote.IsZero() || !network.IsZero() ||
				!storage.IsZero() || !oracle.IsZero() {
				return BalanceMismatch, nil
			}
		} else if err == ledger.ErrPendingNotFound {
			return UnReceivable, nil
		} else {
			return Other, err
		}
		return Progress, nil
	case types.ContractReward:
		return checkContractPending(lv, block)
	default:
		return Other, invalidBlockType(block.GetType().String())
	}
}

func checkContractPending(lv *LedgerVerifier, block *types.StateBlock) (ProcessResult, error) {
	input, err := lv.l.GetStateBlockConfirmed(block.GetLink())
	if err != nil {
		return GapSource, nil
	}

	pendingKey := types.PendingKey{
		Address: block.GetAddress(),
		Hash:    block.GetLink(),
	}

	// check pending
	if c, ok, err := contract.GetChainContract(types.Address(input.Link), input.Data); ok && err == nil {
		d := c.GetDescribe()
		switch d.GetVersion() {
		case contract.SpecVer1:
			if d.WithPending() {
				if pending, err := lv.l.GetPending(&pendingKey); err == nil {
					if pendingKey, pendingInfo, err := c.DoPending(input); err == nil && pendingKey != nil {
						if pending.Type == pendingInfo.Type && pending.Amount.Equal(pendingInfo.Amount) && pending.Source == pendingInfo.Source {
							return Progress, nil
						} else {
							lv.logger.Errorf("pending from chain, %s, %s, %s, %s, pending from contract, %s, %s, %s, %s",
								pending.Type, pending.Source, pending.Amount, pendingInfo.Type, pendingInfo.Source, pendingInfo.Amount)
							return InvalidData, nil
						}
					}
				} else if err == ledger.ErrPendingNotFound {
					return UnReceivable, nil
				} else {
					return Other, err
				}
			}
		case contract.SpecVer2:
			if d.WithPending() {
				if pending, err := lv.l.GetPending(&pendingKey); err == nil {
					vmCtx := vmstore.NewVMContext(lv.l)
					if pendingKey, pendingInfo, err := c.ProcessSend(vmCtx, input); err == nil && pendingKey != nil {
						if pending.Type == pendingInfo.Type && pending.Amount.Equal(pendingInfo.Amount) && pending.Source == pendingInfo.Source {
							return Progress, nil
						} else {
							lv.logger.Errorf("pending from chain, %s, %s, %s, %s, pending from contract, %s, %s, %s, %s",
								pending.Type, pending.Source, pending.Amount, pendingInfo.Type, pendingInfo.Source, pendingInfo.Amount)
							return InvalidData, nil
						}
					}
				} else if err == ledger.ErrPendingNotFound {
					return UnReceivable, nil
				} else {
					return Other, err
				}
			}
		default:
			return Other, fmt.Errorf("unsupported chain contract version %d", d.GetVersion())
		}
	} else {
		return Other, fmt.Errorf("can not find chain contract %s", input.GetLink().String())
	}
	return Progress, nil
}

// check block source
type sourceCheck interface {
	source(lv *LedgerVerifier, block *types.StateBlock) (ProcessResult, error)
}

type blockSourceCheck struct {
}

func (blockSourceCheck) source(lv *LedgerVerifier, block *types.StateBlock) (ProcessResult, error) {
	switch block.GetType() {
	case types.Receive, types.Open:
		if b, err := lv.l.HasStateBlockConfirmed(block.Link); !b && err == nil {
			return GapSource, nil
		}
		return Progress, nil
	case types.ContractReward:
		// implement in contract data check
		return Progress, nil
	default:
		return Other, invalidBlockType(block.GetType().String())
	}
}

type cacheBlockSourceCheck struct {
}

func (cacheBlockSourceCheck) source(lv *LedgerVerifier, block *types.StateBlock) (ProcessResult, error) {
	switch block.GetType() {
	case types.Receive, types.Open:
		if b, err := lv.l.HasStateBlock(block.Link); !b && err == nil {
			return GapSource, nil
		}
		return Progress, nil
	case types.ContractReward:
		// implement in contract data check
		return Progress, nil
	default:
		return Other, invalidBlockType(block.GetType().String())
	}
}

// check block contract
type contractCheck interface {
	contract(lv *LedgerVerifier, block *types.StateBlock) (ProcessResult, error)
}

type blockContractCheck struct {
}

func (blockContractCheck) contract(lv *LedgerVerifier, block *types.StateBlock) (ProcessResult, error) {
	switch block.GetType() {
	case types.ContractSend:
		return checkContractSendBlock(lv, block)
	case types.ContractReward:
		// check receive link
		input, err := lv.l.GetStateBlockConfirmed(block.GetLink())
		if err != nil {
			return GapSource, nil
		}

		address := types.Address(input.GetLink())
		if c, ok, err := contract.GetChainContract(address, input.Data); ok && err == nil {
			clone := block.Clone()
			//TODO:verify extra hash and commit to db
			vmCtx := vmstore.NewVMContext(lv.l)
			if g, e := c.DoReceive(vmCtx, clone, input); e == nil {
				if len(g) > 0 {
					amount, err := lv.l.CalculateAmount(block)
					if err != nil {
						lv.logger.Error("calculate amount error:", err)
					}
					if bytes.EqualFold(g[0].Block.Data, block.Data) && g[0].Token == block.Token &&
						g[0].Amount.Compare(amount) == types.BalanceCompEqual && g[0].ToAddress == block.Address {
						return Progress, nil
					} else {
						lv.logger.Errorf("data from contract, %s, %s, %s, %s, data from block, %s, %s, %s, %s",
							g[0].Block.Data, g[0].Token, g[0].Amount, g[0].ToAddress, block.Data, block.Token, amount, block.Address)
						return InvalidData, nil
					}
				} else {
					return Other, fmt.Errorf("can not generate receive block")
				}
			} else {
				if address == types.MintageAddress && e == vmstore.ErrStorageNotFound {
					return GapTokenInfo, nil
				} else {
					lv.logger.Error("DoReceive error ", e)
					return Other, e
				}
			}
		} else {
			//call vm.Run();
			return Other, fmt.Errorf("can not find chain contract %s", address.String())
		}
	default:
		return Other, invalidBlockType(block.GetType().String())
	}
}

type cacheBlockContractCheck struct {
}

func (cacheBlockContractCheck) contract(lv *LedgerVerifier, block *types.StateBlock) (ProcessResult, error) {
	switch block.GetType() {
	case types.ContractSend:
		return checkContractSendBlock(lv, block)
	case types.ContractReward:
		//check smart c exist
		input, err := lv.l.GetStateBlock(block.GetLink())
		if err != nil {
			return GapSource, nil
		}

		address := types.Address(input.GetLink())
		if c, ok, err := contract.GetChainContract(address, input.Data); ok && err == nil {
			clone := block.Clone()
			//TODO:verify extra hash and commit to db
			vmCtx := vmstore.NewVMContext(lv.l)
			if g, e := c.DoReceive(vmCtx, clone, input); e == nil {
				if len(g) > 0 {
					amount, err := lv.l.CalculateAmount(block)
					if err != nil {
						lv.logger.Error("calculate amount error:", err)
					}
					if bytes.EqualFold(g[0].Block.Data, block.Data) && g[0].Token == block.Token &&
						g[0].Amount.Compare(amount) == types.BalanceCompEqual && g[0].ToAddress == block.Address {
						return Progress, nil
					} else {
						lv.logger.Errorf("data from contract, %s, %s, %s, %s, data from block, %s, %s, %s, %s",
							g[0].Block.Data, g[0].Token, g[0].Amount, g[0].ToAddress, block.Data, block.Token, amount, block.Address)
						return InvalidData, nil
					}
				} else {
					return Other, fmt.Errorf("can not generate receive block")
				}
			} else {
				if address == types.MintageAddress && e == vmstore.ErrStorageNotFound {
					return GapTokenInfo, nil
				} else {
					lv.logger.Error("DoReceive error ", e)
					return Other, e
				}
			}
		} else {
			//call vm.Run();
			return Other, fmt.Errorf("can not find chain contract %s", address.String())
		}
	default:
		return Other, invalidBlockType(block.GetType().String())
	}
}

func checkContractSendBlock(lv *LedgerVerifier, block *types.StateBlock) (ProcessResult, error) {
	// check smart c exist
	address := types.Address(block.GetLink())

	if !contract.IsChainContract(address) {
		if b, err := lv.l.HasSmartContractBlock(address.ToHash()); !b && err == nil {
			return GapSmartContract, nil
		}
	}

	// verify data
	if c, ok, err := contract.GetChainContract(address, block.Data); ok && err == nil {
		clone := block.Clone()
		vmCtx := vmstore.NewVMContext(lv.l)
		d := c.GetDescribe()
		switch d.GetVersion() {
		case contract.SpecVer1:
			if err := c.DoSend(vmCtx, clone); err == nil {
				if bytes.EqualFold(block.Data, clone.Data) {
					return Progress, nil
				} else {
					lv.logger.Errorf("data not equal: %s, %s", block.Data, clone.Data)
					return InvalidData, nil
				}
			} else {
				lv.logger.Errorf("v1 ProcessSend error, block: %s, err: ", block.GetHash(), err)
				return Other, err
			}
<<<<<<< HEAD
		case contract.ChainContractV2:
			if gapResult, _, err := v.DoGap(vmCtx, clone); err == nil {
				switch gapResult {
				case common.ContractRewardGapPov:
=======
		case contract.SpecVer2:
			if types.IsRewardContractAddress(types.Address(block.GetLink())) {
				h, err := c.DoGapPov(vmCtx, clone)
				if err != nil {
					lv.logger.Errorf("do gapPov error: %s", err)
					return Other, err
				}
				if h != 0 {
>>>>>>> 61edd118
					return GapPovHeight, nil
				case common.ContractDPKIGapPublish:
					return GapPublish, nil
				}
			} else {
				lv.logger.Errorf("do gap error: %s", err)
				return Other, err
			}

			if _, _, err := c.ProcessSend(vmCtx, clone); err == nil {
				if bytes.EqualFold(block.Data, clone.Data) {
					return Progress, nil
				} else {
					lv.logger.Errorf("data not equal: %v, %v", block.Data, clone.Data)
					return InvalidData, nil
				}
			} else {
				lv.logger.Errorf("v2 ProcessSend error, block: %s, err: ", block.GetHash(), err)
				return Other, err
			}
		default:
			return Other, fmt.Errorf("unsupported chain contract version %d", d.GetVersion())
		}
	} else {
		// call vm.Run();
		return Other, fmt.Errorf("can not find chain contract %s", address.String())
	}
}

func invalidBlockType(typ string) error {
	return fmt.Errorf("invalid process block type, %s", typ)
}

type blockCheck interface {
	Check(lv *LedgerVerifier, block *types.StateBlock) (ProcessResult, error)
}<|MERGE_RESOLUTION|>--- conflicted
+++ resolved
@@ -4,16 +4,10 @@
 	"bytes"
 	"errors"
 	"fmt"
-<<<<<<< HEAD
 	"github.com/qlcchain/go-qlc/common"
-	"reflect"
-
-=======
->>>>>>> 61edd118
 	"github.com/qlcchain/go-qlc/common/types"
 	"github.com/qlcchain/go-qlc/ledger"
 	"github.com/qlcchain/go-qlc/vm/contract"
-	"github.com/qlcchain/go-qlc/vm/contract/abi"
 	"github.com/qlcchain/go-qlc/vm/vmstore"
 )
 
@@ -768,21 +762,10 @@
 				lv.logger.Errorf("v1 ProcessSend error, block: %s, err: ", block.GetHash(), err)
 				return Other, err
 			}
-<<<<<<< HEAD
-		case contract.ChainContractV2:
-			if gapResult, _, err := v.DoGap(vmCtx, clone); err == nil {
+		case contract.SpecVer2:
+			if gapResult, _, err := c.DoGap(vmCtx, clone); err == nil {
 				switch gapResult {
 				case common.ContractRewardGapPov:
-=======
-		case contract.SpecVer2:
-			if types.IsRewardContractAddress(types.Address(block.GetLink())) {
-				h, err := c.DoGapPov(vmCtx, clone)
-				if err != nil {
-					lv.logger.Errorf("do gapPov error: %s", err)
-					return Other, err
-				}
-				if h != 0 {
->>>>>>> 61edd118
 					return GapPovHeight, nil
 				case common.ContractDPKIGapPublish:
 					return GapPublish, nil
