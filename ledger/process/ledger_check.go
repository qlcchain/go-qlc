package process

import (
	"bytes"
	"fmt"

	"github.com/qlcchain/go-qlc/common"
	"github.com/qlcchain/go-qlc/common/types"
	"github.com/qlcchain/go-qlc/common/vmcontract"
	"github.com/qlcchain/go-qlc/common/vmcontract/contractaddress"
	"github.com/qlcchain/go-qlc/ledger"
	"github.com/qlcchain/go-qlc/vm/vmstore"
)

// check block base info
type baseInfoCheck interface {
	baseInfo(lv *LedgerVerifier, block *types.StateBlock) (ProcessResult, error)
}

type blockBaseInfoCheck struct {
}

func (blockBaseInfoCheck) baseInfo(lv *LedgerVerifier, block *types.StateBlock) (ProcessResult, error) {
	hash := block.GetHash()
	address := block.GetAddress()
	checkWork := true
	checkSign := true

	lv.logger.Debug("check block ", hash)
	blockExist, err := lv.l.HasStateBlockConfirmed(hash)
	if err != nil {
		return Other, err
	}

	if blockExist {
		return Old, nil
	}

	if block.GetType() == types.ContractSend {
<<<<<<< HEAD
		// check private tx
		if block.IsPrivate() && !block.IsRecipient() {
			return Progress, nil
		}

		if c, ok, err := contract.GetChainContract(types.Address(block.GetLink()), block.GetPayload()); ok && err == nil {
=======
		if c, ok, err := vmcontract.GetChainContract(types.Address(block.GetLink()), block.Data); ok && err == nil {
>>>>>>> 0e185dee
			checkWork = c.GetDescribe().WithWork()
			checkSign = c.GetDescribe().WithSignature()
		}
	}

	if block.GetType() == types.ContractReward {
		// check private tx
		if block.IsPrivate() && !block.IsRecipient() {
			return Progress, nil
		}

		linkBlk, err := lv.l.GetStateBlockConfirmed(block.GetLink())
		if err != nil {
			return GapSource, nil
		}

<<<<<<< HEAD
		// check private tx
		if linkBlk.IsPrivate() && !linkBlk.IsRecipient() {
			return Progress, nil
		}

		if c, ok, err := contract.GetChainContract(types.Address(linkBlk.GetLink()), linkBlk.GetPayload()); ok && err == nil {
=======
		if c, ok, err := vmcontract.GetChainContract(types.Address(linkBlk.GetLink()), linkBlk.Data); ok && err == nil {
>>>>>>> 0e185dee
			checkWork = c.GetDescribe().WithWork()
			checkSign = c.GetDescribe().WithSignature()
		}
	}

	if checkWork && !block.IsValid() {
		return BadWork, nil
	}

	if checkSign {
		signature := block.GetSignature()
		if !address.Verify(hash[:], signature[:]) {
			return BadSignature, nil
		}
	}

	return Progress, nil
}

type cacheBlockBaseInfoCheck struct {
}

func (cacheBlockBaseInfoCheck) baseInfo(lv *LedgerVerifier, block *types.StateBlock) (ProcessResult, error) {
	hash := block.GetHash()
	address := block.GetAddress()
	checkWork := true
	checkSign := true

	lv.logger.Debug("check cache block base info: ", hash)
	if err := checkReceiveBlockRepeat(lv, block); err != Progress {
		return err, nil
	}
	blockExist, err := lv.l.HasStateBlock(hash)
	if err != nil {
		return Other, err
	}

	if blockExist {
		return Old, nil
	}

	if block.GetType() == types.ContractSend {
<<<<<<< HEAD
		// check private tx
		if block.IsPrivate() && !block.IsRecipient() {
			return Progress, nil
		}

		if c, ok, err := contract.GetChainContract(types.Address(block.GetLink()), block.GetPayload()); ok && err == nil {
=======
		if c, ok, err := vmcontract.GetChainContract(types.Address(block.GetLink()), block.Data); ok && err == nil {
>>>>>>> 0e185dee
			checkWork = c.GetDescribe().WithWork()
			checkSign = c.GetDescribe().WithSignature()
		}
	}

	if block.GetType() == types.ContractReward {
		// check private tx
		if block.IsPrivate() && !block.IsRecipient() {
			return Progress, nil
		}

		linkBlk, err := lv.l.GetStateBlock(block.GetLink())
		if err != nil {
			return GapSource, nil
		}

<<<<<<< HEAD
		// check private tx
		if linkBlk.IsPrivate() && !linkBlk.IsRecipient() {
			return Progress, nil
		}

		if c, ok, err := contract.GetChainContract(types.Address(linkBlk.GetLink()), linkBlk.GetPayload()); ok && err == nil {
=======
		if c, ok, err := vmcontract.GetChainContract(types.Address(linkBlk.GetLink()), linkBlk.Data); ok && err == nil {
>>>>>>> 0e185dee
			checkWork = c.GetDescribe().WithWork()
			checkSign = c.GetDescribe().WithSignature()
		}
	}

	if checkWork && !block.IsValid() {
		return BadWork, nil
	}

	if checkSign {
		signature := block.GetSignature()
		if !address.Verify(hash[:], signature[:]) {
			return BadSignature, nil
		}
	}

	return Progress, nil
}

func checkReceiveBlockRepeat(lv *LedgerVerifier, block *types.StateBlock) ProcessResult {
	r := Progress
	if block.IsReceiveBlock() {
		var repeatedFound error
		err := lv.l.GetBlockCaches(func(b *types.StateBlock) error {
			if block.GetLink() == b.GetLink() && block.GetHash() != b.GetHash() {
				r = ReceiveRepeated
				return repeatedFound
			}
			return nil
		})
		if err != nil && err != repeatedFound {
			return Other
		}
	}
	return r
}

// check block fork
type forkCheck interface {
	fork(lv *LedgerVerifier, block *types.StateBlock) (ProcessResult, error)
}

type blockForkCheck struct {
}

func (blockForkCheck) fork(lv *LedgerVerifier, block *types.StateBlock) (ProcessResult, error) {
	switch block.GetType() {
	case types.Send, types.Receive, types.Change, types.Online, types.ContractSend:
		if previous, err := lv.l.GetStateBlockConfirmed(block.GetPrevious()); err != nil {
			return GapPrevious, nil
		} else {
			if tm, err := lv.l.GetTokenMetaConfirmed(block.GetAddress(), block.GetToken()); err == nil && previous.GetHash() != tm.Header {
				return Fork, nil
			}
		}
		return Progress, nil
	case types.Open:
		//check fork
		if _, err := lv.l.GetTokenMetaConfirmed(block.GetAddress(), block.GetToken()); err == nil {
			return Fork, nil
		}
		return Progress, nil
	case types.ContractReward:
		// check previous
		if !block.IsOpen() {
			// check previous
			if previous, err := lv.l.GetStateBlockConfirmed(block.GetPrevious()); err != nil {
				return GapPrevious, nil
			} else {
				//check fork
				if tm, err := lv.l.GetTokenMetaConfirmed(block.GetAddress(), block.GetToken()); err == nil && previous.GetHash() != tm.Header {
					return Fork, nil
				}
			}
		} else {
			//check fork
			if _, err := lv.l.GetTokenMetaConfirmed(block.GetAddress(), block.GetToken()); err == nil {
				return Fork, nil
			}
		}
		return Progress, nil
	default:
		return Other, invalidBlockType(block.GetType().String())
	}
}

type cacheBlockForkCheck struct {
}

func (cacheBlockForkCheck) fork(lv *LedgerVerifier, block *types.StateBlock) (ProcessResult, error) {
	switch block.GetType() {
	case types.Send, types.Receive, types.Change, types.Online, types.ContractSend:
		if previous, err := lv.l.GetStateBlock(block.Previous); err != nil {
			return GapPrevious, nil
		} else {
			//check fork
			if tm, err := lv.l.GetTokenMeta(block.Address, block.GetToken()); err == nil && previous.GetHash() != tm.Header {
				return Fork, nil
			}
		}
		return Progress, nil
	case types.Open:
		if _, err := lv.l.GetTokenMeta(block.Address, block.Token); err == nil {
			return Fork, nil
		}
		return Progress, nil
	case types.ContractReward:
		if !block.IsOpen() {
			if previous, err := lv.l.GetStateBlock(block.Previous); err != nil {
				return GapPrevious, nil
			} else {
				if tm, err := lv.l.GetTokenMeta(block.Address, block.GetToken()); err == nil && previous.GetHash() != tm.Header {
					return Fork, nil
				}
			}
		} else {
			if _, err := lv.l.GetTokenMeta(block.Address, block.Token); err == nil {
				return Fork, nil
			}
		}
		return Progress, nil
	default:
		return Other, invalidBlockType(block.GetType().String())
	}
}

// check block balance
type balanceCheck interface {
	balance(lv *LedgerVerifier, block *types.StateBlock) (ProcessResult, error)
}

type blockBalanceCheck struct {
}

func (blockBalanceCheck) balance(lv *LedgerVerifier, block *types.StateBlock) (ProcessResult, error) {
	switch block.GetType() {
	case types.Send:
		if previous, err := lv.l.GetStateBlockConfirmed(block.Previous); err != nil {
			return GapPrevious, nil
		} else {
			//check balance
			if !(previous.Balance.Compare(block.Balance) == types.BalanceCompBigger) {
				return BalanceMismatch, nil
			}
			//check vote,network,storage,oracle
			if previous.GetVote().Compare(block.GetVote()) != types.BalanceCompEqual ||
				previous.GetNetwork().Compare(block.GetNetwork()) != types.BalanceCompEqual ||
				previous.GetStorage().Compare(block.GetStorage()) != types.BalanceCompEqual ||
				previous.GetOracle().Compare(block.GetOracle()) != types.BalanceCompEqual {
				return BalanceMismatch, nil
			}
		}
		return Progress, nil
	case types.ContractSend:
		if previous, err := lv.l.GetStateBlockConfirmed(block.Previous); err != nil {
			return GapPrevious, nil
		} else {
			//check totalBalance
			if previous.TotalBalance().Compare(block.TotalBalance()) == types.BalanceCompSmaller {
				return BalanceMismatch, nil
			}
		}
		return Progress, nil
	case types.Change, types.Online:
		// check previous
		if previous, err := lv.l.GetStateBlockConfirmed(block.Previous); err != nil {
			return GapPrevious, nil
		} else {
			//check balance
			if block.Balance.Compare(previous.Balance) != types.BalanceCompEqual {
				return BalanceMismatch, nil
			}
			//check vote,network,storage,oracle
			if previous.GetVote().Compare(block.GetVote()) != types.BalanceCompEqual ||
				previous.GetNetwork().Compare(block.GetNetwork()) != types.BalanceCompEqual ||
				previous.GetStorage().Compare(block.GetStorage()) != types.BalanceCompEqual ||
				previous.GetOracle().Compare(block.GetOracle()) != types.BalanceCompEqual {
				return BalanceMismatch, nil
			}
		}
		return Progress, nil
	default:
		return Other, invalidBlockType(block.GetType().String())
	}
}

type cacheBlockBalanceCheck struct {
}

func (cacheBlockBalanceCheck) balance(lv *LedgerVerifier, block *types.StateBlock) (ProcessResult, error) {
	switch block.GetType() {
	case types.Send:
		// check previous
		if previous, err := lv.l.GetStateBlock(block.Previous); err != nil {
			return GapPrevious, nil
		} else {
			if !(previous.Balance.Compare(block.Balance) == types.BalanceCompBigger) {
				return BalanceMismatch, nil
			}
			//check vote,network,storage,oracle
			if previous.GetVote().Compare(block.GetVote()) != types.BalanceCompEqual ||
				previous.GetNetwork().Compare(block.GetNetwork()) != types.BalanceCompEqual ||
				previous.GetStorage().Compare(block.GetStorage()) != types.BalanceCompEqual ||
				previous.GetOracle().Compare(block.GetOracle()) != types.BalanceCompEqual {
				return BalanceMismatch, nil
			}
		}
		return Progress, nil
	case types.Change, types.Online:
		if previous, err := lv.l.GetStateBlock(block.Previous); err != nil {
			return GapPrevious, nil
		} else {
			//check balance
			if block.Balance.Compare(previous.Balance) != types.BalanceCompEqual {
				return BalanceMismatch, nil
			}
			//check vote,network,storage,oracle
			if previous.GetVote().Compare(block.GetVote()) != types.BalanceCompEqual ||
				previous.GetNetwork().Compare(block.GetNetwork()) != types.BalanceCompEqual ||
				previous.GetStorage().Compare(block.GetStorage()) != types.BalanceCompEqual ||
				previous.GetOracle().Compare(block.GetOracle()) != types.BalanceCompEqual {
				return BalanceMismatch, nil
			}
		}
		return Progress, nil
	case types.ContractSend:
		// check previous
		if previous, err := lv.l.GetStateBlock(block.Previous); err != nil {
			return GapPrevious, nil
		} else {
			//check totalBalance
			if previous.TotalBalance().Compare(block.TotalBalance()) == types.BalanceCompSmaller {
				return BalanceMismatch, nil
			}
		}
		return Progress, nil
	default:
		return Other, invalidBlockType(block.GetType().String())
	}
}

// check block pending
type pendingCheck interface {
	pending(lv *LedgerVerifier, block *types.StateBlock) (ProcessResult, error)
}

type blockPendingCheck struct {
}

func (blockPendingCheck) pending(lv *LedgerVerifier, block *types.StateBlock) (ProcessResult, error) {
	switch block.GetType() {
	case types.Receive:
		// check previous
		if previous, err := lv.l.GetStateBlockConfirmed(block.Previous); err != nil {
			return GapPrevious, nil
		} else {
			pendingKey := types.PendingKey{
				Address: block.Address,
				Hash:    block.Link,
			}
			//check pending
			if pending, err := lv.l.GetPending(&pendingKey); err == nil {
				if tm, err := lv.l.GetTokenMetaConfirmed(block.Address, block.Token); err == nil {
					transferAmount := block.GetBalance().Sub(tm.Balance)
					if !pending.Amount.Equal(transferAmount) || pending.Type != block.Token {
						return BalanceMismatch, nil
					}
					//check vote,network,storage,oracle
					if previous.GetVote().Compare(block.GetVote()) != types.BalanceCompEqual ||
						previous.GetNetwork().Compare(block.GetNetwork()) != types.BalanceCompEqual ||
						previous.GetStorage().Compare(block.GetStorage()) != types.BalanceCompEqual ||
						previous.GetOracle().Compare(block.GetOracle()) != types.BalanceCompEqual {
						return BalanceMismatch, nil
					}
				} else {
					return Other, err
				}
			} else if err == ledger.ErrPendingNotFound {
				return UnReceivable, nil
			} else {
				return Other, err
			}
		}
		return Progress, nil
	case types.Open:
		//check link
		pendingKey := types.PendingKey{
			Address: block.Address,
			Hash:    block.Link,
		}
		//check pending
		if pending, err := lv.l.GetPending(&pendingKey); err == nil {
			if !pending.Amount.Equal(block.Balance) || pending.Type != block.Token {
				return BalanceMismatch, nil
			}
			//check vote,network,storage,oracle
			vote := block.GetVote()
			network := block.GetNetwork()
			storage := block.GetStorage()
			oracle := block.GetOracle()
			if !vote.IsZero() || !network.IsZero() ||
				!storage.IsZero() || !oracle.IsZero() {
				return BalanceMismatch, nil
			}
		} else if err == ledger.ErrPendingNotFound {
			return UnReceivable, nil
		} else {
			return Other, err
		}
		return Progress, nil
	case types.ContractReward:
		return checkContractPending(lv, block)
	default:
		return Other, invalidBlockType(block.GetType().String())
	}
}

type cacheBlockPendingCheck struct {
}

func (cacheBlockPendingCheck) pending(lv *LedgerVerifier, block *types.StateBlock) (ProcessResult, error) {
	switch block.GetType() {
	case types.Receive:
		// check previous
		if previous, err := lv.l.GetStateBlock(block.Previous); err != nil {
			return GapPrevious, nil
		} else {
			pendingKey := types.PendingKey{
				Address: block.Address,
				Hash:    block.Link,
			}

			//check pending
			if pending, err := lv.l.GetPending(&pendingKey); err == nil {
				if tm, err := lv.l.GetTokenMeta(block.Address, block.Token); err == nil {
					transferAmount := block.GetBalance().Sub(tm.Balance)
					if !pending.Amount.Equal(transferAmount) || pending.Type != block.Token {
						return BalanceMismatch, nil
					}
					//check vote,network,storage,oracle
					if previous.GetVote().Compare(block.GetVote()) != types.BalanceCompEqual ||
						previous.GetNetwork().Compare(block.GetNetwork()) != types.BalanceCompEqual ||
						previous.GetStorage().Compare(block.GetStorage()) != types.BalanceCompEqual ||
						previous.GetOracle().Compare(block.GetOracle()) != types.BalanceCompEqual {
						return BalanceMismatch, nil
					}
				} else {
					return Other, fmt.Errorf("pending check err: %s", err)
				}
			} else if err == ledger.ErrPendingNotFound {
				return UnReceivable, nil
			} else {
				return Other, err
			}
		}
		return Progress, nil
	case types.Open:
		pendingKey := types.PendingKey{
			Address: block.Address,
			Hash:    block.Link,
		}
		//check pending
		if pending, err := lv.l.GetPending(&pendingKey); err == nil {
			if !pending.Amount.Equal(block.Balance) || pending.Type != block.Token {
				return BalanceMismatch, nil
			}
			//check vote,network,storage,oracle
			vote := block.GetVote()
			network := block.GetNetwork()
			storage := block.GetStorage()
			oracle := block.GetOracle()
			if !vote.IsZero() || !network.IsZero() ||
				!storage.IsZero() || !oracle.IsZero() {
				return BalanceMismatch, nil
			}
		} else if err == ledger.ErrPendingNotFound {
			return UnReceivable, nil
		} else {
			return Other, err
		}
		return Progress, nil
	case types.ContractReward:
		return checkContractPending(lv, block)
	default:
		return Other, invalidBlockType(block.GetType().String())
	}
}

func checkContractPending(lv *LedgerVerifier, block *types.StateBlock) (ProcessResult, error) {
	input, err := lv.l.GetStateBlockConfirmed(block.GetLink())
	if err != nil {
		lv.logger.Errorf("send block must be confirmed: %s", err)
		return GapSource, nil
	}

	// check private tx
	if input.IsPrivate() && !input.IsRecipient() {
		return Progress, nil
	}

	pendingKey := types.PendingKey{
		Address: block.GetAddress(),
		Hash:    block.GetLink(),
	}

	// check pending
<<<<<<< HEAD
	if c, ok, err := contract.GetChainContract(types.Address(input.Link), input.GetPayload()); ok && err == nil {
=======
	if c, ok, err := vmcontract.GetChainContract(types.Address(input.Link), input.Data); ok && err == nil {
>>>>>>> 0e185dee
		d := c.GetDescribe()
		if d.WithPending() {
			if _, err := lv.l.GetPending(&pendingKey); err == nil {
				return Progress, nil
			} else if err == ledger.ErrPendingNotFound {
				return UnReceivable, nil
			} else {
				return Other, fmt.Errorf("get contract pending: %s", err)
			}
		}
	} else {
		return Other, fmt.Errorf("can not find chain contract %s", input.GetLink().String())
	}
	return Progress, nil
}

// check block source
type sourceCheck interface {
	source(lv *LedgerVerifier, block *types.StateBlock) (ProcessResult, error)
}

type blockSourceCheck struct {
}

func (blockSourceCheck) source(lv *LedgerVerifier, block *types.StateBlock) (ProcessResult, error) {
	switch block.GetType() {
	case types.Receive, types.Open:
		if b, err := lv.l.HasStateBlockConfirmed(block.Link); !b && err == nil {
			return GapSource, nil
		}
		return Progress, nil
	case types.ContractReward:
		// implement in contract data check
		return Progress, nil
	default:
		return Other, invalidBlockType(block.GetType().String())
	}
}

type cacheBlockSourceCheck struct {
}

func (cacheBlockSourceCheck) source(lv *LedgerVerifier, block *types.StateBlock) (ProcessResult, error) {
	switch block.GetType() {
	case types.Receive, types.Open:
		if b, err := lv.l.HasStateBlock(block.Link); !b && err == nil {
			return GapSource, nil
		}
		return Progress, nil
	case types.ContractReward:
		// implement in contract data check
		return Progress, nil
	default:
		return Other, invalidBlockType(block.GetType().String())
	}
}

// check block contract
type contractCheck interface {
	contract(lv *LedgerVerifier, block *types.StateBlock) (ProcessResult, error)
}

type blockContractCheck struct {
}

func (blockContractCheck) contract(lv *LedgerVerifier, block *types.StateBlock) (ProcessResult, error) {
	// check private tx
	if block.IsPrivate() && !block.IsRecipient() {
		return Progress, nil
	}

	switch block.GetType() {
	case types.ContractSend:
		return checkContractSendBlock(lv, block)
	case types.ContractReward:
		// check receive link
		input, err := lv.l.GetStateBlockConfirmed(block.GetLink())
		if err != nil {
			return GapSource, nil
		}

		// check private tx
		if input.IsPrivate() && !input.IsRecipient() {
			return Progress, nil
		}

		address := types.Address(input.GetLink())
<<<<<<< HEAD
		if c, ok, err := contract.GetChainContract(address, input.GetPayload()); ok && err == nil {
=======
		if c, ok, err := vmcontract.GetChainContract(address, input.Data); ok && err == nil {
>>>>>>> 0e185dee
			clone := block.Clone()
			//TODO:verify extra hash and commit to db
			vmCtx := vmstore.NewVMContext(lv.l)
			if g, e := c.DoReceive(vmCtx, clone, input); e == nil {
				if len(g) > 0 {
					amount, err := lv.l.CalculateAmount(block)
					if err != nil {
						return Other, fmt.Errorf("calculate amount error: %s", err)
					}
					if bytes.EqualFold(g[0].Block.Data, block.Data) && g[0].Token == block.Token &&
						g[0].Amount.Compare(amount) == types.BalanceCompEqual && g[0].ToAddress == block.Address {
						return Progress, nil
					} else {
						lv.logger.Errorf("data from contract, %s, %s, %s, %s, data from block, %s, %s, %s, %s",
							g[0].Block.Data, g[0].Token, g[0].Amount, g[0].ToAddress, block.Data, block.Token, amount, block.Address)
						return InvalidData, nil
					}
				} else {
					return Other, fmt.Errorf("can not generate receive block")
				}
			} else {
				if address == contractaddress.MintageAddress && e == vmstore.ErrStorageNotFound {
					return GapTokenInfo, nil
				} else {
					return Other, fmt.Errorf("DoReceive err: %s ", e)
				}
			}
		} else {
			//call vm.Run();
			return Other, fmt.Errorf("can not find chain contract %s", address.String())
		}
	default:
		return Other, invalidBlockType(block.GetType().String())
	}
}

type cacheBlockContractCheck struct {
}

func (cacheBlockContractCheck) contract(lv *LedgerVerifier, block *types.StateBlock) (ProcessResult, error) {
	// check private tx
	if block.IsPrivate() && !block.IsRecipient() {
		return Progress, nil
	}

	switch block.GetType() {
	case types.ContractSend:
		return checkContractSendBlock(lv, block)
	case types.ContractReward:
		//check smart c exist
		input, err := lv.l.GetStateBlock(block.GetLink())
		if err != nil {
			return GapSource, nil
		}

		// check private tx
		if input.IsPrivate() && !input.IsRecipient() {
			return Progress, nil
		}

		address := types.Address(input.GetLink())
<<<<<<< HEAD
		if c, ok, err := contract.GetChainContract(address, input.GetPayload()); ok && err == nil {
=======
		if c, ok, err := vmcontract.GetChainContract(address, input.Data); ok && err == nil {
>>>>>>> 0e185dee
			clone := block.Clone()
			//TODO:verify extra hash and commit to db
			vmCtx := vmstore.NewVMContext(lv.l)
			if g, e := c.DoReceive(vmCtx, clone, input); e == nil {
				if len(g) > 0 {
					amount, err := lv.l.CalculateAmount(block)
					if err != nil {
						return Other, fmt.Errorf("calculate amount error: %s", err)
					}
					if bytes.EqualFold(g[0].Block.Data, block.Data) && g[0].Token == block.Token &&
						g[0].Amount.Compare(amount) == types.BalanceCompEqual && g[0].ToAddress == block.Address {
						return Progress, nil
					} else {
						lv.logger.Errorf("data from contract, %s, %s, %s, %s, data from block, %s, %s, %s, %s",
							g[0].Block.Data, g[0].Token, g[0].Amount, g[0].ToAddress, block.Data, block.Token, amount, block.Address)
						return InvalidData, nil
					}
				} else {
					return Other, fmt.Errorf("can not generate receive block")
				}
			} else {
				if address == contractaddress.MintageAddress && e == vmstore.ErrStorageNotFound {
					return GapTokenInfo, nil
				} else {
					return Other, fmt.Errorf("DoReceive error : %s ", e)
				}
			}
		} else {
			//call vm.Run();
			return Other, fmt.Errorf("can not find chain contract %s", address.String())
		}
	default:
		return Other, invalidBlockType(block.GetType().String())
	}
}

func checkContractSendBlock(lv *LedgerVerifier, block *types.StateBlock) (ProcessResult, error) {
	// check smart c exist
	address := types.Address(block.GetLink())

	if !vmcontract.IsChainContract(address) {
		if b, err := lv.l.HasSmartContractBlock(address.ToHash()); !b && err == nil {
			return GapSmartContract, nil
		}
	}

	// check private tx
	if block.IsPrivate() && !block.IsRecipient() {
		return Progress, nil
	}

	// verify data
<<<<<<< HEAD
	if c, ok, err := contract.GetChainContract(address, block.GetPayload()); ok && err == nil {
=======
	if c, ok, err := vmcontract.GetChainContract(address, block.Data); ok && err == nil {
>>>>>>> 0e185dee
		clone := block.Clone()
		vmCtx := vmstore.NewVMContext(lv.l)
		d := c.GetDescribe()
		switch d.GetVersion() {
		case vmcontract.SpecVer1:
			if err := c.DoSend(vmCtx, clone); err == nil {
				if bytes.EqualFold(block.Data, clone.Data) {
					return Progress, nil
				} else {
					lv.logger.Errorf("data not equal: %s, %s", block.Data, clone.Data)
					return InvalidData, nil
				}
			} else {
				return Other, fmt.Errorf("v1 ProcessSend error, err: %s", err)
			}
		case vmcontract.SpecVer2:
			if gapResult, _, err := c.DoGap(vmCtx, clone); err == nil {
				switch gapResult {
				case common.ContractRewardGapPov:
					return GapPovHeight, nil
				case common.ContractDPKIGapPublish:
					return GapPublish, nil
				}
			} else {
				return Other, fmt.Errorf("do gap error: %s", err)
			}

			if _, _, err := c.ProcessSend(vmCtx, clone); err == nil {
				if bytes.EqualFold(block.Data, clone.Data) {
					return Progress, nil
				} else {
					lv.logger.Errorf("data not equal: %v, %v", block.Data, clone.Data)
					return InvalidData, nil
				}
			} else {
				return Other, fmt.Errorf("v2 ProcessSend error,  err: %s", err)
			}
		default:
			return Other, fmt.Errorf("unsupported chain contract version %d", d.GetVersion())
		}
	} else {
		// call vm.Run();
		return Other, fmt.Errorf("can not find chain contract %s", address.String())
	}
}

func invalidBlockType(typ string) error {
	return fmt.Errorf("invalid process block type, %s", typ)
}

type blockCheck interface {
	Check(lv *LedgerVerifier, block *types.StateBlock) (ProcessResult, error)
}<|MERGE_RESOLUTION|>--- conflicted
+++ resolved
@@ -37,16 +37,12 @@
 	}
 
 	if block.GetType() == types.ContractSend {
-<<<<<<< HEAD
 		// check private tx
 		if block.IsPrivate() && !block.IsRecipient() {
 			return Progress, nil
 		}
 
-		if c, ok, err := contract.GetChainContract(types.Address(block.GetLink()), block.GetPayload()); ok && err == nil {
-=======
-		if c, ok, err := vmcontract.GetChainContract(types.Address(block.GetLink()), block.Data); ok && err == nil {
->>>>>>> 0e185dee
+		if c, ok, err := vmcontract.GetChainContract(types.Address(block.GetLink()), block.GetPayload()); ok && err == nil {
 			checkWork = c.GetDescribe().WithWork()
 			checkSign = c.GetDescribe().WithSignature()
 		}
@@ -63,16 +59,7 @@
 			return GapSource, nil
 		}
 
-<<<<<<< HEAD
-		// check private tx
-		if linkBlk.IsPrivate() && !linkBlk.IsRecipient() {
-			return Progress, nil
-		}
-
-		if c, ok, err := contract.GetChainContract(types.Address(linkBlk.GetLink()), linkBlk.GetPayload()); ok && err == nil {
-=======
-		if c, ok, err := vmcontract.GetChainContract(types.Address(linkBlk.GetLink()), linkBlk.Data); ok && err == nil {
->>>>>>> 0e185dee
+		if c, ok, err := vmcontract.GetChainContract(types.Address(linkBlk.GetLink()), block.GetPayload()); ok && err == nil {
 			checkWork = c.GetDescribe().WithWork()
 			checkSign = c.GetDescribe().WithSignature()
 		}
@@ -115,16 +102,12 @@
 	}
 
 	if block.GetType() == types.ContractSend {
-<<<<<<< HEAD
 		// check private tx
 		if block.IsPrivate() && !block.IsRecipient() {
 			return Progress, nil
 		}
 
-		if c, ok, err := contract.GetChainContract(types.Address(block.GetLink()), block.GetPayload()); ok && err == nil {
-=======
-		if c, ok, err := vmcontract.GetChainContract(types.Address(block.GetLink()), block.Data); ok && err == nil {
->>>>>>> 0e185dee
+		if c, ok, err := vmcontract.GetChainContract(types.Address(block.GetLink()), block.GetPayload()); ok && err == nil {
 			checkWork = c.GetDescribe().WithWork()
 			checkSign = c.GetDescribe().WithSignature()
 		}
@@ -141,16 +124,12 @@
 			return GapSource, nil
 		}
 
-<<<<<<< HEAD
 		// check private tx
 		if linkBlk.IsPrivate() && !linkBlk.IsRecipient() {
 			return Progress, nil
 		}
 
-		if c, ok, err := contract.GetChainContract(types.Address(linkBlk.GetLink()), linkBlk.GetPayload()); ok && err == nil {
-=======
-		if c, ok, err := vmcontract.GetChainContract(types.Address(linkBlk.GetLink()), linkBlk.Data); ok && err == nil {
->>>>>>> 0e185dee
+		if c, ok, err := vmcontract.GetChainContract(types.Address(linkBlk.GetLink()), linkBlk.GetPayload()); ok && err == nil {
 			checkWork = c.GetDescribe().WithWork()
 			checkSign = c.GetDescribe().WithSignature()
 		}
@@ -557,11 +536,7 @@
 	}
 
 	// check pending
-<<<<<<< HEAD
-	if c, ok, err := contract.GetChainContract(types.Address(input.Link), input.GetPayload()); ok && err == nil {
-=======
-	if c, ok, err := vmcontract.GetChainContract(types.Address(input.Link), input.Data); ok && err == nil {
->>>>>>> 0e185dee
+	if c, ok, err := vmcontract.GetChainContract(types.Address(input.Link), input.GetPayload()); ok && err == nil {
 		d := c.GetDescribe()
 		if d.WithPending() {
 			if _, err := lv.l.GetPending(&pendingKey); err == nil {
@@ -649,11 +624,7 @@
 		}
 
 		address := types.Address(input.GetLink())
-<<<<<<< HEAD
-		if c, ok, err := contract.GetChainContract(address, input.GetPayload()); ok && err == nil {
-=======
-		if c, ok, err := vmcontract.GetChainContract(address, input.Data); ok && err == nil {
->>>>>>> 0e185dee
+		if c, ok, err := vmcontract.GetChainContract(address, input.GetPayload()); ok && err == nil {
 			clone := block.Clone()
 			//TODO:verify extra hash and commit to db
 			vmCtx := vmstore.NewVMContext(lv.l)
@@ -715,11 +686,7 @@
 		}
 
 		address := types.Address(input.GetLink())
-<<<<<<< HEAD
-		if c, ok, err := contract.GetChainContract(address, input.GetPayload()); ok && err == nil {
-=======
-		if c, ok, err := vmcontract.GetChainContract(address, input.Data); ok && err == nil {
->>>>>>> 0e185dee
+		if c, ok, err := vmcontract.GetChainContract(address, input.GetPayload()); ok && err == nil {
 			clone := block.Clone()
 			//TODO:verify extra hash and commit to db
 			vmCtx := vmstore.NewVMContext(lv.l)
@@ -772,11 +739,7 @@
 	}
 
 	// verify data
-<<<<<<< HEAD
-	if c, ok, err := contract.GetChainContract(address, block.GetPayload()); ok && err == nil {
-=======
-	if c, ok, err := vmcontract.GetChainContract(address, block.Data); ok && err == nil {
->>>>>>> 0e185dee
+	if c, ok, err := vmcontract.GetChainContract(address, block.GetPayload()); ok && err == nil {
 		clone := block.Clone()
 		vmCtx := vmstore.NewVMContext(lv.l)
 		d := c.GetDescribe()
