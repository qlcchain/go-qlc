package ledger

import (
	"encoding/json"
	"fmt"
	"github.com/qlcchain/go-qlc/config"
	"io/ioutil"
	"os"
	"path/filepath"
	"reflect"
	"strconv"
	"testing"

	"github.com/json-iterator/go"
	"github.com/qlcchain/go-qlc/common/types"
	"github.com/qlcchain/go-qlc/crypto/random"
)

var (
	l *Ledger
)

func setupTestCase(t *testing.T) func(t *testing.T) {
	dir := filepath.Join(config.QlcTestDataDir(), "ledger")
	l = NewLedger(dir)

	return func(t *testing.T) {
		err := l.db.Erase()
		//err := l.Close()
		if err != nil {
			t.Fatal(err)
		}
		CloseLedger()
		err = os.RemoveAll(dir)
		if err != nil {
			t.Fatal(err)
		}
	}
}

func TestLedger_Instance1(t *testing.T) {
	dir := filepath.Join(config.QlcTestDataDir(), "ledger1")
	l1 := NewLedger(dir)
	l2 := NewLedger(dir)
<<<<<<< HEAD
=======
	t.Logf("l1:%v,l2:%v", l1, l2)
	defer func() {
		l1.Close()
		//l2.Close()
		_ = os.RemoveAll(dir)
	}()
>>>>>>> e7d26851
	b := reflect.DeepEqual(l1, l2)
	if l1 == nil || l2 == nil || !b {
		t.Fatal("error")
	}
	_ = os.RemoveAll(dir)
}

func TestLedger_Instance2(t *testing.T) {
	dir := filepath.Join(config.QlcTestDataDir(), "ledger1")
	dir2 := filepath.Join(config.QlcTestDataDir(), "ledger2")

	l1 := NewLedger(dir)
	l2 := NewLedger(dir2)
	if l1 == nil || l2 == nil || reflect.DeepEqual(l1, l2) {
		t.Fatal("error")
	}
	_ = os.RemoveAll(dir)
	_ = os.RemoveAll(dir2)
}

func TestLedger_Instance2(t *testing.T) {
	dir := filepath.Join(config.QlcTestDataDir(), "ledger1")
	dir2 := filepath.Join(config.QlcTestDataDir(), "ledger2")
	l1 := NewLedger(dir)
	l2 := NewLedger(dir2)
	defer func() {
		l1.Close()
		l2.Close()
		_ = os.RemoveAll(dir)
		_ = os.RemoveAll(dir2)
	}()
	if l1 == nil || l2 == nil || reflect.DeepEqual(l1, l2) {
		t.Fatal("error")
	}
}

func TestLedger_Empty(t *testing.T) {
	teardownTestCase := setupTestCase(t)
	defer teardownTestCase(t)

	session := l.NewLedgerSession(false)
	defer session.Close()
	e, err := session.Empty()

	if err != nil {
		t.Fatal(err)
	}
	t.Logf("is empty %s", strconv.FormatBool(e))
}

func TestLedger_NewLedgerSession1(t *testing.T) {
	teardownTestCase := setupTestCase(t)
	defer teardownTestCase(t)
	s1 := l.NewLedgerSession(false)
	defer s1.Close()

	s2 := l.NewLedgerSession(false)
	defer s2.Close()

	if s1 == s2 {
		t.Fatal("s1==s2")
	}

	if s1.getTxn(false) == s2.getTxn(false) {
		t.Fatal("s1_txn==s2_txn")
	}
}

func TestLedger_NewLedgerSession2(t *testing.T) {
	teardownTestCase := setupTestCase(t)
	defer teardownTestCase(t)
	s1 := l.NewLedgerSession(true)
	defer s1.Close()

	s2 := l.NewLedgerSession(true)
	defer s2.Close()

	if s1 == s2 {
		t.Fatal("s1==s2")
	}

	if s1.getTxn(false) == s2.getTxn(false) {
		t.Fatal("s1_txn==s2_txn")
	}

	if s1.getTxn(true) != s1.getTxn(true) {
		t.Fatal("s1_txn1!=s1_txn2")
	}
	if s1.getTxn(false) != s1.getTxn(false) {
		t.Fatal("s1_txn1!=s1_txn2")
	}

	if s1.getTxn(true) == s1.getTxn(false) {
		t.Fatal("s1_txn1==s1_txn2'")
	}
}

func TestLedgerSession_BatchUpdate(t *testing.T) {
	teardownTestCase := setupTestCase(t)
	defer teardownTestCase(t)
	s1 := l.NewLedgerSession(true)
	defer s1.Close()

	ams := parseAccountMetas(t, "testdata/account.json")
	tm, address, tokenType := parseToken(t)

	err := s1.BatchUpdate(func() error {
		for _, a := range ams {
			err := s1.AddAccountMeta(a)
			if err != nil {
				return err
			}
		}
		err := s1.AddTokenMeta(address, &tm)
		if err != nil {
			return err
		}
		r, err := s1.HasTokenMeta(address, tokenType)
		if err != nil {
			t.Fatal(err)
		}
		t.Log("has token,", r)
		return nil
	})

	if err != nil {
		t.Fatal(err)
	}
}

func generateBlock() types.Block {
	var blk types.StateBlock
	random.Bytes(blk.PreviousHash[:])
	random.Bytes(blk.Representative[:])
	random.Bytes(blk.Address[:])
	random.Bytes(blk.Signature[:])
	random.Bytes(blk.Link[:])
	random.Bytes(blk.Signature[:])
	random.Bytes(blk.Token[:])
	return &blk
}
func parseBlocks(t *testing.T, filename string) (blocks []types.Block) {

	type fileStruct struct {
		Blocks []json.RawMessage `json:"blocks"`
	}

	data, err := ioutil.ReadFile(filename)
	if err != nil {
		t.Fatal(err)
	}

	var file fileStruct
	if err = json.Unmarshal(data, &file); err != nil {
		t.Fatal(err)
	}

	for _, data := range file.Blocks {
		var values map[string]interface{}
		if err = json.Unmarshal(data, &values); err != nil {
			t.Fatal(err)
		}

		id, ok := values["type"]
		if !ok {
			t.Fatalf("no 'type' key found in block")
		}
		//var blk types.Block
		switch id {
		case "state":
			var json = jsoniter.ConfigCompatibleWithStandardLibrary
			var blk types.StateBlock
			if err := json.Unmarshal(data, &blk); err != nil {
				t.Fatal(err)
			} else {
				blocks = append(blocks, &blk)
			}
		case types.SmartContract:
			//blk := new(types.SmartContractBlock)
		default:
			t.Fatalf("unsupported block type")
		}
	}
	return
}
func TestLedger_AddBlockWithSingleTxn(t *testing.T) {
	teardownTestCase := setupTestCase(t)
	defer teardownTestCase(t)
	s := l.NewLedgerSession(false)
	defer s.Close()

	blks := parseBlocks(t, "testdata/blocks.json")

	if err := s.AddBlock(blks[0]); err != nil {
		t.Log(err)
	}
}

func addblocks(t *testing.T, session *LedgerSession) {
	blks := parseBlocks(t, "testdata/blocks.json")
	if err := session.AddBlock(blks[0]); err != nil && err != ErrBlockExists {
		t.Fatal(err)
	}
}

func TestLedger_GetBlock(t *testing.T) {
	teardownTestCase := setupTestCase(t)
	defer teardownTestCase(t)

	session := l.NewLedgerSession(false)
	defer session.Close()
	addblocks(t, session)

	blks := parseBlocks(t, "testdata/blocks.json")
	h := blks[0].GetHash()

	blk, err := session.GetBlock(h)
	t.Log("blk,", blk)
	if err != nil {
		t.Fatal(err)
	}
}
func TestLedger_GetAllBlocks(t *testing.T) {
	teardownTestCase := setupTestCase(t)
	defer teardownTestCase(t)

	session := l.NewLedgerSession(false)
	defer session.Close()
	addblocks(t, session)
	r, err := session.CountBlocks()
	t.Log("blk count, ", r)

	blks, err := session.GetBlocks()
	for index, b := range blks {
		t.Log(index, b, *b)
	}

	if err != nil {
		t.Fatal(err)
	}
}
func TestLedger_DeleteBlock(t *testing.T) {
	teardownTestCase := setupTestCase(t)
	defer teardownTestCase(t)

	h := types.Hash{}
	_ = h.Of("f464d89184c7a9046cadabc4b8bc40782e0147b61f30f8a8b01e533b0566df1c")

	session := l.NewLedgerSession(false)
	defer session.Close()
	addblocks(t, session)
	err := session.DeleteBlock(h)
	if err != nil {
		t.Fatal(err)
	}
}
func TestLedger_HasBlock(t *testing.T) {
	teardownTestCase := setupTestCase(t)
	defer teardownTestCase(t)

	h := types.Hash{}
	h.Of("f464d89184c7a9046cadabc4b8bc40782e0147b61f30f8a8b01e533b0566df1c")

	session := l.NewLedgerSession(false)
	defer session.Close()

	r, err := session.HasBlock(h)
	t.Log("hasblock,", r)

	if err != nil {
		t.Fatal(err)
	}
}
func TestLedger_GetRandomBlock_Empty(t *testing.T) {
	teardownTestCase := setupTestCase(t)
	defer teardownTestCase(t)

	session := l.NewLedgerSession(false)
	defer session.Close()

	b, err := session.GetRandomBlock()

	if err != ErrStoreEmpty {
		t.Fatal(err)
	}
	t.Log("blk ,", b)
}

func parseUncheckedBlock(t *testing.T) (parentHash types.Hash, blk types.Block, kind types.UncheckedKind) {
	_ = parentHash.Of("d66750ccbb0ff65db134efaaec31d0b123a557df34e7e804d6884447ee589b3c")
	blk, _ = types.NewBlock(byte(types.State))
	blocks := parseBlocks(t, "testdata/uncheckedblock.json")
	fmt.Println(blocks)
	blk = blocks[0]
	kind = types.UncheckedKindLink
	return
}

func addUncheckedBlock(t *testing.T, ls *LedgerSession) {
	parentHash, blk, kind := parseUncheckedBlock(t)
	if err := ls.AddUncheckedBlock(parentHash, blk, kind); err != nil && err != ErrUncheckedBlockExists {
		t.Fatal(err)
	}
}
func TestLedger_AddUncheckedBlock(t *testing.T) {
	teardownTestCase := setupTestCase(t)
	defer teardownTestCase(t)

	session := l.NewLedgerSession(false)
	defer session.Close()

	addUncheckedBlock(t, session)
}
func TestLedger_GetUncheckedBlock(t *testing.T) {
	teardownTestCase := setupTestCase(t)
	defer teardownTestCase(t)

	session := l.NewLedgerSession(false)
	defer session.Close()

	parentHash, _, kind := parseUncheckedBlock(t)
	addUncheckedBlock(t, session)

	if b, err := session.GetUncheckedBlock(parentHash, kind); err != nil && err != ErrUncheckedBlockNotFound {
		t.Fatal(err)
	} else {
		t.Log("unchecked,", b)
	}

}
func TestLedger_CountUncheckedBlocks(t *testing.T) {
	teardownTestCase := setupTestCase(t)
	defer teardownTestCase(t)

	session := l.NewLedgerSession(false)
	defer session.Close()

	c, err := session.CountUncheckedBlocks()
	if err != nil {
		t.Fatal(err)
	}
	t.Log("unchecked count,", c)
}
func TestLedger_HasUncheckedBlock(t *testing.T) {
	teardownTestCase := setupTestCase(t)
	defer teardownTestCase(t)

	session := l.NewLedgerSession(false)
	defer session.Close()

	parentHash, _, kind := parseUncheckedBlock(t)

	r, err := session.HasUncheckedBlock(parentHash, kind)
	if err != nil {
		t.Fatal(err)
	}
	t.Log("has unchecked,", r)
}
func TestLedger_DeleteUncheckedBlock(t *testing.T) {
	teardownTestCase := setupTestCase(t)
	defer teardownTestCase(t)

	session := l.NewLedgerSession(false)
	defer session.Close()

	parentHash, _, kind := parseUncheckedBlock(t)
	err := session.DeleteUncheckedBlock(parentHash, kind)
	if err != nil {
		t.Fatal(err)
	}
}

func parseAccountMetas(t *testing.T, filename string) (accountmetas []*types.AccountMeta) {
	type fileStruct struct {
		AccountMetas []json.RawMessage `json:"accountmetas"`
	}
	data, err := ioutil.ReadFile(filename)
	if err != nil {
		t.Fatal(err)
	}
	var file fileStruct
	if err = json.Unmarshal(data, &file); err != nil {
		t.Fatal(err)
	}
	for _, data := range file.AccountMetas {
		var accountmeta types.AccountMeta
		var json = jsoniter.ConfigCompatibleWithStandardLibrary
		if err := json.Unmarshal(data, &accountmeta); err != nil {
			t.Fatal(err)
		}
		accountmetas = append(accountmetas, &accountmeta)
	}

	return
}

func addAccountMeta(t *testing.T, ls *LedgerSession) {
	ams := parseAccountMetas(t, "testdata/account.json")
	for _, a := range ams {
		err := ls.AddAccountMeta(a)
		if err != nil && err != ErrAccountExists {
			t.Fatal(err)
		}
	}
}
func TestLedger_AddAccountMeta(t *testing.T) {
	teardownTestCase := setupTestCase(t)
	defer teardownTestCase(t)

	session := l.NewLedgerSession(false)
	defer session.Close()

	addAccountMeta(t, session)
}
func TestLedger_GetAccountMeta_Empty(t *testing.T) {
	teardownTestCase := setupTestCase(t)
	defer teardownTestCase(t)

	session := l.NewLedgerSession(false)
	defer session.Close()

	address, _ := types.HexToAddress("qlc_1c47tsj9cipsda74no7iugu44zjrae4doc8yu3m6qwkrtywnf9z1qa3badby")
	_, err := session.GetAccountMeta(address)
	if err != ErrAccountNotFound {
		t.Fatal(err)
	}
}
func TestLedger_GetAccountMeta(t *testing.T) {
	teardownTestCase := setupTestCase(t)
	defer teardownTestCase(t)

	session := l.NewLedgerSession(false)
	defer session.Close()
	addAccountMeta(t, session)
	address, _ := types.HexToAddress("qlc_1c47tsj9cipsda74no7iugu44zjrae4doc8yu3m6qwkrtywnf9z1qa3badby")
	a, err := session.GetAccountMeta(address)
	if err != nil {
		t.Fatal(err)
	}
	t.Log("account,", a)
	for _, token := range a.Tokens {
		t.Log("token,", token)
	}
}
func TestLedger_HasAccountMeta(t *testing.T) {
	teardownTestCase := setupTestCase(t)
	defer teardownTestCase(t)

	session := l.NewLedgerSession(false)
	defer session.Close()
	address, _ := types.HexToAddress("qlc_1c47tsj9cipsda74no7iugu44zjrae4doc8yu3m6qwkrtywnf9z1qa3badby")
	r, err := session.HasAccountMeta(address)
	if err != nil {
		t.Fatal(err)
	}
	t.Log("has account,", r)
}
func TestLedger_DeleteAccountMeta(t *testing.T) {
	teardownTestCase := setupTestCase(t)
	defer teardownTestCase(t)

	session := l.NewLedgerSession(false)
	defer session.Close()

	address, _ := types.HexToAddress("qlc_1c47tsj9cipsda74no7iugu44zjrae4doc8yu3m6qwkrtywnf9z1qa3badby")

	err := session.DeleteAccountMeta(address)
	if err != nil {
		t.Fatal(err)
	}
}
func TestLedger_AddOrUpdateAccountMeta(t *testing.T) {
	teardownTestCase := setupTestCase(t)
	defer teardownTestCase(t)

	session := l.NewLedgerSession(false)
	defer session.Close()
	ams := parseAccountMetas(t, "testdata/accountupdate.json")
	for _, a := range ams {
		err := session.AddOrUpdateAccountMeta(a)
		if err != nil {
			t.Fatal(err)
		}
	}
}
func TestLedger_UpdateAccountMeta(t *testing.T) {
	teardownTestCase := setupTestCase(t)
	defer teardownTestCase(t)

	session := l.NewLedgerSession(false)
	defer session.Close()

	addAccountMeta(t, session)
	ams := parseAccountMetas(t, "testdata/accountupdate.json")
	for _, a := range ams {
		err := session.UpdateAccountMeta(a)
		if err != nil {
			t.Fatal(err)
		}
	}
}

func parseToken(t *testing.T) (tokenmeta types.TokenMeta, address types.Address, tokenType types.Hash) {
	filename := "testdata/token.json"
	type fileStruct struct {
		TokenMetas []json.RawMessage `json:"tokens"`
	}
	data, err := ioutil.ReadFile(filename)
	if err != nil {
		t.Fatal(err)
	}
	var file fileStruct
	if err = json.Unmarshal(data, &file); err != nil {
		t.Fatal(err)
	}

	//only get one token
	for _, data := range file.TokenMetas {
		var json = jsoniter.ConfigCompatibleWithStandardLibrary
		if err := json.Unmarshal(data, &tokenmeta); err != nil {
			t.Fatal(err)
		}
		break
	}

	address, err = types.HexToAddress("qlc_1c47tsj9cipsda74no7iugu44zjrae4doc8yu3m6qwkrtywnf9z1qa3badby")
	if err != nil {
		t.Fatal(err)
	}
	tokenType = tokenmeta.Type
	return

}

func addTokenMeta(t *testing.T, ls *LedgerSession) {
	addAccountMeta(t, ls)

	tm, address, _ := parseToken(t)

	err := ls.AddTokenMeta(address, &tm)
	if err != nil {
		t.Fatal(err)
	}
}

func TestLedger_AddTokenMeta(t *testing.T) {
	teardownTestCase := setupTestCase(t)
	defer teardownTestCase(t)

	session := l.NewLedgerSession(false)
	defer session.Close()

	addTokenMeta(t, session)
}
func TestLedger_GetTokenMeta(t *testing.T) {
	teardownTestCase := setupTestCase(t)
	defer teardownTestCase(t)

	session := l.NewLedgerSession(false)
	defer session.Close()
	addTokenMeta(t, session)

	_, address, tokenType := parseToken(t)

	token, err := session.GetTokenMeta(address, tokenType)
	if err != nil {
		t.Fatal(err)
	}
	t.Log("token,", token)
}
func TestLedger_AddOrUpdateTokenMeta(t *testing.T) {
	teardownTestCase := setupTestCase(t)
	defer teardownTestCase(t)

	session := l.NewLedgerSession(false)
	defer session.Close()
	addTokenMeta(t, session)

	tm, address, _ := parseToken(t)

	err := session.AddOrUpdateTokenMeta(address, &tm)
	if err != nil {
		t.Fatal(err)
	}
}
func TestLedger_UpdateTokenMeta(t *testing.T) {
	teardownTestCase := setupTestCase(t)
	defer teardownTestCase(t)

	session := l.NewLedgerSession(false)
	defer session.Close()

	addTokenMeta(t, session)
	tm, address, _ := parseToken(t)

	err := session.UpdateTokenMeta(address, &tm)
	if err != nil {
		t.Fatal(err)
	}
}
func TestLedger_DelTokenMeta(t *testing.T) {
	teardownTestCase := setupTestCase(t)
	defer teardownTestCase(t)

	session := l.NewLedgerSession(false)
	defer session.Close()

	addTokenMeta(t, session)
	_, address, tokentype := parseToken(t)

	err := session.DeleteTokenMeta(address, tokentype)
	if err != nil {
		t.Fatal(err)
	}
}
func TestLedger_HasTokenMeta_False(t *testing.T) {
	teardownTestCase := setupTestCase(t)
	defer teardownTestCase(t)

	session := l.NewLedgerSession(false)
	defer session.Close()

	address, _, _ := types.GenerateAddress()
	tokenType := types.Hash{}
	addTokenMeta(t, session)

	if _, err := session.HasTokenMeta(address, tokenType); err == ErrAccountNotFound {

	} else {
		t.Fatal(err)
	}
}

func TestLedger_HasTokenMeta_True(t *testing.T) {
	teardownTestCase := setupTestCase(t)
	defer teardownTestCase(t)

	session := l.NewLedgerSession(false)
	defer session.Close()
	_, address, tokenType := parseToken(t)

	addTokenMeta(t, session)
	r, err := session.HasTokenMeta(address, tokenType)
	if err != nil {
		t.Fatal(err)
	}
	t.Log("has token,", r)
}

func addRepresentationWeight(t *testing.T, s *LedgerSession) {
	address, _ := types.HexToAddress("qlc_1c47tsj9cipsda74no7iugu44zjrae4doc8yu3m6qwkrtywnf9z1qa3badby")
	amount, err := types.ParseBalance("400.004", "Mqlc")

	err = s.AddRepresentation(address, amount)
	if err != nil {
		t.Fatal(err)
	}
}
func TestLedger_AddRepresentationWeight(t *testing.T) {
	teardownTestCase := setupTestCase(t)
	defer teardownTestCase(t)

	session := l.NewLedgerSession(false)
	defer session.Close()

	addRepresentationWeight(t, session)
}
func TestLedger_SubRepresentationWeight(t *testing.T) {
	teardownTestCase := setupTestCase(t)
	defer teardownTestCase(t)

	session := l.NewLedgerSession(false)
	defer session.Close()
	addRepresentationWeight(t, session)

	address, _ := types.HexToAddress("qlc_1c47tsj9cipsda74no7iugu44zjrae4doc8yu3m6qwkrtywnf9z1qa3badby")
	amount, err := types.ParseBalance("100.004", "Mqlc")
	err = session.SubRepresentation(address, amount)
	if err != nil {
		t.Fatal(err)
	}
}
func TestLedger_GetRepresentation(t *testing.T) {
	teardownTestCase := setupTestCase(t)
	defer teardownTestCase(t)

	session := l.NewLedgerSession(false)
	defer session.Close()
	addRepresentationWeight(t, session)

	address, _ := types.HexToAddress("qlc_1c47tsj9cipsda74no7iugu44zjrae4doc8yu3m6qwkrtywnf9z1qa3badby")
	a, err := session.GetRepresentation(address)
	if err != nil {
		t.Fatal(err)
	}
	t.Log("amount,", a)
}

func parsePending(t *testing.T) (address types.Address, hash types.Hash, pendinginfo types.PendingInfo) {
	address, err := types.HexToAddress("qlc_1c47tsj9cipsda74no7iugu44zjrae4doc8yu3m6qwkrtywnf9z1qa3badby")
	if err != nil {
		t.Fatal(err)
	}
	hash.Of("a624942c313e8ddd7bc12cf6188e4fb9d10da4238086aceca7f81ea3fc595ba9")

	balance, err := types.ParseBalance("2345.6789", "Mqlc")
	if err != nil {
		t.Fatal(err)
	}
	typehash := types.Hash{}
	typehash.Of("191cf190094c00f0b68e2e5f75f6bee95a2e0bd93ceaa4a6734db9f19b722448")
	pendinginfo = types.PendingInfo{
		Source: address,
		Amount: balance,
		Type:   typehash,
	}
	return
}

func addPending(t *testing.T, s *LedgerSession) {
	address, hash, pendinfo := parsePending(t)

	err := s.AddPending(address, hash, &pendinfo)
	if err != nil {
		t.Fatal(err)
	}
}
func TestLedger_AddPending(t *testing.T) {
	teardownTestCase := setupTestCase(t)
	defer teardownTestCase(t)

	session := l.NewLedgerSession(false)
	defer session.Close()
	addPending(t, session)
}
func TestLedger_GetPending(t *testing.T) {
	teardownTestCase := setupTestCase(t)
	defer teardownTestCase(t)

	session := l.NewLedgerSession(false)
	defer session.Close()
	addPending(t, session)
	address, hash, _ := parsePending(t)
	p, err := session.GetPending(address, hash)
	if err != nil {
		t.Fatal(err)
	}
	t.Log("pending,", p)
}
func TestLedger_DeletePending(t *testing.T) {
	teardownTestCase := setupTestCase(t)
	defer teardownTestCase(t)

	session := l.NewLedgerSession(false)
	defer session.Close()
	address, hash, _ := parsePending(t)

	err := session.DeletePending(address, hash)
	if err != nil {
		t.Fatal(err)
	}
}

func parseFrontier(t *testing.T) (frontier types.Frontier) {
	headerhash := "391cf191094c40f0b68e2e5f75f6bee92a2e0bd93ceaa4a6738db9f19b728948"
	openhash := "001cf191094c40f0b68e2e5f75f6bee92a2e0bd93ceaa4a6738db9f19b728948"
	frontier.HeaderBlock.Of(headerhash)
	frontier.OpenBlock.Of(openhash)
	return
}
func generateFrontier() *types.Frontier {
	var frontier types.Frontier
	random.Bytes(frontier.HeaderBlock[:])
	random.Bytes(frontier.OpenBlock[:])
	return &frontier
}
func TestLedger_AddFrontier(t *testing.T) {
	teardownTestCase := setupTestCase(t)
	defer teardownTestCase(t)

	session := l.NewLedgerSession(false)
	defer session.Close()
	frontier := parseFrontier(t)
	if err := session.AddFrontier(&frontier); err != nil && err != ErrFrontierExists {
		t.Fatal(err)
	}

	for i := 0; i < 10; i++ {
		err := session.AddFrontier(generateFrontier())
		if err != nil {
			t.Fatal(err)
		}
	}
}
func TestLedger_GetFrontier(t *testing.T) {
	teardownTestCase := setupTestCase(t)
	defer teardownTestCase(t)

	session := l.NewLedgerSession(false)
	defer session.Close()
	frontier := parseFrontier(t)
	if err := session.AddFrontier(&frontier); err != nil && err != ErrFrontierExists {
		t.Fatal(err)
	}
	f, err := session.GetFrontier(frontier.HeaderBlock)
	if err != nil {
		t.Fatal(err)
	}
	t.Log("frontier,", f)
}
func TestLedger_GetAllFrontiers(t *testing.T) {
	teardownTestCase := setupTestCase(t)
	defer teardownTestCase(t)

	session := l.NewLedgerSession(false)
	defer session.Close()
	c, err := session.CountFrontiers()
	if err != nil {
		t.Fatal(err)
	}
	t.Log("frontier count,", c)

	fs, err := session.GetFrontiers()
	if err != nil {
		t.Fatal(err)
	}
	for index, f := range fs {
		t.Log("frontier", index, f)
	}
}
func TestLedger_DeleteFrontier(t *testing.T) {
	teardownTestCase := setupTestCase(t)
	defer teardownTestCase(t)

	session := l.NewLedgerSession(false)
	defer session.Close()
	frontier := parseFrontier(t)

	err := session.DeleteFrontier(frontier.HeaderBlock)
	if err != nil {
		t.Fatal(err)
	}
}

func TestReleaseLedger(t *testing.T) {
	dir := filepath.Join(config.QlcTestDataDir(), "ledger1")
	dir2 := filepath.Join(config.QlcTestDataDir(), "ledger2")
	l1 := NewLedger(dir)
	_ = NewLedger(dir2)
	defer func() {
		//only release ledger1
		l1.Close()
		CloseLedger()
		_ = os.RemoveAll(dir)
		_ = os.RemoveAll(dir2)
	}()
}

func TestLedgerSession_Latest(t *testing.T) {
	teardownTestCase := setupTestCase(t)
	defer teardownTestCase(t)

	session := l.NewLedgerSession(false)
	defer session.Close()

	addAccountMeta(t, session)
	addr, _ := types.HexToAddress("qlc_1c47tsj9cipsda74no7iugu44zjrae4doc8yu3m6qwkrtywnf9z1qa3badby")
	token := types.Hash{}
	_ = token.Of("991cf190094c00f0b68e2e5f75f6bee95a2e0bd93ceaa4a6734db9f19b728918")
	hash, err := session.Latest(addr, token)
	if err != nil {
		t.Fatal(err)
	}

	latest := types.Hash{}
	_ = latest.Of("991cf190094c00f0b68e2e5f75f6bee95a2e0bd93ceaa4a6734db9f19b722448")

	if hash != latest {
		t.Fatal("err")
	}
}

func TestLedgerSession_Account(t *testing.T) {
	teardownTestCase := setupTestCase(t)
	defer teardownTestCase(t)

	session := l.NewLedgerSession(false)
	defer session.Close()

	addAccountMeta(t, session)
	addblocks(t, session)
	blks := parseBlocks(t, "testdata/blocks.json")
	h := blks[0].GetHash()
	am, err := session.Account(h)
	if err != nil {
		t.Fatal(err)
	}
	t.Log(len(am.Tokens))
}

func TestLedgerSession_Token(t *testing.T) {
	teardownTestCase := setupTestCase(t)
	defer teardownTestCase(t)

	session := l.NewLedgerSession(false)
	defer session.Close()

	addAccountMeta(t, session)
	addblocks(t, session)
	blks := parseBlocks(t, "testdata/blocks.json")
	h := blks[0].GetHash()
	t.Log(h)
	tm, err := session.Token(h)
	if err != nil {
		t.Fatal(err)
	}
	t.Log(*tm)
}

func TestLedgerSession_Pending(t *testing.T) {
	teardownTestCase := setupTestCase(t)
	defer teardownTestCase(t)

	session := l.NewLedgerSession(false)
	defer session.Close()

	addAccountMeta(t, session)
	addblocks(t, session)

	addr, _ := types.HexToAddress("qlc_1c47tsj9cipsda74no7iugu44zjrae4doc8yu3m6qwkrtywnf9z1qa3badby")
	pending, err := session.Pending(addr)
	if err != nil {
		t.Fatal(err)
	}
	for k, v := range pending {
		t.Log(k, v)
	}
}

func TestLedgerSession_Balance(t *testing.T) {
	teardownTestCase := setupTestCase(t)
	defer teardownTestCase(t)

	session := l.NewLedgerSession(false)
	defer session.Close()

	addAccountMeta(t, session)
	addblocks(t, session)

	addr, _ := types.HexToAddress("qlc_1c47tsj9cipsda74no7iugu44zjrae4doc8yu3m6qwkrtywnf9z1qa3badby")
	balances, err := session.Balance(addr)
	if err != nil {
		t.Fatal(err)
	}
	for k, v := range balances {
		t.Log(k, v)
	}
}

func TestLedgerSession_TokenBalance(t *testing.T) {
	teardownTestCase := setupTestCase(t)
	defer teardownTestCase(t)

	session := l.NewLedgerSession(false)
	defer session.Close()

	addAccountMeta(t, session)
	addblocks(t, session)

	addr, _ := types.HexToAddress("qlc_1c47tsj9cipsda74no7iugu44zjrae4doc8yu3m6qwkrtywnf9z1qa3badby")
	token := types.Hash{}
	_ = token.Of("991cf190094c00f0b68e2e5f75f6bee95a2e0bd93ceaa4a6734db9f19b728918")
	balance, err := session.TokenBalance(addr,token )
	if err != nil {
		t.Fatal(err)
	}
	t.Log(balance)
}

func TestLedgerSession_TokenPending(t *testing.T) {
	teardownTestCase := setupTestCase(t)
	defer teardownTestCase(t)

	session := l.NewLedgerSession(false)
	defer session.Close()

	addAccountMeta(t, session)
	addblocks(t, session)

	addr, _ := types.HexToAddress("qlc_1c47tsj9cipsda74no7iugu44zjrae4doc8yu3m6qwkrtywnf9z1qa3badby")
	token := types.Hash{}
	_ = token.Of("991cf190094c00f0b68e2e5f75f6bee95a2e0bd93ceaa4a6734db9f19b728918")
	pending, err := session.TokenPending(addr,token )
	if err != nil {
		t.Fatal(err)
	}
	t.Log(pending)
}<|MERGE_RESOLUTION|>--- conflicted
+++ resolved
@@ -42,33 +42,17 @@
 	dir := filepath.Join(config.QlcTestDataDir(), "ledger1")
 	l1 := NewLedger(dir)
 	l2 := NewLedger(dir)
-<<<<<<< HEAD
-=======
 	t.Logf("l1:%v,l2:%v", l1, l2)
 	defer func() {
 		l1.Close()
 		//l2.Close()
 		_ = os.RemoveAll(dir)
 	}()
->>>>>>> e7d26851
 	b := reflect.DeepEqual(l1, l2)
 	if l1 == nil || l2 == nil || !b {
 		t.Fatal("error")
 	}
 	_ = os.RemoveAll(dir)
-}
-
-func TestLedger_Instance2(t *testing.T) {
-	dir := filepath.Join(config.QlcTestDataDir(), "ledger1")
-	dir2 := filepath.Join(config.QlcTestDataDir(), "ledger2")
-
-	l1 := NewLedger(dir)
-	l2 := NewLedger(dir2)
-	if l1 == nil || l2 == nil || reflect.DeepEqual(l1, l2) {
-		t.Fatal("error")
-	}
-	_ = os.RemoveAll(dir)
-	_ = os.RemoveAll(dir2)
 }
 
 func TestLedger_Instance2(t *testing.T) {
@@ -1023,7 +1007,7 @@
 	addr, _ := types.HexToAddress("qlc_1c47tsj9cipsda74no7iugu44zjrae4doc8yu3m6qwkrtywnf9z1qa3badby")
 	token := types.Hash{}
 	_ = token.Of("991cf190094c00f0b68e2e5f75f6bee95a2e0bd93ceaa4a6734db9f19b728918")
-	balance, err := session.TokenBalance(addr,token )
+	balance, err := session.TokenBalance(addr, token)
 	if err != nil {
 		t.Fatal(err)
 	}
@@ -1043,7 +1027,7 @@
 	addr, _ := types.HexToAddress("qlc_1c47tsj9cipsda74no7iugu44zjrae4doc8yu3m6qwkrtywnf9z1qa3badby")
 	token := types.Hash{}
 	_ = token.Of("991cf190094c00f0b68e2e5f75f6bee95a2e0bd93ceaa4a6734db9f19b728918")
-	pending, err := session.TokenPending(addr,token )
+	pending, err := session.TokenPending(addr, token)
 	if err != nil {
 		t.Fatal(err)
 	}
