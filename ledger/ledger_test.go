--- conflicted
+++ resolved
@@ -140,515 +140,4 @@
 		_ = os.RemoveAll(dir)
 		_ = os.RemoveAll(dir2)
 	}()
-<<<<<<< HEAD
-}
-
-func TestLedgerSession_Latest(t *testing.T) {
-	teardownTestCase, l := setupTestCase(t)
-	defer teardownTestCase(t)
-
-	block := addStateBlock(t, l)
-	token := mock.TokenMeta(block.GetAddress())
-	token.Header = block.GetHash()
-	token.Type = block.GetToken()
-	ac := types.AccountMeta{Address: token.BelongTo, Tokens: []*types.TokenMeta{token}}
-	if err := l.AddAccountMeta(&ac); err != nil {
-		t.Fatal()
-	}
-
-	hash := l.Latest(ac.Address, token.Type)
-
-	if hash != block.GetHash() {
-		t.Fatal("err")
-	}
-}
-
-func TestLedgerSession_Account(t *testing.T) {
-	teardownTestCase, l := setupTestCase(t)
-	defer teardownTestCase(t)
-
-	block := addStateBlock(t, l)
-	token := mock.TokenMeta(block.GetAddress())
-	token.Type = block.GetToken()
-	token2 := mock.TokenMeta(block.GetAddress())
-	token2.Type = block.GetToken()
-	ac := types.AccountMeta{Address: token.BelongTo, Tokens: []*types.TokenMeta{token, token2}}
-	if err := l.AddAccountMeta(&ac); err != nil {
-		t.Fatal()
-	}
-
-	am, err := l.Account(block.GetHash())
-	if err != nil {
-		t.Fatal(err)
-	}
-	t.Log(len(am.Tokens))
-}
-
-func TestLedgerSession_Token(t *testing.T) {
-	teardownTestCase, l := setupTestCase(t)
-	defer teardownTestCase(t)
-
-	block := addStateBlock(t, l)
-	token := mock.TokenMeta(block.GetAddress())
-	token.Type = block.GetToken()
-	ac := types.AccountMeta{Address: token.BelongTo, Tokens: []*types.TokenMeta{token}}
-	if err := l.AddAccountMeta(&ac); err != nil {
-		t.Fatal()
-	}
-
-	tm, err := l.Token(block.GetHash())
-	if err != nil {
-		t.Fatal(err)
-	}
-	t.Log(*tm)
-}
-
-func TestLedgerSession_Pending(t *testing.T) {
-	teardownTestCase, l := setupTestCase(t)
-	defer teardownTestCase(t)
-
-	pendingkey, _ := addPending(t, l)
-	pending, err := l.Pending(pendingkey.Address)
-	if err != nil {
-		t.Fatal(err)
-	}
-	for k, v := range pending {
-		t.Log(k, v)
-	}
-}
-
-func TestLedgerSession_Balance(t *testing.T) {
-	teardownTestCase, l := setupTestCase(t)
-	defer teardownTestCase(t)
-
-	am := addAccountMeta(t, l)
-	balances, err := l.Balance(am.Address)
-	if err != nil {
-		t.Fatal(err)
-	}
-	for k, v := range balances {
-		t.Log(k, v)
-	}
-}
-
-func TestLedgerSession_TokenBalance(t *testing.T) {
-	teardownTestCase, l := setupTestCase(t)
-	defer teardownTestCase(t)
-
-	tm := addTokenMeta(t, l)
-	balance, err := l.TokenBalance(tm.BelongTo, tm.Type)
-	if err != nil {
-		t.Fatal(err)
-	}
-	t.Log(balance)
-}
-
-func TestLedgerSession_TokenPending(t *testing.T) {
-	teardownTestCase, l := setupTestCase(t)
-	defer teardownTestCase(t)
-
-	pendingkey, pendinginfo := addPending(t, l)
-	pending, err := l.TokenPending(pendingkey.Address, pendinginfo.Type)
-	if err != nil && err != ErrPendingNotFound {
-		t.Fatal(err)
-	}
-	for k, v := range pending {
-		t.Log(k, v)
-	}
-}
-
-func TestLedger_AddOrUpdatePerformance(t *testing.T) {
-	teardownTestCase, l := setupTestCase(t)
-	defer teardownTestCase(t)
-	for i := 0; i < 20; i++ {
-		pt := types.NewPerformanceTime()
-		pt.Hash = mock.Hash()
-		err := l.AddOrUpdatePerformance(pt)
-		if err != nil {
-			t.Fatal(err)
-		}
-	}
-
-	err := l.PerformanceTimes(func(p *types.PerformanceTime) {
-		t.Logf("%s", p.String())
-	})
-	if err != nil {
-		t.Fatal(err)
-	}
-}
-
-func TestLedger_AddOrUpdatePerformance2(t *testing.T) {
-	teardownTestCase, l := setupTestCase(t)
-	defer teardownTestCase(t)
-
-	pt := types.NewPerformanceTime()
-	h := mock.Hash()
-	pt.Hash = h
-
-	err := l.AddOrUpdatePerformance(pt)
-	if err != nil {
-		t.Fatal(err)
-	}
-
-	t3 := time.Now().AddDate(0, 0, 1).Unix()
-	pt.T3 = t3
-
-	err = l.AddOrUpdatePerformance(pt)
-	if err != nil {
-		t.Fatal(err)
-	}
-
-	exist, err := l.IsPerformanceTimeExist(h)
-	if err != nil {
-		t.Fatal(err)
-	}
-	if !exist {
-		t.Fatal("error exist")
-	}
-
-	pt2, err := l.GetPerformanceTime(h)
-	if err != nil {
-		t.Fatal(err)
-	}
-
-	if pt2.T3 != t3 {
-		t.Fatal("err t3z")
-	}
-
-	b, err := l.IsPerformanceTimeExist(types.ZeroHash)
-	if err != nil {
-		t.Fatal(err)
-	}
-	if b {
-		t.Fatal("error exist2")
-	}
-
-}
-
-func TestLedger_OnlineRepresentations(t *testing.T) {
-	teardownTestCase, l := setupTestCase(t)
-	defer teardownTestCase(t)
-	var addr []*types.Address
-	for i := 0; i < 10; i++ {
-		a1 := mock.Address()
-		addr = append(addr, &a1)
-	}
-
-	err := l.SetOnlineRepresentations(addr)
-	if err != nil {
-		t.Fatal(err)
-	}
-
-	if addr2, err := l.GetOnlineRepresentations(); err == nil {
-		if len(addr) != len(addr2) || len(addr2) != 10 {
-			t.Fatal("invalid online rep size")
-		}
-		for i, v := range addr {
-			if v.String() != addr2[i].String() {
-				t.Fatal("invalid ")
-			} else {
-				t.Log(v.String())
-			}
-		}
-	} else {
-		t.Fatal(err)
-	}
-}
-
-func TestLedger_SetOnlineRepresentations(t *testing.T) {
-	teardownTestCase, l := setupTestCase(t)
-	defer teardownTestCase(t)
-
-	var addr []*types.Address
-	err := l.SetOnlineRepresentations(addr)
-	if err != nil {
-		t.Fatal(err)
-	}
-	if addr2, err := l.GetOnlineRepresentations(); err == nil {
-		if len(addr2) != 0 {
-			t.Fatal("invalid online rep")
-		}
-	} else {
-		t.Fatal(err)
-	}
-}
-
-func TestLedger_BlockChild(t *testing.T) {
-	teardownTestCase, l := setupTestCase(t)
-	defer teardownTestCase(t)
-	addr1 := mock.Address()
-	b1 := mock.StateBlockWithoutWork()
-	b1.Address = addr1
-
-	b2 := mock.StateBlockWithoutWork()
-	b2.Type = types.Send
-	b2.Previous = b1.GetHash()
-
-	b3 := mock.StateBlockWithoutWork()
-	b3.Type = types.Send
-	b3.Previous = b1.GetHash()
-
-	if err := l.AddStateBlock(b1); err != nil {
-		t.Fatal(err)
-	}
-	if err := l.AddStateBlock(b2); err != nil {
-		t.Fatal(err)
-	}
-	h, err := l.GetChild(b1.GetHash())
-	if err != nil {
-		t.Fatal(err)
-	}
-	if h != b2.GetHash() {
-		t.Fatal()
-	}
-
-	err = l.AddStateBlock(b3)
-	if err != nil {
-		t.Log(err)
-	} else {
-		t.Fatal()
-	}
-
-	if err := l.DeleteStateBlock(b2.GetHash()); err != nil {
-		t.Fatal(err)
-	}
-
-	h, err = l.GetChild(b1.GetHash())
-	if err != nil {
-		t.Log(err)
-	} else {
-		t.Fatal()
-	}
-
-	if err := l.AddStateBlock(b3); err != nil {
-		t.Fatal(err)
-	}
-
-	h, err = l.GetChild(b1.GetHash())
-	if err != nil {
-		t.Fatal(err)
-	}
-	if h != b3.GetHash() {
-		t.Fatal()
-	}
-
-}
-
-func TestLedger_MessageInfo(t *testing.T) {
-	teardownTestCase, l := setupTestCase(t)
-	defer teardownTestCase(t)
-	h := mock.Hash()
-	m := []byte{1, 2, 3}
-	if err := l.AddMessageInfo(h, m); err != nil {
-		t.Fatal(err)
-	}
-	m2, err := l.GetMessageInfo(h)
-	if err != nil {
-		t.Fatal(err)
-	}
-	if !bytes.Equal(m, m2) {
-		t.Fatal("wrong result")
-	}
-}
-
-func addBlockCache(t *testing.T, l *Ledger) *types.StateBlock {
-	blk := mock.StateBlockWithoutWork()
-	if err := l.AddBlockCache(blk); err != nil {
-		t.Fatal(err)
-	}
-	return blk
-}
-
-func TestLedger_AddBlockCache(t *testing.T) {
-	teardownTestCase, l := setupTestCase(t)
-	defer teardownTestCase(t)
-	addBlockCache(t, l)
-}
-
-func TestLedger_HasBlockCache(t *testing.T) {
-	teardownTestCase, l := setupTestCase(t)
-	defer teardownTestCase(t)
-
-	blk := addBlockCache(t, l)
-	b, err := l.HasBlockCache(blk.GetHash())
-	if err != nil || !b {
-		t.Fatal(err)
-	}
-}
-
-func TestLedger_DeleteBlockCache(t *testing.T) {
-	teardownTestCase, l := setupTestCase(t)
-	defer teardownTestCase(t)
-	blk := addBlockCache(t, l)
-	if err := l.DeleteBlockCache(blk.GetHash()); err != nil {
-		t.Fatal(err)
-	}
-}
-
-func TestLedger_CountBlockCache(t *testing.T) {
-	teardownTestCase, l := setupTestCase(t)
-	defer teardownTestCase(t)
-	blk := addBlockCache(t, l)
-	if c, err := l.CountBlockCache(); err != nil || c != 1 {
-		t.Fatal("CountBlockCache error,should be 1")
-	}
-	if err := l.DeleteBlockCache(blk.GetHash()); err != nil {
-		t.Fatal(err)
-	}
-	if c, err := l.CountBlockCache(); err != nil || c != 0 {
-		t.Fatal("CountBlockCache error,should be 0")
-	}
-}
-
-func TestLedger_GetBlockCache(t *testing.T) {
-	teardownTestCase, l := setupTestCase(t)
-	defer teardownTestCase(t)
-	blk := addBlockCache(t, l)
-	hash := blk.GetHash()
-	blk1, err := l.GetBlockCache(hash)
-	if err != nil {
-		t.Fatal(err)
-	}
-	hash1 := blk1.GetHash()
-	if hash != hash1 {
-		t.Fatal("hash not match")
-	}
-}
-
-func addAccountMetaCache(t *testing.T, l *Ledger) *types.AccountMeta {
-	ac := mock.Account()
-	am := mock.AccountMeta(ac.Address())
-	if err := l.AddAccountMetaCache(am); err != nil {
-		t.Fatal()
-	}
-	return am
-}
-
-func TestLedger_AddAccountMetaCache(t *testing.T) {
-	teardownTestCase, l := setupTestCase(t)
-	defer teardownTestCase(t)
-	addAccountMetaCache(t, l)
-}
-
-func TestLedger_GetAccountMetaCache(t *testing.T) {
-	teardownTestCase, l := setupTestCase(t)
-	defer teardownTestCase(t)
-
-	am := addAccountMetaCache(t, l)
-	a, err := l.GetAccountMetaCache(am.Address)
-	if err != nil {
-		t.Fatal(err)
-	}
-	t.Log("account,", a)
-	for _, token := range a.Tokens {
-		t.Log("token,", token)
-	}
-}
-
-func TestLedger_HasAccountMetaCache(t *testing.T) {
-	teardownTestCase, l := setupTestCase(t)
-	defer teardownTestCase(t)
-	am := addAccountMetaCache(t, l)
-	r, err := l.HasAccountMetaCache(am.Address)
-	if err != nil {
-		t.Fatal(err)
-	}
-	if r == false {
-		t.Fatal("should have accountMeta from block cache")
-	}
-	t.Log("has account,", r)
-}
-
-func TestLedger_DeleteAccountMetaCache(t *testing.T) {
-	teardownTestCase, l := setupTestCase(t)
-	defer teardownTestCase(t)
-	am := addAccountMetaCache(t, l)
-	err := l.DeleteAccountMetaCache(am.Address)
-	if err != nil {
-		t.Fatal(err)
-	}
-}
-
-func TestLedger_UpdateAccountMetaCache(t *testing.T) {
-	teardownTestCase, l := setupTestCase(t)
-	defer teardownTestCase(t)
-	am := addAccountMetaCache(t, l)
-	token := mock.TokenMeta(am.Address)
-	am.Tokens = append(am.Tokens, token)
-
-	err := l.UpdateAccountMetaCache(am)
-	if err != nil {
-		t.Fatal(err)
-	}
-	err = l.AddOrUpdateAccountMetaCache(am)
-	if err != nil {
-		t.Fatal(err)
-	}
-}
-
-func TestLedger_UncheckedSyncBlock(t *testing.T) {
-	teardownTestCase, l := setupTestCase(t)
-	defer teardownTestCase(t)
-
-	block := mock.StateBlockWithoutWork()
-	if err := l.AddUncheckedSyncBlock(block.Previous, block); err != nil {
-		t.Fatal(err)
-	}
-
-	blk, err := l.GetUncheckedSyncBlock(block.Previous)
-	if err != nil {
-		t.Fatal(err)
-	}
-
-	if block.GetHash() != blk.GetHash() {
-		t.Fatal("hash err")
-	}
-
-	if err := l.DeleteUncheckedSyncBlock(block.Previous); err != nil {
-		t.Fatal(err)
-	}
-
-	_, err = l.GetUncheckedSyncBlock(block.Previous)
-	if err == nil {
-		t.Fatal(err)
-	}
-}
-
-func TestLedger_UnconfirmedSyncBlock(t *testing.T) {
-	teardownTestCase, l := setupTestCase(t)
-	defer teardownTestCase(t)
-
-	block := mock.StateBlockWithoutWork()
-	hash := block.GetHash()
-	if err := l.AddUnconfirmedSyncBlock(hash, block); err != nil {
-		t.Fatal(err)
-	}
-
-	if has, err := l.HasUnconfirmedSyncBlock(hash); !has {
-		t.Fatal(err)
-	}
-
-	blk, err := l.GetUnconfirmedSyncBlock(hash)
-	if err != nil {
-		t.Fatal(err)
-	}
-
-	if hash != blk.GetHash() {
-		t.Fatal("hash err")
-	}
-
-	if err := l.DeleteUnconfirmedSyncBlock(hash); err != nil {
-		t.Fatal(err)
-	}
-
-	if has, err := l.HasUnconfirmedSyncBlock(hash); has {
-		t.Fatal(err)
-	}
-
-	_, err = l.GetUnconfirmedSyncBlock(hash)
-	if err == nil {
-		t.Fatal(err)
-	}
-=======
->>>>>>> 3b488cf5
 }