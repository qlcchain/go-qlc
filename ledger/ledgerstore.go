/*
 * Copyright (c) 2018 QLC Chain Team
 *
 * This software is released under the MIT License.
 * https://opensource.org/licenses/MIT
 */

package ledger

import (
	"github.com/qlcchain/go-qlc/common/types"
	"github.com/qlcchain/go-qlc/crypto/ed25519"
	"github.com/qlcchain/go-qlc/ledger/db"
)

type Store interface {
<<<<<<< HEAD
	smsStore
	contractStore
	povStore
=======
>>>>>>> 7f88d435
	Empty(txns ...db.StoreTxn) (bool, error)
	BatchUpdate(fn func(txn db.StoreTxn) error) error

	// account meta CURD
	AddAccountMeta(meta *types.AccountMeta, txns ...db.StoreTxn) error
	GetAccountMeta(address types.Address, txns ...db.StoreTxn) (*types.AccountMeta, error)
	GetAccountMetas(fn func(am *types.AccountMeta) error, txns ...db.StoreTxn) error
	CountAccountMetas(txns ...db.StoreTxn) (uint64, error)
	UpdateAccountMeta(meta *types.AccountMeta, txns ...db.StoreTxn) error
	DeleteAccountMeta(address types.Address, txns ...db.StoreTxn) error
	HasAccountMeta(address types.Address, txns ...db.StoreTxn) (bool, error)
	// token meta CURD
	AddTokenMeta(address types.Address, meta *types.TokenMeta, txns ...db.StoreTxn) error
	GetTokenMeta(address types.Address, tokenType types.Hash, txns ...db.StoreTxn) (*types.TokenMeta, error)
	UpdateTokenMeta(address types.Address, meta *types.TokenMeta, txns ...db.StoreTxn) error
	DeleteTokenMeta(address types.Address, tokenType types.Hash, txns ...db.StoreTxn) error
	// state block CURD
	AddStateBlock(blk *types.StateBlock, txns ...db.StoreTxn) error
	GetStateBlock(hash types.Hash, txns ...db.StoreTxn) (*types.StateBlock, error)
	GetStateBlocks(fn func(*types.StateBlock) error, txns ...db.StoreTxn) error
	DeleteStateBlock(hash types.Hash, txns ...db.StoreTxn) error
	HasStateBlock(hash types.Hash, txns ...db.StoreTxn) (bool, error)
	CountStateBlocks(txns ...db.StoreTxn) (uint64, error)
	GetRandomStateBlock(txns ...db.StoreTxn) (*types.StateBlock, error)
	// smart contract block CURD
	AddSmartContractBlock(blk *types.SmartContractBlock, txns ...db.StoreTxn) error
	GetSmartContractBlock(hash types.Hash, txns ...db.StoreTxn) (*types.SmartContractBlock, error)
	HasSmartContractBlock(hash types.Hash, txns ...db.StoreTxn) (bool, error)
	GetSmartContractBlocks(fn func(block *types.SmartContractBlock) error, txns ...db.StoreTxn) error
	CountSmartContractBlocks(txns ...db.StoreTxn) (uint64, error)
	// representation CURD
	AddRepresentation(address types.Address, amount types.Balance, txns ...db.StoreTxn) error
	SubRepresentation(address types.Address, amount types.Balance, txns ...db.StoreTxn) error
	GetRepresentation(address types.Address, txns ...db.StoreTxn) (types.Balance, error)
	GetRepresentations(fn func(types.Address, types.Balance) error, txns ...db.StoreTxn) error
	GetOnlineRepresentations(txns ...db.StoreTxn) ([]types.Address, error)
	SetOnlineRepresentations(addresses []*types.Address, txns ...db.StoreTxn) error
	// unchecked CURD
	AddUncheckedBlock(parentHash types.Hash, blk *types.StateBlock, kind types.UncheckedKind, sync types.SynchronizedKind, txns ...db.StoreTxn) error
	GetUncheckedBlock(parentHash types.Hash, kind types.UncheckedKind, txns ...db.StoreTxn) (*types.StateBlock, types.SynchronizedKind, error)
	DeleteUncheckedBlock(parentHash types.Hash, kind types.UncheckedKind, txns ...db.StoreTxn) error
	HasUncheckedBlock(hash types.Hash, kind types.UncheckedKind, txns ...db.StoreTxn) (bool, error)
	WalkUncheckedBlocks(visit types.UncheckedBlockWalkFunc, txns ...db.StoreTxn) error
	CountUncheckedBlocks(txns ...db.StoreTxn) (uint64, error)
	// pending CURD
	AddPending(pendingKey *types.PendingKey, pending *types.PendingInfo, txns ...db.StoreTxn) error
	GetPending(pendingKey types.PendingKey, txns ...db.StoreTxn) (*types.PendingInfo, error)
	GetPendings(fn func(pendingKey *types.PendingKey, pendingInfo *types.PendingInfo) error, txns ...db.StoreTxn) error
	DeletePending(pendingKey *types.PendingKey, txns ...db.StoreTxn) error
	SearchPending(address types.Address, fn func(key *types.PendingKey, value *types.PendingInfo) error, txns ...db.StoreTxn) error
	// frontier CURD
	AddFrontier(frontier *types.Frontier, txns ...db.StoreTxn) error
	GetFrontier(hash types.Hash, txns ...db.StoreTxn) (*types.Frontier, error)
	GetFrontiers(txns ...db.StoreTxn) ([]*types.Frontier, error)
	DeleteFrontier(hash types.Hash, txns ...db.StoreTxn) error
	CountFrontiers(txns ...db.StoreTxn) (uint64, error)
	// posterior
	GetChild(hash types.Hash, address types.Address, txns ...db.StoreTxn) (types.Hash, error)
	// performance
	AddOrUpdatePerformance(p *types.PerformanceTime, txns ...db.StoreTxn) error
	PerformanceTimes(fn func(*types.PerformanceTime), txns ...db.StoreTxn) error
	GetPerformanceTime(hash types.Hash, txns ...db.StoreTxn) (*types.PerformanceTime, error)
	IsPerformanceTimeExist(hash types.Hash, txns ...db.StoreTxn) (bool, error)

	//Latest block hash by account and token type, if not exist, return zero hash
	Latest(account types.Address, token types.Hash, txns ...db.StoreTxn) types.Hash
	//Account get account meta by block hash
	Account(hash types.Hash, txns ...db.StoreTxn) (*types.AccountMeta, error)
	//Token get token meta by block hash
	Token(hash types.Hash, txns ...db.StoreTxn) (*types.TokenMeta, error)
	//Pending get account pending (token_hash->pending)
	Pending(account types.Address, txns ...db.StoreTxn) ([]*types.PendingKey, error)
	//Balance get account balance (token_hash->pending)
	Balance(account types.Address, txns ...db.StoreTxn) (map[types.Hash]types.Balance, error)
	//TokenPending get account token pending
	TokenPending(account types.Address, token types.Hash, txns ...db.StoreTxn) ([]*types.PendingKey, error)
	//TokenBalance get account token balance
	TokenBalance(account types.Address, token types.Hash, txns ...db.StoreTxn) (types.Balance, error)
	//Weight get vote weight for PoS
	Weight(account types.Address, txns ...db.StoreTxn) types.Balance
	//Rollback blocks until `hash' doesn't exist
	Rollback(hash types.Hash) error

	//GenerateBlock
	GenerateSendBlock(block *types.StateBlock, amount types.Balance, prk ed25519.PrivateKey) (*types.StateBlock, error)
	GenerateReceiveBlock(sendBlock *types.StateBlock, prk ed25519.PrivateKey) (*types.StateBlock, error)
	GenerateChangeBlock(account types.Address, representative types.Address, prk ed25519.PrivateKey) (*types.StateBlock, error)

	//Token
	//ListTokens(txns ...db.StoreTxn) ([]*types.TokenInfo, error)
	//GetTokenById(tokenId types.Hash, txns ...db.StoreTxn) (*types.TokenInfo, error)
	//GetTokenByName(tokenName string, txns ...db.StoreTxn) (*types.TokenInfo, error)
	GetGenesis(txns ...db.StoreTxn) ([]*types.StateBlock, error)

	//CalculateAmount calculate block amount by balance and check block type
	CalculateAmount(block *types.StateBlock, txns ...db.StoreTxn) (types.Balance, error)
	AddMessageInfo(mHash types.Hash, message []byte, txns ...db.StoreTxn) error
	GetMessageInfo(mHash types.Hash, txns ...db.StoreTxn) ([]byte, error)
}<|MERGE_RESOLUTION|>--- conflicted
+++ resolved
@@ -14,12 +14,6 @@
 )
 
 type Store interface {
-<<<<<<< HEAD
-	smsStore
-	contractStore
-	povStore
-=======
->>>>>>> 7f88d435
 	Empty(txns ...db.StoreTxn) (bool, error)
 	BatchUpdate(fn func(txn db.StoreTxn) error) error
 
@@ -118,4 +112,32 @@
 	CalculateAmount(block *types.StateBlock, txns ...db.StoreTxn) (types.Balance, error)
 	AddMessageInfo(mHash types.Hash, message []byte, txns ...db.StoreTxn) error
 	GetMessageInfo(mHash types.Hash, txns ...db.StoreTxn) ([]byte, error)
+
+	//POV blocks base CRUD
+	AddPovBlock(blk *types.PovBlock, txns ...db.StoreTxn) error
+	DeletePovBlock(blk *types.PovBlock, txns ...db.StoreTxn) error
+	AddPovHeader(header *types.PovHeader, txns ...db.StoreTxn) error
+	DeletePovHeader(height uint64, hash types.Hash, txns ...db.StoreTxn) error
+	GetPovHeader(height uint64, hash types.Hash, txns ...db.StoreTxn) (*types.PovHeader, error)
+	HasPovHeader(height uint64, hash types.Hash, txns ...db.StoreTxn) bool
+	AddPovBody(height uint64, hash types.Hash, body *types.PovBody, txns ...db.StoreTxn) error
+	DeletePovBody(height uint64, hash types.Hash, txns ...db.StoreTxn) error
+	GetPovBody(height uint64, hash types.Hash, txns ...db.StoreTxn) (*types.PovBody, error)
+	AddPovHeight(hash types.Hash, height uint64, txns ...db.StoreTxn) error
+	DeletePovHeight(hash types.Hash, txns ...db.StoreTxn) error
+	GetPovHeight(hash types.Hash, txns ...db.StoreTxn) (uint64, error)
+	AddPovTxLookup(txHash types.Hash, txLookup *types.PovTxLookup, txns... db.StoreTxn) error
+	DeletePovTxLookup(txHash types.Hash, txns... db.StoreTxn) error
+
+	// POV best chain CURD
+	AddPovBestHash(height uint64, hash types.Hash, txns ...db.StoreTxn) error
+	DeletePovBestHash(height uint64, txns ...db.StoreTxn) error
+	GetPovBestHash(height uint64, txns ...db.StoreTxn) (types.Hash, error)
+
+	// POV blocks complex queries
+	GetPovBlockByHeightAndHash(height uint64, hash types.Hash, txns ...db.StoreTxn) (*types.PovBlock, error)
+	GetPovBlockByHeight(height uint64, txns ...db.StoreTxn) (*types.PovBlock, error)
+	GetPovBlockByHash(hash types.Hash, txns ...db.StoreTxn) (*types.PovBlock, error)
+	GetAllPovBlocks(fn func(*types.PovBlock) error, txns ...db.StoreTxn) error
+	GetLatestPovBlock(txns ...db.StoreTxn) (*types.PovBlock, error)
 }