--- conflicted
+++ resolved
@@ -79,58 +79,58 @@
 }
 
 func (ns *QlcService) setEvent() error {
-<<<<<<< HEAD
-	id, err := ns.msgEvent.Subscribe(common.EventBroadcast, ns.Broadcast)
-	if err != nil {
-		ns.node.logger.Error(err)
-		return err
-	}
-	ns.handlerIds[common.EventBroadcast] = id
-	id, err = ns.msgEvent.Subscribe(common.EventSendMsgToSingle, ns.SendMessageToPeer)
-	if err != nil {
-		ns.node.logger.Error(err)
-		return err
-	}
-	ns.handlerIds[common.EventSendMsgToSingle] = id
-	id, err = ns.msgEvent.SubscribeSync(common.EventPeersInfo, ns.node.streamManager.GetAllConnectPeersInfo)
-	if err != nil {
-		ns.node.logger.Error(err)
-		return err
-	}
-	ns.handlerIds[common.EventPeersInfo] = id
-	id, err = ns.msgEvent.SubscribeSync(common.EventOnlinePeersInfo, ns.node.streamManager.GetOnlinePeersInfo)
-	if err != nil {
-		ns.node.logger.Error(err)
-		return err
-	}
-	ns.handlerIds[common.EventOnlinePeersInfo] = id
-	id, err = ns.msgEvent.Subscribe(common.EventFrontiersReq, ns.msgService.syncService.requestFrontiersFromPov)
-	if err != nil {
-		ns.node.logger.Error(err)
-		return err
-	}
-	ns.handlerIds[common.EventFrontiersReq] = id
-	id, err = ns.msgEvent.Subscribe(common.EventRepresentativeNode, ns.node.setRepresentativeNode)
-	if err != nil {
-		ns.node.logger.Error(err)
-		return err
-	}
-	ns.handlerIds[common.EventRepresentativeNode] = id
-	id, err = ns.msgEvent.SubscribeSync(common.EventGetBandwidthStats, ns.node.GetBandwidthStats)
-	if err != nil {
-		ns.node.logger.Error(err)
-		return err
-	}
-	ns.handlerIds[common.EventGetBandwidthStats] = id
-	id, err = ns.msgEvent.SubscribeSync(common.EventConsensusSyncFinished, ns.msgService.syncService.onConsensusSyncFinished)
-	if err != nil {
-		ns.node.logger.Error(err)
-		return err
-	}
-	ns.handlerIds[common.EventConsensusSyncFinished] = id
-	id, err = ns.msgEvent.SubscribeSync(common.EventSyncStatus, ns.msgService.syncService.GetSyncState)
-	if err != nil {
-=======
+//<<<<<<< HEAD
+//	id, err := ns.msgEvent.Subscribe(common.EventBroadcast, ns.Broadcast)
+//	if err != nil {
+//		ns.node.logger.Error(err)
+//		return err
+//	}
+//	ns.handlerIds[common.EventBroadcast] = id
+//	id, err = ns.msgEvent.Subscribe(common.EventSendMsgToSingle, ns.SendMessageToPeer)
+//	if err != nil {
+//		ns.node.logger.Error(err)
+//		return err
+//	}
+//	ns.handlerIds[common.EventSendMsgToSingle] = id
+//	id, err = ns.msgEvent.SubscribeSync(common.EventPeersInfo, ns.node.streamManager.GetAllConnectPeersInfo)
+//	if err != nil {
+//		ns.node.logger.Error(err)
+//		return err
+//	}
+//	ns.handlerIds[common.EventPeersInfo] = id
+//	id, err = ns.msgEvent.SubscribeSync(common.EventOnlinePeersInfo, ns.node.streamManager.GetOnlinePeersInfo)
+//	if err != nil {
+//		ns.node.logger.Error(err)
+//		return err
+//	}
+//	ns.handlerIds[common.EventOnlinePeersInfo] = id
+//	id, err = ns.msgEvent.Subscribe(common.EventFrontiersReq, ns.msgService.syncService.requestFrontiersFromPov)
+//	if err != nil {
+//		ns.node.logger.Error(err)
+//		return err
+//	}
+//	ns.handlerIds[common.EventFrontiersReq] = id
+//	id, err = ns.msgEvent.Subscribe(common.EventRepresentativeNode, ns.node.setRepresentativeNode)
+//	if err != nil {
+//		ns.node.logger.Error(err)
+//		return err
+//	}
+//	ns.handlerIds[common.EventRepresentativeNode] = id
+//	id, err = ns.msgEvent.SubscribeSync(common.EventGetBandwidthStats, ns.node.GetBandwidthStats)
+//	if err != nil {
+//		ns.node.logger.Error(err)
+//		return err
+//	}
+//	ns.handlerIds[common.EventGetBandwidthStats] = id
+//	id, err = ns.msgEvent.SubscribeSync(common.EventConsensusSyncFinished, ns.msgService.syncService.onConsensusSyncFinished)
+//	if err != nil {
+//		ns.node.logger.Error(err)
+//		return err
+//	}
+//	ns.handlerIds[common.EventConsensusSyncFinished] = id
+//	id, err = ns.msgEvent.SubscribeSync(common.EventSyncStatus, ns.msgService.syncService.GetSyncState)
+//	if err != nil {
+//=======
 	ns.subscriber = event.NewActorSubscriber(event.SpawnWithPool(func(c actor.Context) {
 		switch msg := c.Message().(type) {
 		case *EventBroadcastMsg:
@@ -150,7 +150,6 @@
 
 	if err := ns.subscriber.Subscribe(topic.EventBroadcast, topic.EventSendMsgToSingle, topic.EventFrontiersReq,
 		topic.EventRepresentativeNode, topic.EventConsensusSyncFinished); err != nil {
->>>>>>> 1b80204f
 		ns.node.logger.Error(err)
 		return err
 	}
