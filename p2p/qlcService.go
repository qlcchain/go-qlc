--- conflicted
+++ resolved
@@ -80,16 +80,12 @@
 		ns.node.logger.Error(err)
 		return err
 	}
-<<<<<<< HEAD
 	err = ns.msgEvent.Subscribe(string(common.EventSendMsgToPeer), ns.SendMessageToPeer)
 	if err != nil {
 		ns.node.logger.Error(err)
 		return err
 	}
-	err = ns.msgEvent.Subscribe(string(common.EventPeersInfo), ns.node.streamManager.GetAllConnectPeersInfo)
-=======
 	err = ns.msgEvent.SubscribeSync(string(common.EventPeersInfo), ns.node.streamManager.GetAllConnectPeersInfo)
->>>>>>> 621456e1
 	if err != nil {
 		ns.node.logger.Error(err)
 		return err
