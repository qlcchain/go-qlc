--- conflicted
+++ resolved
@@ -187,10 +187,6 @@
 		if e != nil {
 			return
 		}
-<<<<<<< HEAD
-
-=======
->>>>>>> 59d7a1e1
 		cs = exitCache.([]*cacheValue)
 		for k, v := range cs {
 			if v.peerID == stream.pid.Pretty() {
