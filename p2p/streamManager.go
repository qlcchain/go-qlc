--- conflicted
+++ resolved
@@ -186,10 +186,7 @@
 			default:
 				sm.node.logger.Errorf("send message to [%s] timeout in func SendMessageToPeers", stream.pid.Pretty())
 			}
-<<<<<<< HEAD
-			stream.messageChan <- message
-=======
->>>>>>> 621dce2b
+
 			if messageName == PublishReq || messageName == ConfirmReq || messageName == ConfirmAck {
 				sm.searchCache(stream, hash, message, messageName)
 			} else if messageName == PovPublishReq {
