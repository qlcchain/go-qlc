package p2p

import (
	"github.com/qlcchain/go-qlc/common"
	"math/rand"
	"sync"
	"time"

	libnet "github.com/libp2p/go-libp2p-net"
	peer "github.com/libp2p/go-libp2p-peer"
	"github.com/qlcchain/go-qlc/common/types"
)

// StreamManager manages all streams
type StreamManager struct {
	mu         sync.Mutex
	allStreams *sync.Map
	node       *QlcNode
}

// NewStreamManager return a new stream manager
func NewStreamManager() *StreamManager {
	return &StreamManager{
		allStreams: new(sync.Map),
	}
}

// SetQlcService set netService
func (sm *StreamManager) SetQlcNode(node *QlcNode) {
	sm.node = node
}

// Add a new stream into the stream manager
func (sm *StreamManager) Add(s libnet.Stream) {
	stream := NewStream(s, sm.node)
	sm.AddStream(stream)
}

// AddStream into the stream manager
func (sm *StreamManager) AddStream(stream *Stream) {

	//sm.mu.Lock()
	//defer sm.mu.Unlock()

	// check & close old stream
	if v, ok := sm.allStreams.Load(stream.pid.Pretty()); ok {
		old, _ := v.(*Stream)

		sm.node.logger.Info("Removing old stream.")

		sm.allStreams.Delete(old.pid.Pretty())

		if old.stream != nil {
			if err := old.stream.Close(); err != nil {
				sm.node.logger.Error("stream close error")
			}
		}
	}

	sm.node.logger.Infof("Added a new stream:[%s]", stream.pid.Pretty())

	sm.allStreams.Store(stream.pid.Pretty(), stream)
	stream.StartLoop()

	stream.node.netService.MessageEvent().Publish(string(common.EventAddP2PStream), stream.pid.Pretty())
}

// RemoveStream from the stream manager
func (sm *StreamManager) RemoveStream(s *Stream) {
	if v, ok := sm.allStreams.Load(s.pid.Pretty()); ok {
		exist, _ := v.(*Stream)
		if s != exist {
			return
		}
		sm.node.logger.Debugf("Removing a stream:[%s]", s.pid.Pretty())
		sm.allStreams.Delete(s.pid.Pretty())

		s.node.netService.MessageEvent().Publish(string(common.EventDeleteP2PStream), s.pid.Pretty())
	}
}

// FindByPeerID find the stream with the given peerID
func (sm *StreamManager) FindByPeerID(peerID string) *Stream {
	if v, ok := sm.allStreams.Load(peerID); ok {
		return v.(*Stream)
	}
	return nil
}

func (sm *StreamManager) RandomPeer() (string, error) {
	allPeers := make(PeersSlice, 0)

	sm.allStreams.Range(func(key, value interface{}) bool {
		stream := value.(*Stream)
		if stream.IsConnected() {
			allPeers = append(allPeers, value)
		}
		return true
	})
	var peerID string
	rand.Seed(time.Now().Unix())
	if (len(allPeers)) == 0 {
		return "", ErrNoStream
	}
	randNum := rand.Intn(len(allPeers))
	for i, v := range allPeers {
		stream := v.(*Stream)
		if i == randNum {
			peerID = stream.pid.Pretty()
		}
	}
	return peerID, nil
}

// CloseStream with the given pid and reason
func (sm *StreamManager) CloseStream(peerID string) error {
	stream := sm.FindByPeerID(peerID)
	if stream != nil {
		err := stream.close()
		if err != nil {
			return err
		}
	}
	return nil
}

// CreateStreamWithPeer create stream with a peer.
func (sm *StreamManager) createStreamWithPeer(pid peer.ID) {

	stream := sm.FindByPeerID(pid.Pretty())

	if stream == nil {
		stream = NewStreamFromPID(pid, sm.node)
		sm.AddStream(stream)
	}
}

// BroadcastMessage broadcast the message
func (sm *StreamManager) BroadcastMessage(messageName string, v interface{}) {
	messageContent, err := marshalMessage(messageName, v)
	if err != nil {
		sm.node.logger.Error(err)
		return
	}
	version := p2pVersion
	message := NewQlcMessage(messageContent, byte(version), messageName)
	hash, err := types.HashBytes(message)
	if err != nil {
		sm.node.logger.Error(err)
		return
	}
	sm.allStreams.Range(func(key, value interface{}) bool {
		stream := value.(*Stream)
		stream.SendMessageToChan(message)
		if messageName == PublishReq || messageName == ConfirmReq || messageName == ConfirmAck {
			sm.searchCache(stream, hash, message, messageName)
		} else if messageName == PovPublishReq {
			sm.searchCache(stream, hash, message, messageName)
		}
		return true
	})
}

func (sm *StreamManager) SendMessageToPeers(messageName string, v interface{}, peerID string) {
	messageContent, err := marshalMessage(messageName, v)
	if err != nil {
		sm.node.logger.Error(err)
		return
	}
	version := p2pVersion
	message := NewQlcMessage(messageContent, byte(version), messageName)
	hash, err := types.HashBytes(message)
	if err != nil {
		sm.node.logger.Error(err)
		return
	}
	sm.allStreams.Range(func(key, value interface{}) bool {
		stream := value.(*Stream)
		if stream.pid.Pretty() != peerID {
<<<<<<< HEAD
			select {
			case stream.messageChan <- message:
			default:
				sm.node.logger.Errorf("send message to [%s] timeout in func SendMessageToPeers", stream.pid.Pretty())
			}

=======
			stream.SendMessageToChan(message)
>>>>>>> 58e0774b
			if messageName == PublishReq || messageName == ConfirmReq || messageName == ConfirmAck {
				sm.searchCache(stream, hash, message, messageName)
			} else if messageName == PovPublishReq {
				sm.searchCache(stream, hash, message, messageName)
			}
		}
		return true
	})
}

func (sm *StreamManager) searchCache(stream *Stream, hash types.Hash, message []byte, messageName string) {
	var cs []*cacheValue
	var c *cacheValue
	if sm.node.netService.msgService.cache.Has(hash) {
		exitCache, e := sm.node.netService.msgService.cache.Get(hash)
		if e != nil {
			return
		}
		cs = exitCache.([]*cacheValue)
		for k, v := range cs {
			if v.peerID == stream.pid.Pretty() {
				v.resendTimes++
				break
			}
			if k == (len(cs) - 1) {
				c = &cacheValue{
					peerID:      stream.pid.Pretty(),
					resendTimes: 0,
					startTime:   time.Now(),
					data:        message,
					t:           messageName,
				}
				cs = append(cs, c)
				err := sm.node.netService.msgService.cache.Set(hash, cs)
				if err != nil {
					sm.node.logger.Error(err)
				}
			}
		}
	} else {
		c = &cacheValue{
			peerID:      stream.pid.Pretty(),
			resendTimes: 0,
			startTime:   time.Now(),
			data:        message,
			t:           messageName,
		}
		cs = append(cs, c)
		err := sm.node.netService.msgService.cache.Set(hash, cs)
		if err != nil {
			sm.node.logger.Error(err)
		}
	}
}

func (sm *StreamManager) PeerCounts() int {
	allPeers := make(PeersSlice, 0)

	sm.allStreams.Range(func(key, value interface{}) bool {
		stream := value.(*Stream)
		if stream.IsConnected() {
			allPeers = append(allPeers, value)
		}
		return true
	})

	return len(allPeers)
}

func (sm *StreamManager) GetAllConnectPeersInfo(p map[string]string) {
	sm.allStreams.Range(func(key, value interface{}) bool {
		stream := value.(*Stream)
		if stream.IsConnected() {
			p[value.(*Stream).pid.Pretty()] = value.(*Stream).addr.String()
		}
		return true
	})
}

func (sm *StreamManager) IsConnectWithPeerId(peerID string) bool {
	s := sm.FindByPeerID(peerID)
	if s == nil {
		return false
	}
	return s.IsConnected()
}<|MERGE_RESOLUTION|>--- conflicted
+++ resolved
@@ -177,16 +177,8 @@
 	sm.allStreams.Range(func(key, value interface{}) bool {
 		stream := value.(*Stream)
 		if stream.pid.Pretty() != peerID {
-<<<<<<< HEAD
-			select {
-			case stream.messageChan <- message:
-			default:
-				sm.node.logger.Errorf("send message to [%s] timeout in func SendMessageToPeers", stream.pid.Pretty())
-			}
-
-=======
 			stream.SendMessageToChan(message)
->>>>>>> 58e0774b
+
 			if messageName == PublishReq || messageName == ConfirmReq || messageName == ConfirmAck {
 				sm.searchCache(stream, hash, message, messageName)
 			} else if messageName == PovPublishReq {
