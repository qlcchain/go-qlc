--- conflicted
+++ resolved
@@ -30,7 +30,7 @@
 	cfg.P2P.IsBootNode = true
 	cfg.P2P.BootNodes = []string{"127.0.0.1:19639/ms"}
 	http.HandleFunc("/ms/bootNode", func(w http.ResponseWriter, r *http.Request) {
-		bootNode := cfg.P2P.Listen + "/ipfs/" + cfg.P2P.ID.PeerID
+		bootNode := cfg.P2P.Listen + "/p2p/" + cfg.P2P.ID.PeerID
 		_, _ = fmt.Fprintf(w, bootNode)
 	})
 	go func() {
@@ -326,13 +326,12 @@
 	cfg, _ := cc.Config()
 	cfg.P2P.Listen = "/ip4/127.0.0.1/tcp/19740"
 	cfg.P2P.Discovery.MDNSEnabled = false
-<<<<<<< HEAD
 	cfg.LogLevel = "error"
-=======
+
 	cfg.P2P.IsBootNode = true
 	cfg.P2P.BootNodes = []string{"127.0.0.1:19640/msg"}
 	http.HandleFunc("/msg/bootNode", func(w http.ResponseWriter, r *http.Request) {
-		bootNode := cfg.P2P.Listen + "/ipfs/" + cfg.P2P.ID.PeerID
+		bootNode := cfg.P2P.Listen + "/p2p/" + cfg.P2P.ID.PeerID
 		_, _ = fmt.Fprintf(w, bootNode)
 	})
 	go func() {
@@ -340,7 +339,6 @@
 			t.Fatal(err)
 		}
 	}()
->>>>>>> ab9928b0
 
 	//start bootNode
 	node, err := NewQlcService(dir)
