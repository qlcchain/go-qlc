// +build integrate

package test

import (
	"encoding/hex"
	"encoding/json"
	"fmt"
	"math/big"
	"os"
	"path/filepath"
	"testing"
	"time"

<<<<<<< HEAD
	"github.com/qlcchain/go-qlc/common/topic"

=======
>>>>>>> c7902d62
	"github.com/google/uuid"

	"github.com/qlcchain/go-qlc/chain"
	"github.com/qlcchain/go-qlc/chain/context"
	"github.com/qlcchain/go-qlc/common"
	"github.com/qlcchain/go-qlc/common/types"
	"github.com/qlcchain/go-qlc/config"
	"github.com/qlcchain/go-qlc/ledger"
	"github.com/qlcchain/go-qlc/ledger/process"
	"github.com/qlcchain/go-qlc/mock"
)

var povSyncState topic.SyncState

func onPovSyncState(state topic.SyncState) {
	povSyncState = state
}

func envSetup(t *testing.T, ctx1 *context.ChainContext, ctx2 *context.ChainContext) {
	var sendBlock, recvBlock, changeBlock types.StateBlock

	_ = json.Unmarshal([]byte(jsonTestSend), &sendBlock)
	_ = json.Unmarshal([]byte(jsonTestReceive), &recvBlock)
	_ = json.Unmarshal([]byte(jsonTestChangeRepresentative), &changeBlock)

	l1 := ledger.NewLedger(ctx1.ConfigFile())
	lv1 := process.NewLedgerVerifier(l1)

	result, _ := lv1.Process(&sendBlock)
	if result != process.Progress {
		t.Fatal("process result", result)
	}

	result, _ = lv1.Process(&recvBlock)
	if result != process.Progress {
		t.Fatal("process result", result)
	}

	result, _ = lv1.Process(&changeBlock)
	if result != process.Progress {
		t.Fatal("process result", result)
	}

	l2 := ledger.NewLedger(ctx2.ConfigFile())
	lv2 := process.NewLedgerVerifier(l2)

	result, _ = lv2.Process(&sendBlock)
	if result != process.Progress {
		t.Fatal("process result", result)
	}

	result, _ = lv2.Process(&recvBlock)
	if result != process.Progress {
		t.Fatal("process result", result)
	}

	result, _ = lv2.Process(&changeBlock)
	if result != process.Progress {
		t.Fatal("process result", result)
	}

	eb := ctx1.EventBus()
	_ = eb.SubscribeSync(topic.EventPovSyncState, onPovSyncState)
}

func TestFork(t *testing.T) {
	povSyncState = topic.SyncNotStart
	testBytes, _ := hex.DecodeString(testPrivateKey)
	testAccount := types.NewAccount(testBytes)
	rootDir := filepath.Join(config.QlcTestDataDir(), "fork")

	//node1
	dir1 := filepath.Join(rootDir, uuid.New().String())
	ctx1, err := NewChain(dir1, func(cfg *config.Config) {
		cfg.P2P.Listen = "/ip4/127.0.0.1/tcp/19741"
		cfg.P2P.Discovery.DiscoveryInterval = 3
		cfg.P2P.SyncInterval = 3000
		cfg.LogLevel = "error"
		cfg.RPC.Enable = true
		cfg.RPC.HTTPEndpoint = "tcp4://0.0.0.0:29735"
		cfg.RPC.WSEnabled = false
		cfg.RPC.IPCEnabled = false
	})
	if err != nil {
		t.Fatal(err)
	}

	cfg1, err := ctx1.Config()
	if err != nil {
		t.Fatal(err)
	}
	b1 := "/ip4/0.0.0.0/tcp/19741/ipfs/" + cfg1.P2P.ID.PeerID

	// node2
	dir2 := filepath.Join(rootDir, uuid.New().String())
	ctx2, err := NewChain(dir2, func(cfg *config.Config) {
		cfg.P2P.Listen = "/ip4/127.0.0.1/tcp/19742"
		cfg.P2P.SyncInterval = 3000
		cfg.LogLevel = "error"
		cfg.RPC.Enable = true
		cfg.RPC.HTTPEndpoint = "tcp4://0.0.0.0:39735"
		cfg.RPC.WSEnabled = false
		cfg.RPC.IPCEnabled = false
	})
	if err != nil {
		t.Fatal(err)
	}

	cfg2, err := ctx2.Config()
	if err != nil {
		t.Fatal(err)
	}
	b2 := "/ip4/0.0.0.0/tcp/19742/ipfs/" + cfg2.P2P.ID.PeerID

	cfg1.P2P.BootNodes = []string{b2}
	cfg2.P2P.BootNodes = []string{b1}

	fmt.Println("start node1....")
	ctx1.SetAccounts([]*types.Account{testAccount})
	_ = ctx1.Init(func() error {
		return chain.RegisterServices(ctx1)
	})
	err = ctx1.Start()
	if err != nil {
		t.Fatal(err)
	}

	fmt.Println("start node2....")
	_ = ctx2.Init(func() error {
		return chain.RegisterServices(ctx2)
	})
	err = ctx2.Start()
	if err != nil {
		t.Fatal(err)
	}

	defer func() {
		fmt.Println("closing server1...")
		_ = ctx1.Stop()
		fmt.Println("closing server2...")
		_ = ctx2.Stop()
		fmt.Println("removing files...")
		os.RemoveAll(rootDir)
	}()

	//waiting all service start successful
	ctx1.WaitForever()
	ctx2.WaitForever()
	envSetup(t, ctx1, ctx2)

	timerCheckState := time.NewTicker(3 * time.Second)
	checkTimes := 0
	checkQuit := false

	for !checkQuit {
		select {
		case <-timerCheckState.C:
			if povSyncState == topic.SyncDone {
				checkQuit = true
				break
			} else {
				checkTimes++
				if checkTimes >= 30 {
					t.Fatal("pov not ready")
				}
			}
		}
	}

	// qlc_3n4i9jscmhcfy8ueph5eb15cc3fey55bn9jgh67pwrdqbpkwcsbu4iot7f7s
	tPrivateKey := "a2bc57c1d9dc433a411d6bfff1a24538a4fbd7026edb13b2909d9a60dff5f3c6d0503c72a9bd4df1b6cb3c6c4806a505acf0c69a1e2e790b6e61774da5c5653b"
	tBytes, _ := hex.DecodeString(tPrivateKey)
	tAccount := types.NewAccount(tBytes)

	// generate sendBlock on node2, but dont publish it
	var n2Sendblock types.StateBlock
	n2Sendblock.Address = testAccount.Address()
	n2Sendblock.Link = types.Hash(tAccount.Address())
	n2Sendblock.Token = common.ChainToken()
	amount1 := types.Balance{Int: big.NewInt(1000)}

	l2 := ledger.NewLedger(ctx2.ConfigFile())
	lv2 := process.NewLedgerVerifier(l2)
	blk2, err := l2.GenerateSendBlock(&n2Sendblock, amount1, testAccount.PrivateKey())
	if err != nil {
		t.Fatal(err)
	}
	fmt.Println("blk2", blk2)

	r, _ := lv2.Process(blk2)
	if r != process.Progress {
		t.Fatal(r)
	}

	// generate sendBlock on node1 and publish it, will rollback node2's forked block, node1 is rep
	var n1Sendblock types.StateBlock
	n1Sendblock.Address = testAccount.Address()
	n1Sendblock.Link = types.Hash(tAccount.Address())
	n1Sendblock.Token = common.ChainToken()
	amount2 := types.Balance{Int: big.NewInt(2000)}

	l1 := ledger.NewLedger(ctx1.ConfigFile())
	blk1, err := l1.GenerateSendBlock(&n1Sendblock, amount2, testAccount.PrivateKey())
	if err != nil {
		t.Fatal(err)
	}
	fmt.Println("blk1", blk1)

	rpc1, _ := RPC(ctx1)
	client1, err := rpc1.Attach()
	if err != nil {
		t.Fatal(err)
	}

	var h types.Hash
	err = client1.Call(&h, "ledger_process", &blk1)
	if err != nil {
		t.Fatal(err)
	}

	time.Sleep(3 * time.Second)

	if has, _ := l1.HasStateBlockConfirmed(blk1.GetHash()); !has {
		t.Fatal("node1 block not confirmed")
	}

	if has, _ := l2.HasStateBlockConfirmed(blk1.GetHash()); !has {
		t.Fatal("node2 block not confirmed")
	}
}

func TestPovFork(t *testing.T) {
	povSyncState = topic.SyncNotStart
	testBytes, _ := hex.DecodeString(testPrivateKey)
	testAccount := types.NewAccount(testBytes)
	rootDir := filepath.Join(config.QlcTestDataDir(), "fork")

	//node1
	dir1 := filepath.Join(rootDir, uuid.New().String())
	ctx1, err := NewChain(dir1, func(cfg *config.Config) {
		cfg.P2P.Listen = "/ip4/127.0.0.1/tcp/19741"
		cfg.P2P.Discovery.DiscoveryInterval = 3
		cfg.P2P.SyncInterval = 3000
		cfg.LogLevel = "error"
		cfg.RPC.Enable = true
		cfg.RPC.HTTPEndpoint = "tcp4://0.0.0.0:29735"
		cfg.RPC.WSEnabled = false
		cfg.RPC.IPCEnabled = false
	})
	if err != nil {
		t.Fatal(err)
	}

	cfg1, err := ctx1.Config()
	if err != nil {
		t.Fatal(err)
	}
	b1 := "/ip4/0.0.0.0/tcp/19741/ipfs/" + cfg1.P2P.ID.PeerID

	// node2
	dir2 := filepath.Join(rootDir, uuid.New().String())
	ctx2, err := NewChain(dir2, func(cfg *config.Config) {
		cfg.P2P.Listen = "/ip4/127.0.0.1/tcp/19742"
		cfg.P2P.SyncInterval = 3000
		cfg.LogLevel = "error"
		cfg.RPC.Enable = true
		cfg.RPC.HTTPEndpoint = "tcp4://0.0.0.0:39735"
		cfg.RPC.WSEnabled = false
		cfg.RPC.IPCEnabled = false
	})
	if err != nil {
		t.Fatal(err)
	}

	cfg2, err := ctx2.Config()
	if err != nil {
		t.Fatal(err)
	}
	b2 := "/ip4/0.0.0.0/tcp/19742/ipfs/" + cfg2.P2P.ID.PeerID

	cfg1.P2P.BootNodes = []string{b2}
	cfg2.P2P.BootNodes = []string{b1}

	fmt.Println("start node1....")
	ctx1.SetAccounts([]*types.Account{testAccount})
	_ = ctx1.Init(func() error {
		return chain.RegisterServices(ctx1)
	})
	err = ctx1.Start()
	if err != nil {
		t.Fatal(err)
	}

	fmt.Println("start node2....")
	_ = ctx2.Init(func() error {
		return chain.RegisterServices(ctx2)
	})
	err = ctx2.Start()
	if err != nil {
		t.Fatal(err)
	}

	defer func() {
		fmt.Println("closing server1...")
		_ = ctx1.Stop()
		fmt.Println("closing server2...")
		_ = ctx2.Stop()
		fmt.Println("removing files...")
		os.RemoveAll(rootDir)
	}()

	//waiting all service start successful
	ctx1.WaitForever()
	ctx2.WaitForever()
	envSetup(t, ctx1, ctx2)

	timerCheckState := time.NewTicker(3 * time.Second)
	checkTimes := 0
	checkQuit := false

	for !checkQuit {
		select {
		case <-timerCheckState.C:
			if povSyncState == topic.SyncDone {
				checkQuit = true
				break
			} else {
				checkTimes++
				if checkTimes >= 30 {
					t.Fatal("pov not ready")
				}
			}
		}
	}

	// qlc_3n4i9jscmhcfy8ueph5eb15cc3fey55bn9jgh67pwrdqbpkwcsbu4iot7f7s
	tPrivateKey := "a2bc57c1d9dc433a411d6bfff1a24538a4fbd7026edb13b2909d9a60dff5f3c6d0503c72a9bd4df1b6cb3c6c4806a505acf0c69a1e2e790b6e61774da5c5653b"
	tBytes, _ := hex.DecodeString(tPrivateKey)
	tAccount := types.NewAccount(tBytes)

	// generate sendBlock on node2, but dont publish it
	var n2Sendblock types.StateBlock
	n2Sendblock.Address = testAccount.Address()
	n2Sendblock.Link = types.Hash(tAccount.Address())
	n2Sendblock.Token = common.ChainToken()
	amount1 := types.Balance{Int: big.NewInt(1000)}

	l2 := ledger.NewLedger(ctx2.ConfigFile())
	lv2 := process.NewLedgerVerifier(l2)
	blk2, err := l2.GenerateSendBlock(&n2Sendblock, amount1, testAccount.PrivateKey())
	if err != nil {
		t.Fatal(err)
	}
	fmt.Println("blk2", blk2)

	r, _ := lv2.Process(blk2)
	if r != process.Progress {
		t.Fatal(r)
	}

	povBlock, td := mock.GeneratePovBlock(nil, 0)
	l2.AddPovBlock(povBlock, td)
	l2.AddPovBestHash(povBlock.GetHeight(), povBlock.GetHash())
	l2.SetPovLatestHeight(povBlock.GetHeight())

	txlookup := &types.PovTxLookup{
		BlockHash:   povBlock.GetHash(),
		BlockHeight: povBlock.GetHeight(),
		TxIndex:     1,
	}
	err = l2.AddPovTxLookup(blk2.GetHash(), txlookup)
	if err != nil {
		t.Fatal(err)
	}

	// generate sendBlock on node1 and publish it, will rollback node2's forked block, node1 is rep
	var n1Sendblock types.StateBlock
	n1Sendblock.Address = testAccount.Address()
	n1Sendblock.Link = types.Hash(tAccount.Address())
	n1Sendblock.Token = common.ChainToken()
	amount2 := types.Balance{Int: big.NewInt(2000)}

	l1 := ledger.NewLedger(ctx1.ConfigFile())
	blk1, err := l1.GenerateSendBlock(&n1Sendblock, amount2, testAccount.PrivateKey())
	if err != nil {
		t.Fatal(err)
	}
	fmt.Println("blk1", blk1)

	rpc1, _ := RPC(ctx1)
	client1, err := rpc1.Attach()
	if err != nil {
		t.Fatal(err)
	}

	var h types.Hash
	err = client1.Call(&h, "ledger_process", &blk1)
	if err != nil {
		t.Fatal(err)
	}

	time.Sleep(3 * time.Second)

	if has, _ := l1.HasStateBlockConfirmed(blk1.GetHash()); !has {
		t.Fatal("node1 block not confirmed")
	}

	if has, _ := l2.HasStateBlockConfirmed(blk1.GetHash()); has {
		t.Fatal("node2 block rollback")
	}
}

func TestCacheFork(t *testing.T) {
	povSyncState = topic.SyncNotStart
	testBytes, _ := hex.DecodeString(testPrivateKey)
	testAccount := types.NewAccount(testBytes)
	rootDir := filepath.Join(config.QlcTestDataDir(), "fork")

	//node1
	dir1 := filepath.Join(rootDir, uuid.New().String())
	ctx1, err := NewChain(dir1, func(cfg *config.Config) {
		cfg.P2P.Listen = "/ip4/127.0.0.1/tcp/19741"
		cfg.P2P.Discovery.DiscoveryInterval = 3
		cfg.P2P.SyncInterval = 3000
		cfg.LogLevel = "error"
		cfg.RPC.Enable = true
		cfg.RPC.HTTPEndpoint = "tcp4://0.0.0.0:29735"
		cfg.RPC.WSEnabled = false
		cfg.RPC.IPCEnabled = false
	})
	if err != nil {
		t.Fatal(err)
	}

	cfg1, err := ctx1.Config()
	if err != nil {
		t.Fatal(err)
	}
	b1 := "/ip4/0.0.0.0/tcp/19741/ipfs/" + cfg1.P2P.ID.PeerID

	// node2
	dir2 := filepath.Join(rootDir, uuid.New().String())
	ctx2, err := NewChain(dir2, func(cfg *config.Config) {
		cfg.P2P.Listen = "/ip4/127.0.0.1/tcp/19742"
		cfg.P2P.SyncInterval = 3000
		cfg.LogLevel = "error"
		cfg.RPC.Enable = true
		cfg.RPC.HTTPEndpoint = "tcp4://0.0.0.0:39735"
		cfg.RPC.WSEnabled = false
		cfg.RPC.IPCEnabled = false
	})
	if err != nil {
		t.Fatal(err)
	}

	cfg2, err := ctx2.Config()
	if err != nil {
		t.Fatal(err)
	}
	b2 := "/ip4/0.0.0.0/tcp/19742/ipfs/" + cfg2.P2P.ID.PeerID

	cfg1.P2P.BootNodes = []string{b2}
	cfg2.P2P.BootNodes = []string{b1}

	fmt.Println("start node1....")
	ctx1.SetAccounts([]*types.Account{testAccount})
	_ = ctx1.Init(func() error {
		return chain.RegisterServices(ctx1)
	})
	err = ctx1.Start()
	if err != nil {
		t.Fatal(err)
	}

	fmt.Println("start node2....")
	_ = ctx2.Init(func() error {
		return chain.RegisterServices(ctx2)
	})
	err = ctx2.Start()
	if err != nil {
		t.Fatal(err)
	}

	defer func() {
		fmt.Println("closing server1...")
		_ = ctx1.Stop()
		fmt.Println("closing server2...")
		_ = ctx2.Stop()
		fmt.Println("removing files...")
		os.RemoveAll(rootDir)
	}()

	//waiting all service start successful
	ctx1.WaitForever()
	ctx2.WaitForever()
	envSetup(t, ctx1, ctx2)

	timerCheckState := time.NewTicker(3 * time.Second)
	checkTimes := 0
	checkQuit := false

	for !checkQuit {
		select {
		case <-timerCheckState.C:
			if povSyncState == topic.SyncDone {
				checkQuit = true
				break
			} else {
				checkTimes++
				if checkTimes >= 30 {
					t.Fatal("pov not ready")
				}
			}
		}
	}

	// qlc_3n4i9jscmhcfy8ueph5eb15cc3fey55bn9jgh67pwrdqbpkwcsbu4iot7f7s
	tPrivateKey := "a2bc57c1d9dc433a411d6bfff1a24538a4fbd7026edb13b2909d9a60dff5f3c6d0503c72a9bd4df1b6cb3c6c4806a505acf0c69a1e2e790b6e61774da5c5653b"
	tBytes, _ := hex.DecodeString(tPrivateKey)
	tAccount := types.NewAccount(tBytes)

	// generate sendBlock on node2, but dont publish it
	var n1Sendblock1 types.StateBlock
	n1Sendblock1.Address = testAccount.Address()
	n1Sendblock1.Link = types.Hash(tAccount.Address())
	n1Sendblock1.Token = common.ChainToken()
	amount1 := types.Balance{Int: big.NewInt(1000)}

	l1 := ledger.NewLedger(ctx1.ConfigFile())
	lv1 := process.NewLedgerVerifier(l1)
	blk1, err := l1.GenerateSendBlock(&n1Sendblock1, amount1, testAccount.PrivateKey())
	if err != nil {
		t.Fatal(err)
	}
	fmt.Println("blk1", blk1)

	// generate sendBlock on node1 and publish it, will rollback node2's forked block, node1 is rep
	var n1Sendblock2 types.StateBlock
	n1Sendblock2.Address = testAccount.Address()
	n1Sendblock2.Link = types.Hash(tAccount.Address())
	n1Sendblock2.Token = common.ChainToken()
	amount2 := types.Balance{Int: big.NewInt(2000)}

	blk2, err := l1.GenerateSendBlock(&n1Sendblock2, amount2, testAccount.PrivateKey())
	if err != nil {
		t.Fatal(err)
	}
	fmt.Println("blk2", blk2)

	r, _ := lv1.Process(blk1)
	if r != process.Progress {
		t.Fatal(r)
	}

	l1.EB.Publish(topic.EventGenerateBlock, process.Progress, blk2)

	time.Sleep(3 * time.Second)

	if has, _ := l1.HasStateBlockConfirmed(blk1.GetHash()); !has {
		t.Fatal("node1 block rollback")
	}
}<|MERGE_RESOLUTION|>--- conflicted
+++ resolved
@@ -12,11 +12,6 @@
 	"testing"
 	"time"
 
-<<<<<<< HEAD
-	"github.com/qlcchain/go-qlc/common/topic"
-
-=======
->>>>>>> c7902d62
 	"github.com/google/uuid"
 
 	"github.com/qlcchain/go-qlc/chain"
