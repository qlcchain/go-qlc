--- conflicted
+++ resolved
@@ -91,319 +91,4 @@
 
 func (c *BaseContract) DoReceiveOnPov(ctx *vmstore.VMContext, csdb *statedb.PovContractStateDB, povHeight uint64, block *types.StateBlock, input *types.StateBlock) error {
 	return errors.New("not implemented")
-<<<<<<< HEAD
-}
-
-func (c *BaseContract) EventNotify(eb event.EventBus, ctx *vmstore.VMContext, block *types.StateBlock) error {
-	return nil
-}
-
-type qlcChainContract struct {
-	m       map[string]Contract
-	abi     abi.ABIContract
-	abiJson string
-}
-
-var qlcAllChainContracts = map[types.Address]*qlcChainContract{
-	types.MintageAddress: {
-		map[string]Contract{
-			cabi.MethodNameMintage: &Mintage{
-				BaseContract: BaseContract{
-					Describe: Describe{
-						specVer:       SpecVer1,
-						withSignature: true,
-						withWork:      true,
-					},
-				},
-			},
-			cabi.MethodNameMintageWithdraw: &WithdrawMintage{
-				BaseContract: BaseContract{
-					Describe: Describe{
-						specVer:       SpecVer1,
-						withSignature: true,
-						withWork:      true,
-					},
-				},
-			},
-		},
-		cabi.MintageABI,
-		cabi.JsonMintage,
-	},
-	types.NEP5PledgeAddress: {
-		map[string]Contract{
-			cabi.MethodNEP5Pledge: &Nep5Pledge{
-				BaseContract: BaseContract{
-					Describe: Describe{
-						specVer:       SpecVer1,
-						withSignature: true,
-						withWork:      true,
-					},
-				},
-			},
-			cabi.MethodWithdrawNEP5Pledge: &WithdrawNep5Pledge{
-				BaseContract: BaseContract{
-					Describe: Describe{
-						specVer:       SpecVer1,
-						withSignature: true,
-						withWork:      true,
-					},
-				},
-			},
-		},
-		cabi.NEP5PledgeABI,
-		cabi.JsonNEP5Pledge,
-	},
-	types.RewardsAddress: {
-		map[string]Contract{
-			cabi.MethodNameAirdropRewards: &AirdropRewards{
-				BaseContract: BaseContract{
-					Describe: Describe{
-						specVer:     SpecVer1,
-						withPending: true,
-					},
-				},
-			},
-			cabi.MethodNameConfidantRewards: &ConfidantRewards{
-				BaseContract: BaseContract{
-					Describe: Describe{
-						specVer:     SpecVer1,
-						withPending: true,
-					},
-				},
-			},
-		},
-		cabi.RewardsABI,
-		cabi.JsonRewards,
-	},
-	types.BlackHoleAddress: {
-		m: map[string]Contract{
-			cabi.MethodNameDestroy: &BlackHole{
-				BaseContract: BaseContract{
-					Describe: Describe{
-						specVer:     SpecVer2,
-						withPending: true,
-					},
-				},
-			},
-		},
-		abi:     cabi.BlackHoleABI,
-		abiJson: cabi.JsonDestroy,
-	},
-	types.MinerAddress: {
-		map[string]Contract{
-			cabi.MethodNameMinerReward: &MinerReward{
-				BaseContract: BaseContract{
-					Describe: Describe{
-						specVer:       SpecVer2,
-						withSignature: true,
-						withPending:   true,
-						withWork:      true,
-					},
-				},
-			},
-		},
-		cabi.MinerABI,
-		cabi.JsonMiner,
-	},
-	types.RepAddress: {
-		map[string]Contract{
-			cabi.MethodNameRepReward: &RepReward{
-				BaseContract: BaseContract{
-					Describe: Describe{
-						specVer:       SpecVer2,
-						withSignature: true,
-						withPending:   true,
-						withWork:      true,
-					},
-				},
-			},
-		},
-		cabi.RepABI,
-		cabi.JsonRep,
-	},
-	types.SettlementAddress: {
-		map[string]Contract{
-			cabi.MethodNameCreateContract:    &CreateContract{},
-			cabi.MethodNameSignContract:      &SignContract{},
-			cabi.MethodNameProcessCDR:        &ProcessCDR{},
-			cabi.MethodNameAddPreStop:        &AddPreStop{},
-			cabi.MethodNameUpdatePreStop:     &UpdatePreStop{},
-			cabi.MethodNameRemovePreStop:     &RemovePreStop{},
-			cabi.MethodNameAddNextStop:       &AddNextStop{},
-			cabi.MethodNameUpdateNextStop:    &UpdateNextStop{},
-			cabi.MethodNameRemoveNextStop:    &RemoveNextStop{},
-			cabi.MethodNameTerminateContract: &TerminateContract{},
-			cabi.MethodNameRegisterAsset:     &RegisterAsset{},
-		},
-		cabi.SettlementABI,
-		cabi.JsonSettlement,
-	},
-	types.PubKeyDistributionAddress: {
-		map[string]Contract{
-			cabi.MethodNamePKDVerifierRegister: &VerifierRegister{
-				BaseContract: BaseContract{
-					Describe: Describe{
-						specVer:       SpecVer2,
-						withSignature: true,
-						withWork:      true,
-					},
-				},
-			},
-			cabi.MethodNamePKDVerifierUnregister: &VerifierUnregister{
-				BaseContract: BaseContract{
-					Describe: Describe{
-						specVer:       SpecVer2,
-						withSignature: true,
-						withWork:      true,
-					},
-				},
-			},
-			cabi.MethodNamePKDPublish: &Publish{
-				BaseContract: BaseContract{
-					Describe: Describe{
-						specVer:       SpecVer2,
-						withSignature: true,
-						withPovState:  true,
-					},
-				},
-			},
-			cabi.MethodNamePKDUnPublish: &UnPublish{
-				BaseContract: BaseContract{
-					Describe: Describe{
-						specVer:       SpecVer2,
-						withSignature: true,
-					},
-				},
-			},
-			cabi.MethodNamePKDOracle: &Oracle{
-				BaseContract: BaseContract{
-					Describe: Describe{
-						specVer:       SpecVer2,
-						withSignature: true,
-						withPovState:  true,
-					},
-				},
-			},
-			cabi.MethodNamePKDReward: &PKDReward{
-				BaseContract: BaseContract{
-					Describe: Describe{
-						specVer:       SpecVer2,
-						withSignature: true,
-						withPending:   true,
-						withWork:      true,
-					},
-				},
-			},
-			cabi.MethodNamePKDVerifierHeart: &VerifierHeart{
-				BaseContract: BaseContract{
-					Describe: Describe{
-						specVer:       SpecVer2,
-						withSignature: true,
-						withPovState:  true,
-					},
-				},
-			},
-		},
-		cabi.PublicKeyDistributionABI,
-		cabi.JsonPublicKeyDistribution,
-	},
-	types.PermissionAddress: {
-		map[string]Contract{
-			cabi.MethodNamePermissionAdminUpdate: &AdminUpdate{
-				BaseContract: BaseContract{
-					Describe: Describe{
-						specVer:       SpecVer2,
-						withSignature: true,
-						withWork:      true,
-						withPending:   true,
-					},
-				},
-			},
-			cabi.MethodNamePermissionNodeAdd: &NodeAdd{
-				BaseContract: BaseContract{
-					Describe: Describe{
-						specVer:       SpecVer2,
-						withSignature: true,
-						withWork:      true,
-					},
-				},
-			},
-			cabi.MethodNamePermissionNodeUpdate: &NodeUpdate{
-				BaseContract: BaseContract{
-					Describe: Describe{
-						specVer:       SpecVer2,
-						withSignature: true,
-						withWork:      true,
-					},
-				},
-			},
-			cabi.MethodNamePermissionNodeRemove: &NodeRemove{
-				BaseContract: BaseContract{
-					Describe: Describe{
-						specVer:       SpecVer2,
-						withSignature: true,
-						withWork:      true,
-					},
-				},
-			},
-		},
-		cabi.PermissionABI,
-		cabi.JsonPermission,
-	},
-	types.PrivacyDemoKVAddress: {
-		map[string]Contract{
-			cabi.MethodNamePrivacyDemoKVSet: &PrivacyDemoKVSet{
-				BaseContract: BaseContract{
-					Describe: Describe{
-						specVer:       SpecVer2,
-						withSignature: true,
-						withWork:      true,
-					},
-				},
-			},
-		},
-		cabi.PrivacyDemoKVABI,
-		cabi.JsonPrivacyDemoKV,
-	},
-}
-
-func GetChainContract(addr types.Address, methodSelector []byte) (Contract, bool, error) {
-	if p, ok := qlcAllChainContracts[addr]; ok {
-		if method, err := p.abi.MethodById(methodSelector); err == nil {
-			c, ok := p.m[method.Name]
-			return c, ok, nil
-		} else {
-			return nil, ok, errors.New("abi: method not found")
-		}
-	}
-	return nil, false, nil
-}
-
-func GetChainContractName(addr types.Address, methodSelector []byte) (string, bool, error) {
-	if p, ok := qlcAllChainContracts[addr]; ok {
-		if method, err := p.abi.MethodById(methodSelector); err == nil {
-			_, ok := p.m[method.Name]
-			return method.Name, ok, nil
-		} else {
-			return "", ok, errors.New("abi: method not found")
-		}
-	}
-
-	return "", false, nil
-}
-
-func IsChainContract(addr types.Address) bool {
-	if _, ok := qlcAllChainContracts[addr]; ok {
-		return true
-	}
-	return false
-}
-
-func GetAbiByContractAddress(addr types.Address) (string, error) {
-	if contract, ok := qlcAllChainContracts[addr]; ok {
-		return contract.abiJson, nil
-	}
-	return "", errors.New("contract not found")
-=======
->>>>>>> 0e185dee
 }