--- conflicted
+++ resolved
@@ -1050,21 +1050,12 @@
 
 	for _, c := range param.Connections {
 		pid := &abi.DoDSettleProduct{Seller: order.Seller.Address, ProductId: c.ProductId}
-<<<<<<< HEAD
 
 		psk, err := abi.DoDSettleGetProductStorageKeyByProductId(ctx, pid.Hash())
 		if err != nil {
 			return err
 		}
 
-=======
-
-		psk, err := abi.DoDSettleGetProductStorageKeyByProductId(ctx, pid.Hash())
-		if err != nil {
-			return err
-		}
-
->>>>>>> 06ee6339
 		rp, err := abi.DoDSettleGetConnectionRawParam(ctx, psk)
 		if err != nil {
 			return err
