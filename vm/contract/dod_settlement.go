package contract

import (
	"fmt"

	"github.com/qlcchain/go-qlc/common/util"

	"github.com/qlcchain/go-qlc/common"
	"github.com/qlcchain/go-qlc/common/types"
	cfg "github.com/qlcchain/go-qlc/config"
	"github.com/qlcchain/go-qlc/vm/contract/abi"
	"github.com/qlcchain/go-qlc/vm/vmstore"
)

var DoDSettlementContract = NewChainContract(
	map[string]Contract{
		abi.MethodNameDoDSettleCreateOrder: &DoDSettleCreateOrder{
			BaseContract: BaseContract{
				Describe: Describe{
					specVer:   SpecVer2,
					signature: true,
					work:      true,
					pending:   true,
				},
			},
		},
		abi.MethodNameDoDSettleUpdateOrderInfo: &DoDSettleUpdateOrderInfo{
			BaseContract: BaseContract{
				Describe: Describe{
					specVer:   SpecVer2,
					signature: true,
					work:      true,
					pending:   true,
				},
			},
		},
		abi.MethodNameDoDSettleChangeOrder: &DoDSettleChangeOrder{
			BaseContract: BaseContract{
				Describe: Describe{
					specVer:   SpecVer2,
					signature: true,
					work:      true,
					pending:   true,
				},
			},
		},
		abi.MethodNameDoDSettleTerminateOrder: &DoDSettleTerminateOrder{
			BaseContract: BaseContract{
				Describe: Describe{
					specVer:   SpecVer2,
					signature: true,
					work:      true,
					pending:   true,
				},
			},
		},
		abi.MethodNameDoDSettleUpdateProductInfo: &DoDSettleUpdateProductInfo{
			BaseContract: BaseContract{
				Describe: Describe{
					specVer:   SpecVer2,
					signature: true,
					work:      true,
					pending:   true,
				},
			},
		},
	},
	abi.DoDSettlementABI,
	abi.JsonDoDSettlement,
)

type DoDSettleCreateOrder struct {
	BaseContract
}

func (co *DoDSettleCreateOrder) ProcessSend(ctx *vmstore.VMContext, block *types.StateBlock) (*types.PendingKey, *types.PendingInfo, error) {
	if block.GetToken() != cfg.GasToken() {
		return nil, nil, ErrToken
	}

	// make sure the gas account is activated
	_, err := ctx.GetTokenMeta(block.GetAddress(), cfg.GasToken())
	if err != nil {
		return nil, nil, err
	}

	param := new(abi.DoDSettleCreateOrderParam)
	err = param.FromABI(block.GetPayload())
	if err != nil {
		return nil, nil, err
	}

	err = param.Verify()
	if err != nil {
		return nil, nil, err
	}

	if param.Buyer.Address != block.Address {
		return nil, nil, fmt.Errorf("invalid operator")
	}

	err = co.setStorage(ctx, param, block)
	if err != nil {
		return nil, nil, err
	}

	return &types.PendingKey{
			Address: param.Seller.Address,
			Hash:    block.GetHash(),
		}, &types.PendingInfo{
			Source: param.Buyer.Address,
			Amount: types.ZeroBalance,
			Type:   block.Token,
		}, nil
}

func (co *DoDSettleCreateOrder) setStorage(ctx *vmstore.VMContext, param *abi.DoDSettleCreateOrderParam, block *types.StateBlock) error {
	order := abi.NewOrderInfo()

	order.Buyer.Address = param.Buyer.Address
	order.Buyer.Name = param.Buyer.Name
	order.Seller.Address = param.Seller.Address
	order.Seller.Name = param.Seller.Name
	order.OrderType = abi.DoDSettleOrderTypeCreate
	order.ContractState = abi.DoDSettleContractStateRequest

	for i, c := range param.Connections {
		if len(c.BuyerProductId) == 0 {
			bpid := append(block.Previous.Bytes(), util.BE_Uint32ToBytes(uint32(i))...)
			c.BuyerProductId = types.HashData(bpid).String()
		}

		conn := &abi.DoDSettleConnectionParam{
			DoDSettleConnectionStaticParam: abi.DoDSettleConnectionStaticParam{
				BuyerProductId:    c.BuyerProductId,
				ProductOfferingId: c.ProductOfferingId,
				SrcCompanyName:    c.SrcCompanyName,
				SrcRegion:         c.SrcRegion,
				SrcCity:           c.SrcCity,
				SrcDataCenter:     c.SrcDataCenter,
				SrcPort:           c.SrcPort,
				DstCompanyName:    c.DstCompanyName,
				DstRegion:         c.DstRegion,
				DstCity:           c.DstCity,
				DstDataCenter:     c.DstDataCenter,
				DstPort:           c.DstPort,
			},
			DoDSettleConnectionDynamicParam: abi.DoDSettleConnectionDynamicParam{
				ItemId:         c.ItemId,
				QuoteId:        c.QuoteId,
				QuoteItemId:    c.QuoteItemId,
				ConnectionName: c.ConnectionName,
				PaymentType:    c.PaymentType,
				BillingType:    c.BillingType,
				Currency:       c.Currency,
				ServiceClass:   c.ServiceClass,
				Bandwidth:      c.Bandwidth,
				BillingUnit:    c.BillingUnit,
				Price:          c.Price,
				StartTime:      c.StartTime,
				EndTime:        c.EndTime,
			},
		}

		if conn.BillingType == abi.DoDSettleBillingTypeDOD {
			conn.Addition = c.Price
		}

		order.Connections = append(order.Connections, conn)
	}

	track := &abi.DoDSettleOrderLifeTrack{
		ContractState: order.ContractState,
		Time:          block.Timestamp,
		Hash:          block.Previous,
	}
	order.Track = append(order.Track, track)

	data, err := order.MarshalMsg(nil)
	if err != nil {
		return err
	}

	var key []byte
	key = append(key, abi.DoDSettleDBTableOrder)
	key = append(key, block.Previous.Bytes()...)
	err = ctx.SetStorage(nil, key, data)
	if err != nil {
		return err
	}

	key = key[0:0]
	key = append(key, abi.DoDSettleDBTableUser)
	key = append(key, param.Buyer.Address.Bytes()...)

	userInfo := new(abi.DoDSettleUserInfos)

	data, err = ctx.GetStorage(nil, key)
	if err != nil {
		userInfo.InternalIds = make([]*abi.DoDSettleInternalIdWrap, 0)
		userInfo.OrderIds = make([]*abi.DoDSettleOrder, 0)

		internalId := &abi.DoDSettleInternalIdWrap{InternalId: block.Previous}
		userInfo.InternalIds = append(userInfo.InternalIds, internalId)
	} else {
		_, err = userInfo.UnmarshalMsg(data)
		if err != nil {
			return err
		}

		internalId := &abi.DoDSettleInternalIdWrap{InternalId: block.Previous}
		userInfo.InternalIds = append(userInfo.InternalIds, internalId)
	}

	data, err = userInfo.MarshalMsg(nil)
	if err != nil {
		return err
	}

	err = ctx.SetStorage(nil, key, data)
	if err != nil {
		return err
	}

	return nil
}

func (co *DoDSettleCreateOrder) DoReceive(ctx *vmstore.VMContext, block *types.StateBlock, input *types.StateBlock) ([]*ContractBlock, error) {
	param := new(abi.DoDSettleResponseParam)
	_, err := param.UnmarshalMsg(block.GetPayload())
	if err != nil {
		return nil, err
	}

	order, err := abi.DoDSettleGetOrderInfoByInternalId(ctx, input.Previous)
	if err != nil {
		return nil, err
	}

	if param.Action == abi.DoDSettleResponseActionConfirm {
		order.ContractState = abi.DoDSettleContractStateConfirmed
	} else {
		order.ContractState = abi.DoDSettleContractStateRejected
	}

	// generate contract reward block
<<<<<<< HEAD
	if block.Address.IsZero() {
		block.Type = types.ContractReward
		block.Address = order.Seller.Address
		block.Token = cfg.GasToken()
		block.Link = input.GetHash()
		block.PoVHeight = input.PoVHeight

		// pledge fields only for QLC token
		block.Vote = types.NewBalance(0)
		block.Oracle = types.NewBalance(0)
		block.Storage = types.NewBalance(0)
		block.Network = types.NewBalance(0)

		am, _ := ctx.GetAccountMeta(block.Address)
		if am != nil {
			tm := am.Token(cfg.GasToken())
			if tm != nil {
				block.Balance = tm.Balance
				block.Representative = tm.Representative
				block.Previous = tm.Header
=======
	block.Type = types.ContractReward
	block.Address = order.Seller.Address
	block.Token = cfg.GasToken()
	block.Link = input.GetHash()
	block.PoVHeight = input.PoVHeight
	block.Timestamp = common.TimeNow().Unix()

	// pledge fields only for QLC token
	//block.Vote = types.NewBalance(0)
	//block.Oracle = types.NewBalance(0)
	//block.Storage = types.NewBalance(0)
	//block.Network = types.NewBalance(0)

	am, _ := ctx.GetAccountMeta(block.Address)
	if am != nil {
		tm := am.Token(cfg.GasToken())
		if tm != nil {
			block.Balance = tm.Balance
			block.Representative = tm.Representative
			block.Previous = tm.Header
		} else {
			block.Balance = types.NewBalance(0)
			if len(am.Tokens) > 0 {
				block.Representative = am.Tokens[0].Representative
>>>>>>> 409a80a6
			} else {
				block.Balance = types.NewBalance(0)
				if len(am.Tokens) > 0 {
					block.Representative = am.Tokens[0].Representative
				} else {
					block.Representative = input.Representative
				}
				block.Previous = types.ZeroHash
			}
		} else {
			block.Balance = types.NewBalance(0)
			block.Representative = input.Representative
			block.Previous = types.ZeroHash
		}
	}

	track := &abi.DoDSettleOrderLifeTrack{
		ContractState: order.ContractState,
		Time:          block.Timestamp,
		Hash:          block.Previous,
	}
	order.Track = append(order.Track, track)

	err = abi.DoDSettleUpdateOrder(ctx, order, input.Previous)
	if err != nil {
		return nil, err
	}

	return []*ContractBlock{
		{
			VMContext: ctx,
			Block:     block,
			ToAddress: order.Seller.Address,
			BlockType: types.ContractReward,
			Amount:    types.NewBalance(0),
			Token:     cfg.GasToken(),
			Data:      []byte{},
		},
	}, nil
}

func (co *DoDSettleCreateOrder) GetTargetReceiver(ctx *vmstore.VMContext, block *types.StateBlock) (types.Address, error) {
	param := new(abi.DoDSettleCreateOrderParam)
	err := param.FromABI(block.GetPayload())
	if err != nil {
		return types.ZeroAddress, err
	}

	return param.Seller.Address, nil
}

type DoDSettleUpdateOrderInfo struct {
	BaseContract
}

func (uo *DoDSettleUpdateOrderInfo) ProcessSend(ctx *vmstore.VMContext, block *types.StateBlock) (*types.PendingKey, *types.PendingInfo, error) {
	if block.GetToken() != cfg.GasToken() {
		return nil, nil, ErrToken
	}

	// make sure the gas account is activated
	_, err := ctx.GetTokenMeta(block.GetAddress(), cfg.GasToken())
	if err != nil {
		return nil, nil, err
	}

	param := new(abi.DoDSettleUpdateOrderInfoParam)
	err = param.FromABI(block.GetPayload())
	if err != nil {
		return nil, nil, err
	}

	err = param.Verify(ctx)
	if err != nil {
		return nil, nil, err
	}

	order, err := abi.DoDSettleGetOrderInfoByInternalId(ctx, param.InternalId)
	if err != nil {
		return nil, nil, err
	}

	if order.Buyer.Address != block.Address {
		return nil, nil, fmt.Errorf("invalid operator")
	}

	order.OrderId = param.OrderId
	order.OrderState = param.Status

	for _, c := range order.Connections {
		for _, p := range param.OrderItemId {
			if c.ItemId == p.ItemId {
				c.OrderItemId = p.OrderItemId
			}
		}
	}

	if order.OrderState != abi.DoDSettleOrderStateFail {
		for _, cp := range order.Connections {
			var conn *abi.DoDSettleConnectionInfo
			var psk types.Hash

			if order.OrderType == abi.DoDSettleOrderTypeCreate {
				otp := &abi.DoDSettleOrderToProduct{Seller: order.Seller.Address, OrderId: order.OrderId, OrderItemId: cp.OrderItemId}
				psk = otp.Hash()

				err = abi.DoDSettleUpdateConnectionRawParam(ctx, cp, psk)
				if err != nil {
					return nil, nil, err
				}

				conn, _ = abi.DoDSettleGetConnectionInfoByProductStorageKey(ctx, psk)
				if conn != nil {
					return nil, nil, fmt.Errorf("dup product")
				}

				conn = &abi.DoDSettleConnectionInfo{
					DoDSettleConnectionStaticParam: abi.DoDSettleConnectionStaticParam{
						BuyerProductId:    cp.BuyerProductId,
						ProductOfferingId: cp.ProductOfferingId,
						ProductId:         cp.ProductId,
						SrcCompanyName:    cp.SrcCompanyName,
						SrcRegion:         cp.SrcRegion,
						SrcCity:           cp.SrcCity,
						SrcDataCenter:     cp.SrcDataCenter,
						SrcPort:           cp.SrcPort,
						DstCompanyName:    cp.DstCompanyName,
						DstRegion:         cp.DstRegion,
						DstCity:           cp.DstCity,
						DstDataCenter:     cp.DstDataCenter,
						DstPort:           cp.DstPort,
					},
					Active: &abi.DoDSettleConnectionDynamicParam{
						OrderId:        order.OrderId,
						ItemId:         cp.ItemId,
						OrderItemId:    cp.OrderItemId,
						ConnectionName: cp.ConnectionName,
						PaymentType:    cp.PaymentType,
						BillingType:    cp.BillingType,
						Currency:       cp.Currency,
						ServiceClass:   cp.ServiceClass,
						Bandwidth:      cp.Bandwidth,
						BillingUnit:    cp.BillingUnit,
						Price:          cp.Price,
						Addition:       cp.Addition,
						StartTime:      cp.StartTime,
						EndTime:        cp.EndTime,
					},
					Done:  make([]*abi.DoDSettleConnectionDynamicParam, 0),
					Track: make([]*abi.DoDSettleConnectionLifeTrack, 0),
				}
			} else if order.OrderType == abi.DoDSettleOrderTypeChange {
				pid := abi.DoDSettleProduct{Seller: order.Seller.Address, ProductId: cp.ProductId}

				psk, err = abi.DoDSettleGetProductStorageKeyByProductId(ctx, pid.Hash())
				if err != nil {
					return nil, nil, fmt.Errorf("get product storage key err")
				}

				conn, err = abi.DoDSettleGetConnectionInfoByProductStorageKey(ctx, psk)
				if err != nil {
					return nil, nil, fmt.Errorf("product not exist")
				}

				newActive := &abi.DoDSettleConnectionDynamicParam{
					OrderId:        order.OrderId,
					ItemId:         cp.ItemId,
					OrderItemId:    cp.OrderItemId,
					ConnectionName: cp.ConnectionName,
					PaymentType:    cp.PaymentType,
					BillingType:    cp.BillingType,
					Currency:       cp.Currency,
					ServiceClass:   cp.ServiceClass,
					Bandwidth:      cp.Bandwidth,
					BillingUnit:    cp.BillingUnit,
					Price:          cp.Price,
					Addition:       cp.Addition,
				}

				if cp.BillingType == abi.DoDSettleBillingTypeDOD {
					newActive.StartTime = cp.StartTime
					newActive.EndTime = cp.EndTime
				}

				if conn.Active != nil {
					conn.Done = append(conn.Done, conn.Active)
				}

				conn.Active = newActive

				if newActive.BillingType == abi.DoDSettleBillingTypeDOD {
					for i := len(conn.Done) - 1; i >= 0; i-- {
						if conn.Done[i].BillingType == abi.DoDSettleBillingTypeDOD {
							break
						}

						if conn.Done[i].EndTime > 0 {
							break
						}

						conn.Done[i].EndTime = abi.DoDSettleBillingUnitRound(conn.Done[i].BillingUnit, conn.Done[i].StartTime, block.Timestamp)
					}
				}
			} else {
				pid := abi.DoDSettleProduct{Seller: order.Seller.Address, ProductId: cp.ProductId}

				psk, err = abi.DoDSettleGetProductStorageKeyByProductId(ctx, pid.Hash())
				if err != nil {
					return nil, nil, fmt.Errorf("get product storage key err")
				}

				conn, err = abi.DoDSettleGetConnectionInfoByProductStorageKey(ctx, psk)
				if err != nil {
					return nil, nil, fmt.Errorf("product not exist")
				}

				if conn.Active == nil {
					return nil, nil, fmt.Errorf("product is not active")
				}

				conn.Done = append(conn.Done, conn.Active)
				conn.Active = nil

				conn.Disconnect = &abi.DoDSettleDisconnectInfo{
					OrderId:      order.OrderId,
					OrderItemId:  cp.OrderItemId,
					Price:        cp.Price,
					Currency:     cp.Currency,
					DisconnectAt: block.Timestamp,
				}
			}

			track := &abi.DoDSettleConnectionLifeTrack{
				OrderType: order.OrderType,
				OrderId:   order.OrderId,
				Time:      block.Timestamp,
			}

			track.Changed = &abi.DoDSettleConnectionDynamicParam{
				ConnectionName: cp.ConnectionName,
				PaymentType:    cp.PaymentType,
				BillingType:    cp.BillingType,
				Currency:       cp.Currency,
				ServiceClass:   cp.ServiceClass,
				Bandwidth:      cp.Bandwidth,
				BillingUnit:    cp.BillingUnit,
				Price:          cp.Price,
				StartTime:      cp.StartTime,
				EndTime:        cp.EndTime,
			}

			conn.Track = append(conn.Track, track)

			err = abi.DoDSettleUpdateConnection(ctx, conn, psk)
			if err != nil {
				return nil, nil, err
			}
		}
	}

	track := &abi.DoDSettleOrderLifeTrack{
		ContractState: order.ContractState,
		OrderState:    order.OrderState,
		Reason:        param.FailReason,
		Time:          block.Timestamp,
		Hash:          block.Previous,
	}
	order.Track = append(order.Track, track)

	err = uo.setStorage(ctx, order, param.InternalId, true)
	if err != nil {
		return nil, nil, err
	}

	return &types.PendingKey{
			Address: order.Seller.Address,
			Hash:    block.GetHash(),
		}, &types.PendingInfo{
			Source: order.Buyer.Address,
			Amount: types.ZeroBalance,
			Type:   block.Token,
		}, nil
}

func (uo *DoDSettleUpdateOrderInfo) DoGap(ctx *vmstore.VMContext, block *types.StateBlock) (common.ContractGapType, interface{}, error) {
	param := new(abi.DoDSettleUpdateOrderInfoParam)
	err := param.FromABI(block.GetPayload())
	if err != nil {
		return common.ContractNoGap, nil, err
	}

	if param.InternalId.IsZero() {
		return common.ContractNoGap, nil, fmt.Errorf("invalid internal id")
	}

	order, err := abi.DoDSettleGetOrderInfoByInternalId(ctx, param.InternalId)
	if err != nil {
		return common.ContractNoGap, nil, err
	}

	if order.ContractState != abi.DoDSettleContractStateConfirmed {
		return common.ContractDoDOrderState, param.InternalId, nil
	}

	return common.ContractNoGap, nil, nil
}

func (uo *DoDSettleUpdateOrderInfo) DoReceive(ctx *vmstore.VMContext, block *types.StateBlock, input *types.StateBlock) ([]*ContractBlock, error) {
	param := new(abi.DoDSettleUpdateOrderInfoParam)
	err := param.FromABI(input.GetPayload())
	if err != nil {
		return nil, err
	}

	order, err := abi.DoDSettleGetOrderInfoByInternalId(ctx, param.InternalId)
	if err != nil {
		return nil, err
	}

	if order.OrderState == abi.DoDSettleOrderStateSuccess {
		order.OrderState = abi.DoDSettleOrderStateComplete
	} else {
		return nil, fmt.Errorf("order state is fail, can not become complete")
	}

<<<<<<< HEAD
	if block.Address.IsZero() {
		// generate contract reward block
		block.Type = types.ContractReward
		block.Address = order.Seller.Address
		block.Token = cfg.GasToken()
		block.Link = input.GetHash()
		block.PoVHeight = input.PoVHeight

		// pledge fields only for QLC token
		block.Vote = types.NewBalance(0)
		block.Oracle = types.NewBalance(0)
		block.Storage = types.NewBalance(0)
		block.Network = types.NewBalance(0)

		am, _ := ctx.GetAccountMeta(block.Address)
		if am != nil {
			tm := am.Token(cfg.GasToken())
			if tm != nil {
				block.Balance = tm.Balance
				block.Representative = tm.Representative
				block.Previous = tm.Header
=======
	// generate contract reward block
	block.Type = types.ContractReward
	block.Address = order.Seller.Address
	block.Token = cfg.GasToken()
	block.Link = input.GetHash()
	block.PoVHeight = input.PoVHeight
	block.Timestamp = common.TimeNow().Unix()

	// pledge fields only for QLC token
	//block.Vote = types.NewBalance(0)
	//block.Oracle = types.NewBalance(0)
	//block.Storage = types.NewBalance(0)
	//block.Network = types.NewBalance(0)

	am, _ := ctx.GetAccountMeta(block.Address)
	if am != nil {
		tm := am.Token(cfg.GasToken())
		if tm != nil {
			block.Balance = tm.Balance
			block.Representative = tm.Representative
			block.Previous = tm.Header
		} else {
			block.Balance = types.NewBalance(0)
			if len(am.Tokens) > 0 {
				block.Representative = am.Tokens[0].Representative
>>>>>>> 409a80a6
			} else {
				block.Balance = types.NewBalance(0)
				if len(am.Tokens) > 0 {
					block.Representative = am.Tokens[0].Representative
				} else {
					block.Representative = input.Representative
				}
				block.Previous = types.ZeroHash
			}
		} else {
			block.Balance = types.NewBalance(0)
			block.Representative = input.Representative
			block.Previous = types.ZeroHash
		}
	}

	track := &abi.DoDSettleOrderLifeTrack{
		ContractState: order.ContractState,
		OrderState:    order.OrderState,
		Time:          block.Timestamp,
		Hash:          block.Previous,
	}
	order.Track = append(order.Track, track)

	err = uo.setStorage(ctx, order, param.InternalId, false)
	if err != nil {
		return nil, err
	}

	return []*ContractBlock{
		{
			VMContext: ctx,
			Block:     block,
			ToAddress: order.Seller.Address,
			BlockType: types.ContractReward,
			Amount:    types.NewBalance(0),
			Token:     cfg.GasToken(),
			Data:      []byte{},
		},
	}, nil
}

func (uo *DoDSettleUpdateOrderInfo) setStorage(ctx *vmstore.VMContext, order *abi.DoDSettleOrderInfo, id types.Hash, updateOrderId bool) error {
	data, err := order.MarshalMsg(nil)
	if err != nil {
		return err
	}

	var key []byte
	key = append(key, abi.DoDSettleDBTableOrder)
	key = append(key, id.Bytes()...)
	err = ctx.SetStorage(nil, key, data)
	if err != nil {
		return err
	}

	if updateOrderId {
		orderKey := &abi.DoDSettleOrder{
			Seller:  order.Seller.Address,
			OrderId: order.OrderId,
		}

		key = key[0:0]
		key = append(key, abi.DoDSettleDBTableOrderIdMap)
		key = append(key, orderKey.Hash().Bytes()...)

		err = ctx.SetStorage(nil, key, id.Bytes())
		if err != nil {
			return err
		}

		key = key[0:0]
		key = append(key, abi.DoDSettleDBTableUser)
		key = append(key, order.Buyer.Address.Bytes()...)

		data, err = ctx.GetStorage(nil, key)
		if err != nil {
			return err
		}

		userInfo := new(abi.DoDSettleUserInfos)
		_, err = userInfo.UnmarshalMsg(data)
		if err != nil {
			return err
		}

		userInfo.OrderIds = append(userInfo.OrderIds, orderKey)

		data, err = userInfo.MarshalMsg(nil)
		if err != nil {
			return err
		}

		err = ctx.SetStorage(nil, key, data)
		if err != nil {
			return err
		}
	}

	return nil
}

func (uo *DoDSettleUpdateOrderInfo) GetTargetReceiver(ctx *vmstore.VMContext, block *types.StateBlock) (types.Address, error) {
	param := new(abi.DoDSettleUpdateOrderInfoParam)
	err := param.FromABI(block.GetPayload())
	if err != nil {
		return types.ZeroAddress, err
	}

	if param.InternalId.IsZero() {
		return types.ZeroAddress, fmt.Errorf("invalid internal id")
	}

	order, err := abi.DoDSettleGetOrderInfoByInternalId(ctx, param.InternalId)
	if err != nil {
		return types.ZeroAddress, err
	}

	return order.Seller.Address, nil
}

type DoDSettleChangeOrder struct {
	BaseContract
}

func (co *DoDSettleChangeOrder) ProcessSend(ctx *vmstore.VMContext, block *types.StateBlock) (*types.PendingKey, *types.PendingInfo, error) {
	if block.GetToken() != cfg.GasToken() {
		return nil, nil, ErrToken
	}

	// make sure the gas account is activated
	_, err := ctx.GetTokenMeta(block.GetAddress(), cfg.GasToken())
	if err != nil {
		return nil, nil, err
	}

	param := new(abi.DoDSettleChangeOrderParam)
	err = param.FromABI(block.GetPayload())
	if err != nil {
		return nil, nil, err
	}

	err = param.Verify()
	if err != nil {
		return nil, nil, err
	}

	if param.Buyer.Address != block.Address {
		return nil, nil, fmt.Errorf("invalid operator")
	}

	err = co.setStorage(ctx, param, block)
	if err != nil {
		return nil, nil, err
	}

	return &types.PendingKey{
			Address: param.Seller.Address,
			Hash:    block.GetHash(),
		}, &types.PendingInfo{
			Source: param.Buyer.Address,
			Amount: types.ZeroBalance,
			Type:   block.Token,
		}, nil
}

func (co *DoDSettleChangeOrder) setStorage(ctx *vmstore.VMContext, param *abi.DoDSettleChangeOrderParam, block *types.StateBlock) error {
	order := abi.NewOrderInfo()

	order.Buyer.Address = param.Buyer.Address
	order.Buyer.Name = param.Buyer.Name
	order.Seller.Address = param.Seller.Address
	order.Seller.Name = param.Seller.Name
	order.OrderType = abi.DoDSettleOrderTypeChange
	order.ContractState = abi.DoDSettleContractStateRequest

	for _, c := range param.Connections {
		pid := &abi.DoDSettleProduct{Seller: order.Seller.Address, ProductId: c.ProductId}

		psk, err := abi.DoDSettleGetProductStorageKeyByProductId(ctx, pid.Hash())
		if err != nil {
			return fmt.Errorf("get product storage key err %s", err)
		}

		rp, err := abi.DoDSettleGetConnectionRawParam(ctx, psk)
		if err != nil {
			return fmt.Errorf("get product raw param err %s", err)
		}

		conn := &abi.DoDSettleConnectionParam{
			DoDSettleConnectionStaticParam: abi.DoDSettleConnectionStaticParam{
				BuyerProductId:    rp.BuyerProductId,
				ProductOfferingId: rp.ProductOfferingId,
				ProductId:         c.ProductId,
				SrcCompanyName:    rp.SrcCompanyName,
				SrcRegion:         rp.SrcRegion,
				SrcCity:           rp.SrcCity,
				SrcDataCenter:     rp.SrcDataCenter,
				SrcPort:           rp.SrcPort,
				DstCompanyName:    rp.DstCompanyName,
				DstRegion:         rp.DstRegion,
				DstCity:           rp.DstCity,
				DstDataCenter:     rp.DstDataCenter,
				DstPort:           rp.DstPort,
			},
			DoDSettleConnectionDynamicParam: abi.DoDSettleConnectionDynamicParam{
				ItemId:         c.ItemId,
				QuoteId:        c.QuoteId,
				QuoteItemId:    c.QuoteItemId,
				ConnectionName: c.ConnectionName,
				PaymentType:    c.PaymentType,
				BillingType:    c.BillingType,
				Currency:       c.Currency,
				ServiceClass:   c.ServiceClass,
				Bandwidth:      c.Bandwidth,
				BillingUnit:    c.BillingUnit,
				Price:          c.Price,
				StartTime:      c.StartTime,
				EndTime:        c.EndTime,
			},
		}

		abi.DoDSettleInheritRawParam(rp, conn)

		err = abi.DoDSettleUpdateConnectionRawParam(ctx, conn, psk)
		if err != nil {
			return err
		}

		if conn.BillingType == abi.DoDSettleBillingTypeDOD {
			ci, _ := abi.DoDSettleGetConnectionInfoByProductStorageKey(ctx, psk)
			if ci != nil {
				conn.Addition, _ = abi.DoDSettleCalcAdditionPrice(c.StartTime, c.EndTime, c.Price, ci)
			}
		}

		order.Connections = append(order.Connections, conn)
	}

	track := &abi.DoDSettleOrderLifeTrack{
		ContractState: order.ContractState,
		Time:          block.Timestamp,
		Hash:          block.Previous,
	}
	order.Track = append(order.Track, track)

	data, err := order.MarshalMsg(nil)
	if err != nil {
		return err
	}

	var key []byte
	key = append(key, abi.DoDSettleDBTableOrder)
	key = append(key, block.Previous.Bytes()...)
	err = ctx.SetStorage(nil, key, data)
	if err != nil {
		return err
	}

	key = key[0:0]
	key = append(key, abi.DoDSettleDBTableUser)
	key = append(key, param.Buyer.Address.Bytes()...)

	userInfo := new(abi.DoDSettleUserInfos)

	data, err = ctx.GetStorage(nil, key)
	if err != nil {
		userInfo.InternalIds = make([]*abi.DoDSettleInternalIdWrap, 0)
		userInfo.OrderIds = make([]*abi.DoDSettleOrder, 0)

		internalId := &abi.DoDSettleInternalIdWrap{InternalId: block.Previous}
		userInfo.InternalIds = append(userInfo.InternalIds, internalId)
	} else {
		_, err = userInfo.UnmarshalMsg(data)
		if err != nil {
			return err
		}

		internalId := &abi.DoDSettleInternalIdWrap{InternalId: block.Previous}
		userInfo.InternalIds = append(userInfo.InternalIds, internalId)
	}

	data, err = userInfo.MarshalMsg(nil)
	if err != nil {
		return err
	}

	err = ctx.SetStorage(nil, key, data)
	if err != nil {
		return err
	}

	return nil
}

func (co *DoDSettleChangeOrder) DoReceive(ctx *vmstore.VMContext, block *types.StateBlock, input *types.StateBlock) ([]*ContractBlock, error) {
	param := new(abi.DoDSettleResponseParam)
	_, err := param.UnmarshalMsg(block.GetPayload())
	if err != nil {
		return nil, err
	}

	order, err := abi.DoDSettleGetOrderInfoByInternalId(ctx, input.Previous)
	if err != nil {
		return nil, err
	}

	if param.Action == abi.DoDSettleResponseActionConfirm {
		order.ContractState = abi.DoDSettleContractStateConfirmed
	} else {
		order.ContractState = abi.DoDSettleContractStateRejected
	}

<<<<<<< HEAD
	if block.Address.IsZero() {
		// generate contract reward block
		block.Type = types.ContractReward
		block.Address = order.Seller.Address
		block.Token = cfg.GasToken()
		block.Link = input.GetHash()
		block.PoVHeight = input.PoVHeight

		// pledge fields only for QLC token
		block.Vote = types.NewBalance(0)
		block.Oracle = types.NewBalance(0)
		block.Storage = types.NewBalance(0)
		block.Network = types.NewBalance(0)

		am, _ := ctx.GetAccountMeta(block.Address)
		if am != nil {
			tm := am.Token(cfg.GasToken())
			if tm != nil {
				block.Balance = tm.Balance
				block.Representative = tm.Representative
				block.Previous = tm.Header
=======
	// generate contract reward block
	block.Type = types.ContractReward
	block.Address = order.Seller.Address
	block.Token = cfg.GasToken()
	block.Link = input.GetHash()
	block.PoVHeight = input.PoVHeight
	block.Timestamp = common.TimeNow().Unix()

	// pledge fields only for QLC token
	//block.Vote = types.NewBalance(0)
	//block.Oracle = types.NewBalance(0)
	//block.Storage = types.NewBalance(0)
	//block.Network = types.NewBalance(0)

	am, _ := ctx.GetAccountMeta(block.Address)
	if am != nil {
		tm := am.Token(cfg.GasToken())
		if tm != nil {
			block.Balance = tm.Balance
			block.Representative = tm.Representative
			block.Previous = tm.Header
		} else {
			block.Balance = types.NewBalance(0)
			if len(am.Tokens) > 0 {
				block.Representative = am.Tokens[0].Representative
>>>>>>> 409a80a6
			} else {
				block.Balance = types.NewBalance(0)
				if len(am.Tokens) > 0 {
					block.Representative = am.Tokens[0].Representative
				} else {
					block.Representative = input.Representative
				}
				block.Previous = types.ZeroHash
			}
		} else {
			block.Balance = types.NewBalance(0)
			block.Representative = input.Representative
			block.Previous = types.ZeroHash
		}
	}

	track := &abi.DoDSettleOrderLifeTrack{
		ContractState: order.ContractState,
		Time:          block.Timestamp,
		Hash:          block.Previous,
	}
	order.Track = append(order.Track, track)

	err = abi.DoDSettleUpdateOrder(ctx, order, input.Previous)
	if err != nil {
		return nil, err
	}

	return []*ContractBlock{
		{
			VMContext: ctx,
			Block:     block,
			ToAddress: order.Seller.Address,
			BlockType: types.ContractReward,
			Amount:    types.NewBalance(0),
			Token:     cfg.GasToken(),
			Data:      []byte{},
		},
	}, nil
}

func (co *DoDSettleChangeOrder) GetTargetReceiver(ctx *vmstore.VMContext, block *types.StateBlock) (types.Address, error) {
	param := new(abi.DoDSettleChangeOrderParam)
	err := param.FromABI(block.GetPayload())
	if err != nil {
		return types.ZeroAddress, err
	}

	return param.Seller.Address, nil
}

type DoDSettleTerminateOrder struct {
	BaseContract
}

func (to *DoDSettleTerminateOrder) ProcessSend(ctx *vmstore.VMContext, block *types.StateBlock) (*types.PendingKey, *types.PendingInfo, error) {
	if block.GetToken() != cfg.GasToken() {
		return nil, nil, ErrToken
	}

	// make sure the gas account is activated
	_, err := ctx.GetTokenMeta(block.GetAddress(), cfg.GasToken())
	if err != nil {
		return nil, nil, err
	}

	param := new(abi.DoDSettleTerminateOrderParam)
	err = param.FromABI(block.GetPayload())
	if err != nil {
		return nil, nil, err
	}

	err = param.Verify(ctx)
	if err != nil {
		return nil, nil, err
	}

	if param.Buyer.Address != block.Address {
		return nil, nil, fmt.Errorf("invalid operator")
	}

	err = to.setStorage(ctx, param, block)
	if err != nil {
		return nil, nil, err
	}

	return &types.PendingKey{
			Address: param.Seller.Address,
			Hash:    block.GetHash(),
		}, &types.PendingInfo{
			Source: param.Buyer.Address,
			Amount: types.ZeroBalance,
			Type:   block.Token,
		}, nil
}

func (to *DoDSettleTerminateOrder) setStorage(ctx *vmstore.VMContext, param *abi.DoDSettleTerminateOrderParam, block *types.StateBlock) error {
	order := abi.NewOrderInfo()

	order.Buyer.Address = param.Buyer.Address
	order.Buyer.Name = param.Buyer.Name
	order.Seller.Address = param.Seller.Address
	order.Seller.Name = param.Seller.Name
	order.OrderType = abi.DoDSettleOrderTypeTerminate
	order.ContractState = abi.DoDSettleContractStateRequest

	for _, c := range param.Connections {
		pid := &abi.DoDSettleProduct{Seller: order.Seller.Address, ProductId: c.ProductId}

		psk, err := abi.DoDSettleGetProductStorageKeyByProductId(ctx, pid.Hash())
		if err != nil {
			return err
		}

		rp, err := abi.DoDSettleGetConnectionRawParam(ctx, psk)
		if err != nil {
			return err
		}

		conn := &abi.DoDSettleConnectionParam{
			DoDSettleConnectionStaticParam: abi.DoDSettleConnectionStaticParam{
				BuyerProductId:    rp.BuyerProductId,
				ProductOfferingId: rp.ProductOfferingId,
				ProductId:         c.ProductId,
				SrcCompanyName:    rp.SrcCompanyName,
				SrcRegion:         rp.SrcRegion,
				SrcCity:           rp.SrcCity,
				SrcDataCenter:     rp.SrcDataCenter,
				SrcPort:           rp.SrcPort,
				DstCompanyName:    rp.DstCompanyName,
				DstRegion:         rp.DstRegion,
				DstCity:           rp.DstCity,
				DstDataCenter:     rp.DstDataCenter,
				DstPort:           rp.DstPort,
			},
			DoDSettleConnectionDynamicParam: abi.DoDSettleConnectionDynamicParam{
				ItemId:      c.ItemId,
				QuoteId:     c.QuoteId,
				QuoteItemId: c.QuoteItemId,
				Currency:    c.Currency,
				Price:       c.Price,
			},
		}

		abi.DoDSettleInheritRawParam(rp, conn)

		if conn.BillingType == abi.DoDSettleBillingTypeDOD {
			conn.Addition = c.Price
		}

		order.Connections = append(order.Connections, conn)
	}

	track := &abi.DoDSettleOrderLifeTrack{
		ContractState: order.ContractState,
		Time:          block.Timestamp,
		Hash:          block.Previous,
	}
	order.Track = append(order.Track, track)

	data, err := order.MarshalMsg(nil)
	if err != nil {
		return err
	}

	var key []byte
	key = append(key, abi.DoDSettleDBTableOrder)
	key = append(key, block.Previous.Bytes()...)
	err = ctx.SetStorage(nil, key, data)
	if err != nil {
		return err
	}

	key = key[0:0]
	key = append(key, abi.DoDSettleDBTableUser)
	key = append(key, param.Buyer.Address.Bytes()...)

	userInfo := new(abi.DoDSettleUserInfos)

	data, err = ctx.GetStorage(nil, key)
	if err != nil {
		userInfo.InternalIds = make([]*abi.DoDSettleInternalIdWrap, 0)
		userInfo.OrderIds = make([]*abi.DoDSettleOrder, 0)

		internalId := &abi.DoDSettleInternalIdWrap{InternalId: block.Previous}
		userInfo.InternalIds = append(userInfo.InternalIds, internalId)
	} else {
		_, err = userInfo.UnmarshalMsg(data)
		if err != nil {
			return err
		}

		internalId := &abi.DoDSettleInternalIdWrap{InternalId: block.Previous}
		userInfo.InternalIds = append(userInfo.InternalIds, internalId)
	}

	data, err = userInfo.MarshalMsg(nil)
	if err != nil {
		return err
	}

	err = ctx.SetStorage(nil, key, data)
	if err != nil {
		return err
	}

	return nil
}

func (to *DoDSettleTerminateOrder) DoReceive(ctx *vmstore.VMContext, block *types.StateBlock, input *types.StateBlock) ([]*ContractBlock, error) {
	param := new(abi.DoDSettleResponseParam)
	_, err := param.UnmarshalMsg(block.GetPayload())
	if err != nil {
		return nil, err
	}

	order, err := abi.DoDSettleGetOrderInfoByInternalId(ctx, input.Previous)
	if err != nil {
		return nil, err
	}

	if param.Action == abi.DoDSettleResponseActionConfirm {
		order.ContractState = abi.DoDSettleContractStateConfirmed
	} else {
		order.ContractState = abi.DoDSettleContractStateRejected
	}

<<<<<<< HEAD
	if block.Address.IsZero() {
		// generate contract reward block
		block.Type = types.ContractReward
		block.Address = order.Seller.Address
		block.Token = cfg.GasToken()
		block.Link = input.GetHash()
		block.PoVHeight = input.PoVHeight

		// pledge fields only for QLC token
		block.Vote = types.NewBalance(0)
		block.Oracle = types.NewBalance(0)
		block.Storage = types.NewBalance(0)
		block.Network = types.NewBalance(0)

		am, _ := ctx.GetAccountMeta(block.Address)
		if am != nil {
			tm := am.Token(cfg.GasToken())
			if tm != nil {
				block.Balance = tm.Balance
				block.Representative = tm.Representative
				block.Previous = tm.Header
=======
	// generate contract reward block
	block.Type = types.ContractReward
	block.Address = order.Seller.Address
	block.Token = cfg.GasToken()
	block.Link = input.GetHash()
	block.PoVHeight = input.PoVHeight
	block.Timestamp = common.TimeNow().Unix()

	// pledge fields only for QLC token
	//block.Vote = types.NewBalance(0)
	//block.Oracle = types.NewBalance(0)
	//block.Storage = types.NewBalance(0)
	//block.Network = types.NewBalance(0)

	am, _ := ctx.GetAccountMeta(block.Address)
	if am != nil {
		tm := am.Token(cfg.GasToken())
		if tm != nil {
			block.Balance = tm.Balance
			block.Representative = tm.Representative
			block.Previous = tm.Header
		} else {
			block.Balance = types.NewBalance(0)
			if len(am.Tokens) > 0 {
				block.Representative = am.Tokens[0].Representative
>>>>>>> 409a80a6
			} else {
				block.Balance = types.NewBalance(0)
				if len(am.Tokens) > 0 {
					block.Representative = am.Tokens[0].Representative
				} else {
					block.Representative = input.Representative
				}
				block.Previous = types.ZeroHash
			}
		} else {
			block.Balance = types.NewBalance(0)
			block.Representative = input.Representative
			block.Previous = types.ZeroHash
		}
	}

	track := &abi.DoDSettleOrderLifeTrack{
		ContractState: order.ContractState,
		Time:          block.Timestamp,
		Hash:          block.Previous,
	}
	order.Track = append(order.Track, track)

	err = abi.DoDSettleUpdateOrder(ctx, order, input.Previous)
	if err != nil {
		return nil, err
	}

	return []*ContractBlock{
		{
			VMContext: ctx,
			Block:     block,
			ToAddress: order.Seller.Address,
			BlockType: types.ContractReward,
			Amount:    types.NewBalance(0),
			Token:     cfg.GasToken(),
			Data:      []byte{},
		},
	}, nil
}

func (to *DoDSettleTerminateOrder) GetTargetReceiver(ctx *vmstore.VMContext, block *types.StateBlock) (types.Address, error) {
	param := new(abi.DoDSettleTerminateOrderParam)
	err := param.FromABI(block.GetPayload())
	if err != nil {
		return types.ZeroAddress, err
	}

	return param.Seller.Address, nil
}

type DoDSettleUpdateProductInfo struct {
	BaseContract
}

func (up *DoDSettleUpdateProductInfo) ProcessSend(ctx *vmstore.VMContext, block *types.StateBlock) (*types.PendingKey, *types.PendingInfo, error) {
	if block.GetToken() != cfg.GasToken() {
		return nil, nil, ErrToken
	}

	// make sure the gas account is activated
	_, err := ctx.GetTokenMeta(block.GetAddress(), cfg.GasToken())
	if err != nil {
		return nil, nil, err
	}

	param := new(abi.DoDSettleUpdateProductInfoParam)
	err = param.FromABI(block.GetPayload())
	if err != nil {
		return nil, nil, err
	}

	param.Address = block.Address
	err = param.Verify(ctx)
	if err != nil {
		return nil, nil, err
	}

	for _, pi := range param.ProductInfo {
		var psk types.Hash
		pid := &abi.DoDSettleProduct{Seller: block.Address, ProductId: pi.ProductId}

		internalId, err := abi.DoDSettleGetInternalIdByOrderId(ctx, block.Address, param.OrderId)
		if err != nil {
			return nil, nil, fmt.Errorf("get internal id err %s", param.OrderId)
		}

		order, err := abi.DoDSettleGetOrderInfoByInternalId(ctx, internalId)
		if err != nil {
			return nil, nil, fmt.Errorf("get order info err %s", internalId)
		}

		if block.Address != order.Seller.Address {
			return nil, nil, fmt.Errorf("invalid operator")
		}

		if order.OrderState == abi.DoDSettleOrderStateFail {
			return nil, nil, fmt.Errorf("invalid order state")
		}

		var conn *abi.DoDSettleConnectionInfo
		var cp *abi.DoDSettleConnectionParam

		for _, c := range order.Connections {
			if c.OrderItemId == pi.OrderItemId {
				cp = c
				break
			}
		}

		if cp == nil {
			return nil, nil, fmt.Errorf("invalid order item id %s in order %s", pi.OrderItemId, param.OrderId)
		}

		if order.OrderType == abi.DoDSettleOrderTypeCreate {
			otp := &abi.DoDSettleOrderToProduct{Seller: order.Seller.Address, OrderId: order.OrderId, OrderItemId: pi.OrderItemId}
			psk = otp.Hash()

			err = abi.DoDSettleSetProductStorageKeyByProductId(ctx, psk, pid.Hash())
			if err != nil {
				return nil, nil, fmt.Errorf("set product storage key err %s", err)
			}

			err = abi.DoDSettleSetProductIdByStorageKey(ctx, psk, pi.ProductId, order.Seller.Address)
			if err != nil {
				return nil, nil, fmt.Errorf("set product id err %s", err)
			}

			err = abi.DoDSettleUpdateUserProduct(ctx, order.Buyer.Address, order.Seller.Address, pi.ProductId)
			if err != nil {
				return nil, nil, fmt.Errorf("update user product err %s", err)
			}
		} else {
			psk, err = abi.DoDSettleGetProductStorageKeyByProductId(ctx, pid.Hash())
			if err != nil {
				return nil, nil, fmt.Errorf("get product storage key err %s", err)
			}
		}

		conn, err = abi.DoDSettleGetConnectionInfoByProductStorageKey(ctx, psk)
		if err != nil {
			return nil, nil, fmt.Errorf("get connection info err")
		}

		if pi.Active {
			ak := &abi.DoDSettleConnectionActiveKey{InternalId: internalId, ProductId: pi.ProductId}
			act := &abi.DoDSettleConnectionActive{ActiveAt: block.Timestamp}

			err = abi.DoDSettleSetSellerConnectionActive(ctx, act, ak.Hash())
			if err != nil {
				return nil, nil, err
			}

			if cp.BillingType == abi.DoDSettleBillingTypePAYG {
				if order.OrderType == abi.DoDSettleOrderTypeCreate {
					err = abi.DoDSettleUpdatePAYGTimeSpan(ctx, pi.ProductId, order.OrderId, block.Timestamp, 0)
					if err != nil {
						return nil, nil, fmt.Errorf("update time span err %s", err)
					}
				} else if order.OrderType == abi.DoDSettleOrderTypeChange {
					if conn.Active != nil {
						conn.Done = append(conn.Done, conn.Active)
					}

					for i := len(conn.Done) - 1; i >= 0; i-- {
						if conn.Done[i].OrderId == order.OrderId {
							var startTime, endTime int64

							if i > 0 {
								for j := i - 1; j >= 0; j-- {
									if conn.Done[j].BillingType == abi.DoDSettleBillingTypeDOD {
										break
									}

									if conn.Done[j].StartTime == 0 {
										continue
									}

									endTime = abi.DoDSettleBillingUnitRound(conn.Done[j].BillingUnit, conn.Done[j].StartTime, block.Timestamp)

									err = abi.DoDSettleUpdatePAYGTimeSpan(ctx, pi.ProductId, conn.Done[j].OrderId, 0, endTime)
									if err != nil {
										return nil, nil, fmt.Errorf("update time span err %s", err)
									}
								}
							}

							if endTime > 0 {
								startTime = endTime
							} else {
								startTime = block.Timestamp
							}

							err = abi.DoDSettleUpdatePAYGTimeSpan(ctx, pi.ProductId, order.OrderId, startTime, 0)
							if err != nil {
								return nil, nil, fmt.Errorf("update time span err %s", err)
							}

							break
						}
					}
				} else {
					if conn.Active != nil {
						conn.Done = append(conn.Done, conn.Active)
					}

					for i := len(conn.Done) - 1; i >= 0; i-- {
						done := conn.Done[i]

						if done.BillingType == abi.DoDSettleBillingTypePAYG && done.StartTime != 0 {
							endTime := abi.DoDSettleBillingUnitRound(done.BillingUnit, done.StartTime, block.Timestamp)

							err = abi.DoDSettleUpdatePAYGTimeSpan(ctx, pi.ProductId, done.OrderId, 0, endTime)
							if err != nil {
								return nil, nil, fmt.Errorf("update time span err %s", err)
							}

							break
						}
					}
				}
			}
		}
	}

	return nil, nil, nil
}

func (up *DoDSettleUpdateProductInfo) DoGap(ctx *vmstore.VMContext, block *types.StateBlock) (common.ContractGapType, interface{}, error) {
	param := new(abi.DoDSettleUpdateProductInfoParam)
	err := param.FromABI(block.GetPayload())
	if err != nil {
		return common.ContractNoGap, nil, err
	}

	if len(param.OrderId) == 0 {
		return common.ContractNoGap, nil, fmt.Errorf("invalid order id")
	}

	internalId, err := abi.DoDSettleGetInternalIdByOrderId(ctx, block.Address, param.OrderId)
	if err != nil {
		return common.ContractNoGap, nil, fmt.Errorf("get internal id by order id %s err", param.OrderId)
	}

	order, err := abi.DoDSettleGetOrderInfoByInternalId(ctx, internalId)
	if err != nil {
		return common.ContractNoGap, nil, err
	}

	if order.OrderState == abi.DoDSettleOrderStateFail {
		return common.ContractNoGap, nil, fmt.Errorf("invalid order state")
	}

	if order.OrderState == abi.DoDSettleOrderStateNull {
		return common.ContractDoDOrderState, internalId, nil
	}

	return common.ContractNoGap, nil, nil
}<|MERGE_RESOLUTION|>--- conflicted
+++ resolved
@@ -244,7 +244,6 @@
 	}
 
 	// generate contract reward block
-<<<<<<< HEAD
 	if block.Address.IsZero() {
 		block.Type = types.ContractReward
 		block.Address = order.Seller.Address
@@ -253,11 +252,6 @@
 		block.PoVHeight = input.PoVHeight
 
 		// pledge fields only for QLC token
-		block.Vote = types.NewBalance(0)
-		block.Oracle = types.NewBalance(0)
-		block.Storage = types.NewBalance(0)
-		block.Network = types.NewBalance(0)
-
 		am, _ := ctx.GetAccountMeta(block.Address)
 		if am != nil {
 			tm := am.Token(cfg.GasToken())
@@ -265,32 +259,6 @@
 				block.Balance = tm.Balance
 				block.Representative = tm.Representative
 				block.Previous = tm.Header
-=======
-	block.Type = types.ContractReward
-	block.Address = order.Seller.Address
-	block.Token = cfg.GasToken()
-	block.Link = input.GetHash()
-	block.PoVHeight = input.PoVHeight
-	block.Timestamp = common.TimeNow().Unix()
-
-	// pledge fields only for QLC token
-	//block.Vote = types.NewBalance(0)
-	//block.Oracle = types.NewBalance(0)
-	//block.Storage = types.NewBalance(0)
-	//block.Network = types.NewBalance(0)
-
-	am, _ := ctx.GetAccountMeta(block.Address)
-	if am != nil {
-		tm := am.Token(cfg.GasToken())
-		if tm != nil {
-			block.Balance = tm.Balance
-			block.Representative = tm.Representative
-			block.Previous = tm.Header
-		} else {
-			block.Balance = types.NewBalance(0)
-			if len(am.Tokens) > 0 {
-				block.Representative = am.Tokens[0].Representative
->>>>>>> 409a80a6
 			} else {
 				block.Balance = types.NewBalance(0)
 				if len(am.Tokens) > 0 {
@@ -616,7 +584,6 @@
 		return nil, fmt.Errorf("order state is fail, can not become complete")
 	}
 
-<<<<<<< HEAD
 	if block.Address.IsZero() {
 		// generate contract reward block
 		block.Type = types.ContractReward
@@ -626,11 +593,6 @@
 		block.PoVHeight = input.PoVHeight
 
 		// pledge fields only for QLC token
-		block.Vote = types.NewBalance(0)
-		block.Oracle = types.NewBalance(0)
-		block.Storage = types.NewBalance(0)
-		block.Network = types.NewBalance(0)
-
 		am, _ := ctx.GetAccountMeta(block.Address)
 		if am != nil {
 			tm := am.Token(cfg.GasToken())
@@ -638,33 +600,6 @@
 				block.Balance = tm.Balance
 				block.Representative = tm.Representative
 				block.Previous = tm.Header
-=======
-	// generate contract reward block
-	block.Type = types.ContractReward
-	block.Address = order.Seller.Address
-	block.Token = cfg.GasToken()
-	block.Link = input.GetHash()
-	block.PoVHeight = input.PoVHeight
-	block.Timestamp = common.TimeNow().Unix()
-
-	// pledge fields only for QLC token
-	//block.Vote = types.NewBalance(0)
-	//block.Oracle = types.NewBalance(0)
-	//block.Storage = types.NewBalance(0)
-	//block.Network = types.NewBalance(0)
-
-	am, _ := ctx.GetAccountMeta(block.Address)
-	if am != nil {
-		tm := am.Token(cfg.GasToken())
-		if tm != nil {
-			block.Balance = tm.Balance
-			block.Representative = tm.Representative
-			block.Previous = tm.Header
-		} else {
-			block.Balance = types.NewBalance(0)
-			if len(am.Tokens) > 0 {
-				block.Representative = am.Tokens[0].Representative
->>>>>>> 409a80a6
 			} else {
 				block.Balance = types.NewBalance(0)
 				if len(am.Tokens) > 0 {
@@ -978,7 +913,6 @@
 		order.ContractState = abi.DoDSettleContractStateRejected
 	}
 
-<<<<<<< HEAD
 	if block.Address.IsZero() {
 		// generate contract reward block
 		block.Type = types.ContractReward
@@ -987,12 +921,6 @@
 		block.Link = input.GetHash()
 		block.PoVHeight = input.PoVHeight
 
-		// pledge fields only for QLC token
-		block.Vote = types.NewBalance(0)
-		block.Oracle = types.NewBalance(0)
-		block.Storage = types.NewBalance(0)
-		block.Network = types.NewBalance(0)
-
 		am, _ := ctx.GetAccountMeta(block.Address)
 		if am != nil {
 			tm := am.Token(cfg.GasToken())
@@ -1000,33 +928,6 @@
 				block.Balance = tm.Balance
 				block.Representative = tm.Representative
 				block.Previous = tm.Header
-=======
-	// generate contract reward block
-	block.Type = types.ContractReward
-	block.Address = order.Seller.Address
-	block.Token = cfg.GasToken()
-	block.Link = input.GetHash()
-	block.PoVHeight = input.PoVHeight
-	block.Timestamp = common.TimeNow().Unix()
-
-	// pledge fields only for QLC token
-	//block.Vote = types.NewBalance(0)
-	//block.Oracle = types.NewBalance(0)
-	//block.Storage = types.NewBalance(0)
-	//block.Network = types.NewBalance(0)
-
-	am, _ := ctx.GetAccountMeta(block.Address)
-	if am != nil {
-		tm := am.Token(cfg.GasToken())
-		if tm != nil {
-			block.Balance = tm.Balance
-			block.Representative = tm.Representative
-			block.Previous = tm.Header
-		} else {
-			block.Balance = types.NewBalance(0)
-			if len(am.Tokens) > 0 {
-				block.Representative = am.Tokens[0].Representative
->>>>>>> 409a80a6
 			} else {
 				block.Balance = types.NewBalance(0)
 				if len(am.Tokens) > 0 {
@@ -1254,7 +1155,6 @@
 		order.ContractState = abi.DoDSettleContractStateRejected
 	}
 
-<<<<<<< HEAD
 	if block.Address.IsZero() {
 		// generate contract reward block
 		block.Type = types.ContractReward
@@ -1264,11 +1164,6 @@
 		block.PoVHeight = input.PoVHeight
 
 		// pledge fields only for QLC token
-		block.Vote = types.NewBalance(0)
-		block.Oracle = types.NewBalance(0)
-		block.Storage = types.NewBalance(0)
-		block.Network = types.NewBalance(0)
-
 		am, _ := ctx.GetAccountMeta(block.Address)
 		if am != nil {
 			tm := am.Token(cfg.GasToken())
@@ -1276,33 +1171,6 @@
 				block.Balance = tm.Balance
 				block.Representative = tm.Representative
 				block.Previous = tm.Header
-=======
-	// generate contract reward block
-	block.Type = types.ContractReward
-	block.Address = order.Seller.Address
-	block.Token = cfg.GasToken()
-	block.Link = input.GetHash()
-	block.PoVHeight = input.PoVHeight
-	block.Timestamp = common.TimeNow().Unix()
-
-	// pledge fields only for QLC token
-	//block.Vote = types.NewBalance(0)
-	//block.Oracle = types.NewBalance(0)
-	//block.Storage = types.NewBalance(0)
-	//block.Network = types.NewBalance(0)
-
-	am, _ := ctx.GetAccountMeta(block.Address)
-	if am != nil {
-		tm := am.Token(cfg.GasToken())
-		if tm != nil {
-			block.Balance = tm.Balance
-			block.Representative = tm.Representative
-			block.Previous = tm.Header
-		} else {
-			block.Balance = types.NewBalance(0)
-			if len(am.Tokens) > 0 {
-				block.Representative = am.Tokens[0].Representative
->>>>>>> 409a80a6
 			} else {
 				block.Balance = types.NewBalance(0)
 				if len(am.Tokens) > 0 {
