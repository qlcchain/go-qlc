/*
 * Copyright (c) 2019 QLC Chain Team
 *
 * This software is released under the MIT License.
 * https://opensource.org/licenses/MIT
 */

package config

import (
	"encoding/json"

	"github.com/qlcchain/go-qlc/common"
	"github.com/qlcchain/go-qlc/common/types"
)

type MigrationV5ToV6 struct {
	startVersion int
	endVersion   int
}

func NewMigrationV5ToV6() *MigrationV5ToV6 {
	return &MigrationV5ToV6{startVersion: 5, endVersion: 6}
}

func (m *MigrationV5ToV6) Migration(data []byte, version int) ([]byte, int, error) {
	var cfg5 ConfigV5
	err := json.Unmarshal(data, &cfg5)
	if err != nil {
		return data, version, err
	}

	cfg6, err := DefaultConfigV6(cfg5.DataDir)
	if err != nil {
		return data, version, err
	}
	cfg6.ConfigV5 = cfg5
	cfg6.Version = configVersion
<<<<<<< HEAD

	cfg6.PoV.AlgoName = types.ALGO_SHA256D.String()
	if cfg6.PoV.ChainParams == nil {
		cfg6.PoV.ChainParams = &ChainParams{}
	}
	cfg6.PoV.ChainParams.MinerPledge = common.PovMinerPledgeAmountMin

=======
	cfg6.P2P.IsBootNode = false
	cfg6.P2P.BootNodeHttpServer = bootNodeHttpServer
	cfg6.P2P.BootNodes = bootNodes
	cfg6.P2P.Discovery.MDNSEnabled = true
>>>>>>> 8b9a1797
	bytes, _ := json.Marshal(cfg6)
	return bytes, m.endVersion, err
}

func (m *MigrationV5ToV6) StartVersion() int {
	return m.startVersion
}

func (m *MigrationV5ToV6) EndVersion() int {
	return m.endVersion
}<|MERGE_RESOLUTION|>--- conflicted
+++ resolved
@@ -36,7 +36,11 @@
 	}
 	cfg6.ConfigV5 = cfg5
 	cfg6.Version = configVersion
-<<<<<<< HEAD
+
+	cfg6.P2P.IsBootNode = false
+	cfg6.P2P.BootNodeHttpServer = bootNodeHttpServer
+	cfg6.P2P.BootNodes = bootNodes
+	cfg6.P2P.Discovery.MDNSEnabled = true
 
 	cfg6.PoV.AlgoName = types.ALGO_SHA256D.String()
 	if cfg6.PoV.ChainParams == nil {
@@ -44,12 +48,6 @@
 	}
 	cfg6.PoV.ChainParams.MinerPledge = common.PovMinerPledgeAmountMin
 
-=======
-	cfg6.P2P.IsBootNode = false
-	cfg6.P2P.BootNodeHttpServer = bootNodeHttpServer
-	cfg6.P2P.BootNodes = bootNodes
-	cfg6.P2P.Discovery.MDNSEnabled = true
->>>>>>> 8b9a1797
 	bytes, _ := json.Marshal(cfg6)
 	return bytes, m.endVersion, err
 }
