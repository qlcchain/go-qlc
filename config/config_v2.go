// +build  mainnet

/*
 * Copyright (c) 2019 QLC Chain Team
 *
 * This software is released under the MIT License.
 * https://opensource.org/licenses/MIT
 */

package config

type ConfigV2 struct {
	Version             int    `json:"version"`
	DataDir             string `json:"dataDir"`
	StorageMax          string `json:"storageMax"`
	AutoGenerateReceive bool   `json:"autoGenerateReceive"`
	LogLevel            string `json:"logLevel"` //info,warn,debug
	PerformanceEnabled  bool   `json:"performanceEnabled"`

	RPC *RPCConfigV2 `json:"rpc"`
	P2P *P2PConfigV2 `json:"p2p"`
	PoV *PoVConfigV2 `json:"pov"`
}

type P2PConfigV2 struct {
	BootNodes []string `json:"bootNode"`
	Listen    string   `json:"listen"`
	//Time in seconds between sync block interval
	SyncInterval int                `json:"syncInterval"`
	Discovery    *DiscoveryConfigV2 `json:"discovery"`
	ID           *IdentityConfigV2  `json:"identity"`
}

type RPCConfigV2 struct {
	Enable bool `json:"rpcEnabled"`
	//Listen string `json:"Listen"`
	HTTPEndpoint     string   `json:"httpEndpoint"`
	HTTPEnabled      bool     `json:"httpEnabled"`
	HTTPCors         []string `json:"httpCors"`
	HttpVirtualHosts []string `json:"httpVirtualHosts"`

	WSEnabled  bool   `json:"webSocketEnabled"`
	WSEndpoint string `json:"webSocketEndpoint"`

	IPCEndpoint   string   `json:"ipcEndpoint"`
	IPCEnabled    bool     `json:"ipcEnabled"`
	PublicModules []string `json:"publicModules"`
}

type DiscoveryConfigV2 struct {
	// Time in seconds between remote discovery rounds
	DiscoveryInterval int `json:"discoveryInterval"`
	//The maximum number of discovered nodes at a time
	Limit       int  `json:"limit"`
	MDNSEnabled bool `json:"mDNSEnabled"`
	// Time in seconds between local discovery rounds
	MDNSInterval int `json:"mDNSInterval"`
}

type IdentityConfigV2 struct {
	PeerID  string `json:"peerId"`
	PrivKey string `json:"privateKey,omitempty"`
}

type PoVConfigV2 struct {
	BlockInterval int    `json:"blockInterval"`
	BlockSize     int    `json:"blockSize"`
	TargetCycle   int    `json:"targetCycle"`
	ForkHeight    int    `json:"forkHeight"`
	Coinbase      string `json:"coinbase"`
}

func DefaultConfigV2(dir string) (*ConfigV2, error) {
	pk, id, err := identityConfig()
	if err != nil {
		return nil, err
	}
	var cfg ConfigV2
	modules := []string{"qlcclassic", "ledger", "account", "net", "util", "wallet", "mintage", "contract", "sms"}
<<<<<<< HEAD
	if goqlc.MAINNET {
		cfg = ConfigV2{
			Version:             2,
			DataDir:             dir,
			StorageMax:          "10GB",
			AutoGenerateReceive: false,
			LogLevel:            "error",
			PerformanceEnabled:  false,
			RPC: &RPCConfigV2{
				Enable:           false,
				HTTPEnabled:      true,
				HTTPEndpoint:     "tcp4://0.0.0.0:9735",
				HTTPCors:         []string{"*"},
				HttpVirtualHosts: []string{},
				WSEnabled:        true,
				WSEndpoint:       "tcp4://0.0.0.0:9736",
				IPCEnabled:       true,
				IPCEndpoint:      defaultIPCEndpoint(),
				PublicModules:    modules,
			},
			P2P: &P2PConfigV2{
				BootNodes: []string{
					"/ip4/47.244.138.61/tcp/9734/ipfs/QmdFSukPUMF3t1JxjvTo14SEEb5JV9JBT6PukGRo6A2g4f",
					"/ip4/47.75.145.146/tcp/9734/ipfs/QmW9ocg4fRjckCMQvRNYGyKxQd6GiutAY4HBRxMrGrZRfc",
				},
				Listen:       "/ip4/0.0.0.0/tcp/9734",
				SyncInterval: 120,
				Discovery: &DiscoveryConfigV2{
					DiscoveryInterval: 10,
					Limit:             20,
					MDNSEnabled:       false,
					MDNSInterval:      30,
				},
				ID: &IdentityConfigV2{id, pk},
			},
			PoV: &PoVConfigV2{
				BlockInterval: 30,
				BlockSize: 4 * 1024 * 1024,
				TargetCycle: 20,
				ForkHeight: 3,
				//Coinbase: "qlc_xxx",
			},
		}
	} else {
		cfg = ConfigV2{
			Version:             2,
			DataDir:             dir,
			StorageMax:          "10GB",
			AutoGenerateReceive: false,
			LogLevel:            "error",
			PerformanceEnabled:  false,
			RPC: &RPCConfigV2{
				Enable:           false,
				HTTPEnabled:      true,
				HTTPEndpoint:     "tcp4://0.0.0.0:19735",
				HTTPCors:         []string{"*"},
				HttpVirtualHosts: []string{},
				WSEnabled:        true,
				WSEndpoint:       "tcp4://0.0.0.0:19736",
				IPCEnabled:       true,
				IPCEndpoint:      defaultIPCEndpoint(),
				PublicModules:    modules,
=======

	cfg = ConfigV2{
		Version:             2,
		DataDir:             dir,
		StorageMax:          "10GB",
		AutoGenerateReceive: false,
		LogLevel:            "error",
		PerformanceEnabled:  false,
		RPC: &RPCConfigV2{
			Enable:           false,
			HTTPEnabled:      true,
			HTTPEndpoint:     "tcp4://0.0.0.0:9735",
			HTTPCors:         []string{"*"},
			HttpVirtualHosts: []string{},
			WSEnabled:        true,
			WSEndpoint:       "tcp4://0.0.0.0:9736",
			IPCEnabled:       true,
			IPCEndpoint:      defaultIPCEndpoint(),
			PublicModules:    modules,
		},
		P2P: &P2PConfigV2{
			BootNodes: []string{
				"/ip4/47.244.138.61/tcp/9734/ipfs/QmdFSukPUMF3t1JxjvTo14SEEb5JV9JBT6PukGRo6A2g4f",
				"/ip4/47.75.145.146/tcp/9734/ipfs/QmW9ocg4fRjckCMQvRNYGyKxQd6GiutAY4HBRxMrGrZRfc",
>>>>>>> e3b76f5f
			},
			Listen:       "/ip4/0.0.0.0/tcp/9734",
			SyncInterval: 120,
			Discovery: &DiscoveryConfigV2{
				DiscoveryInterval: 10,
				Limit:             20,
				MDNSEnabled:       false,
				MDNSInterval:      30,
			},
<<<<<<< HEAD
			PoV: &PoVConfigV2{
				BlockInterval: 30,
				BlockSize: 4 * 1024 * 1024,
				TargetCycle: 20,
				ForkHeight: 3,
				//Coinbase: "qlc_xxx",
			},
		}
=======
			ID: &IdentityConfigV2{id, pk},
		},
>>>>>>> e3b76f5f
	}

	return &cfg, nil
}<|MERGE_RESOLUTION|>--- conflicted
+++ resolved
@@ -77,70 +77,6 @@
 	}
 	var cfg ConfigV2
 	modules := []string{"qlcclassic", "ledger", "account", "net", "util", "wallet", "mintage", "contract", "sms"}
-<<<<<<< HEAD
-	if goqlc.MAINNET {
-		cfg = ConfigV2{
-			Version:             2,
-			DataDir:             dir,
-			StorageMax:          "10GB",
-			AutoGenerateReceive: false,
-			LogLevel:            "error",
-			PerformanceEnabled:  false,
-			RPC: &RPCConfigV2{
-				Enable:           false,
-				HTTPEnabled:      true,
-				HTTPEndpoint:     "tcp4://0.0.0.0:9735",
-				HTTPCors:         []string{"*"},
-				HttpVirtualHosts: []string{},
-				WSEnabled:        true,
-				WSEndpoint:       "tcp4://0.0.0.0:9736",
-				IPCEnabled:       true,
-				IPCEndpoint:      defaultIPCEndpoint(),
-				PublicModules:    modules,
-			},
-			P2P: &P2PConfigV2{
-				BootNodes: []string{
-					"/ip4/47.244.138.61/tcp/9734/ipfs/QmdFSukPUMF3t1JxjvTo14SEEb5JV9JBT6PukGRo6A2g4f",
-					"/ip4/47.75.145.146/tcp/9734/ipfs/QmW9ocg4fRjckCMQvRNYGyKxQd6GiutAY4HBRxMrGrZRfc",
-				},
-				Listen:       "/ip4/0.0.0.0/tcp/9734",
-				SyncInterval: 120,
-				Discovery: &DiscoveryConfigV2{
-					DiscoveryInterval: 10,
-					Limit:             20,
-					MDNSEnabled:       false,
-					MDNSInterval:      30,
-				},
-				ID: &IdentityConfigV2{id, pk},
-			},
-			PoV: &PoVConfigV2{
-				BlockInterval: 30,
-				BlockSize: 4 * 1024 * 1024,
-				TargetCycle: 20,
-				ForkHeight: 3,
-				//Coinbase: "qlc_xxx",
-			},
-		}
-	} else {
-		cfg = ConfigV2{
-			Version:             2,
-			DataDir:             dir,
-			StorageMax:          "10GB",
-			AutoGenerateReceive: false,
-			LogLevel:            "error",
-			PerformanceEnabled:  false,
-			RPC: &RPCConfigV2{
-				Enable:           false,
-				HTTPEnabled:      true,
-				HTTPEndpoint:     "tcp4://0.0.0.0:19735",
-				HTTPCors:         []string{"*"},
-				HttpVirtualHosts: []string{},
-				WSEnabled:        true,
-				WSEndpoint:       "tcp4://0.0.0.0:19736",
-				IPCEnabled:       true,
-				IPCEndpoint:      defaultIPCEndpoint(),
-				PublicModules:    modules,
-=======
 
 	cfg = ConfigV2{
 		Version:             2,
@@ -165,7 +101,6 @@
 			BootNodes: []string{
 				"/ip4/47.244.138.61/tcp/9734/ipfs/QmdFSukPUMF3t1JxjvTo14SEEb5JV9JBT6PukGRo6A2g4f",
 				"/ip4/47.75.145.146/tcp/9734/ipfs/QmW9ocg4fRjckCMQvRNYGyKxQd6GiutAY4HBRxMrGrZRfc",
->>>>>>> e3b76f5f
 			},
 			Listen:       "/ip4/0.0.0.0/tcp/9734",
 			SyncInterval: 120,
@@ -175,19 +110,15 @@
 				MDNSEnabled:       false,
 				MDNSInterval:      30,
 			},
-<<<<<<< HEAD
-			PoV: &PoVConfigV2{
-				BlockInterval: 30,
-				BlockSize: 4 * 1024 * 1024,
-				TargetCycle: 20,
-				ForkHeight: 3,
-				//Coinbase: "qlc_xxx",
-			},
-		}
-=======
 			ID: &IdentityConfigV2{id, pk},
 		},
->>>>>>> e3b76f5f
+		PoV: &PoVConfigV2{
+			BlockInterval: 30,
+			BlockSize: 4 * 1024 * 1024,
+			TargetCycle: 20,
+			ForkHeight: 3,
+			//Coinbase: "qlc_xxx",
+		},
 	}
 
 	return &cfg, nil
